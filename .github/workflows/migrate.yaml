# This workflow can be run from the CLI for any environment
#     gh workflow run migrate.yaml -f environment=ENVIRONMENT
# OR
#     cf run-task getgov-ENVIRONMENT --command 'python manage.py migrate' --name migrate

name: Migrate data
run-name: Run migrations for ${{ github.event.inputs.environment }}

on:
  workflow_dispatch:
    inputs:
      environment:
        type: choice
        description: Which environment should we run migrations for?
        options:
          - stable
          - staging
<<<<<<< HEAD
          - nl
=======
          - rh
>>>>>>> a3661243
          - za
          - gd
          - rb
          - ko
          - ab
          - bl
          - rjm

jobs:
  migrate:
    runs-on: ubuntu-latest
    env:
      CF_USERNAME: CF_${{ github.event.inputs.environment }}_USERNAME
      CF_PASSWORD: CF_${{ github.event.inputs.environment }}_PASSWORD
    steps:
      - name: Run Django migrations for ${{ github.event.inputs.environment }}
        uses: 18f/cg-deploy-action@main
        with:
          cf_username: ${{ secrets[env.CF_USERNAME] }}
          cf_password: ${{ secrets[env.CF_PASSWORD] }}
          cf_org: cisa-getgov-prototyping
          cf_space: ${{ github.event.inputs.environment }}
          full_command: "cf run-task getgov-${{ github.event.inputs.environment }} --command 'python manage.py migrate' --name migrate"<|MERGE_RESOLUTION|>--- conflicted
+++ resolved
@@ -15,11 +15,8 @@
         options:
           - stable
           - staging
-<<<<<<< HEAD
           - nl
-=======
           - rh
->>>>>>> a3661243
           - za
           - gd
           - rb

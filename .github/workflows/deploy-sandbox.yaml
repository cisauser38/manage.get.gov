--- conflicted
+++ resolved
@@ -17,11 +17,8 @@
         || startsWith(github.head_ref, 'ab/')
         || startsWith(github.head_ref, 'bl/')
         || startsWith(github.head_ref, 'rjm/')
-<<<<<<< HEAD
         || startsWith(github.head_ref, 'rb/')
-=======
         || startsWith(github.head_ref, 'ko/')
->>>>>>> 78a9c505
     outputs:
       environment: ${{ steps.var.outputs.environment}}
     runs-on: "ubuntu-latest"

# Registrar Data Migration

The original system uses an existing registrar/registry that we will import.
The company of that system will provide us with an export of the existing data.
The goal of our data migration is to take the provided data and use
it to create, as close as possible, a _matching_ state
in our registrar.

There is no way to make our registrar _identical_ to the original system
because we have a different data model and workflow model. Instead, we should
focus our migration efforts on creating a state in our new registrar that will
primarily allow users of the system to perform the tasks that they want to do.

#### Users

One of the major differences with the existing registrar/registry is that our
system uses Login.gov for authentication. Any person with an identity-verified
Login.gov account can make an account on the new registrar. The first time
a person logs into the registrar through Login.gov, we make a corresponding 
account in our user table. Because we cannot know the Universal Unique ID (UUID) 
for a person's Login.gov account, we cannot pre-create user accounts for 
individuals in our new registrar based on the original data.

#### Domains

Our registrar keeps track of domains. The authoritative source for domain
information is the registry, but the registrar needs a copy of that
information to make connections between registry users and the domains that
they manage. The registrar stores very few fields about a domain except for
its name, so it could be straightforward to import the exported list of domains
from `escrow_domains.daily.dotgov.GOV.txt`. It doesn't appear that
that table stores a flag for if a domain is active or inactive.

An example Django management command that can load the delimited text file
from the daily escrow is in
`src/registrar/management/commands/load_domains_data.py`. It uses Django's
object-relational modeler (ORM) to create Django objects for the domains and
then write them to the database in a single bulk operation. To run the command
locally for testing, using Docker Compose:

```shell
docker compose run -T app ./manage.py load_domains_data < /tmp/escrow_domains.daily.dotgov.GOV.txt
```

#### User access to domains

The data export contains a `escrow_domain_contacts.daily.dotgov.txt` file
that links each domain to three different types of contacts: `billing`,
`tech`, and `admin`. The ID of the contact in this linking table corresponds
to the ID of a contact in the `escrow_contacts.daily.dotgov.txt` file. The
contacts file contains an email address for each contact.

The new registrar associates user accounts (authenticated with Login.gov) with
domains using a `UserDomainRole` linking table. New users can be granted roles
on domains by creating a `DomainInvitation` that links an email address with a
domain. When a new user finishes authenticating with Login.gov and their email
address matches an invitation, then they are given the appropriate role on the
invitation's domain.

For the purposes of migration, we can prime the invitation system by creating
an invitation in the system for each email address listed in the
`domain_contacts` file. This means that if a person is currently a user in the
original system, and they use the same email address with Login.gov, then they
will end up with access to the same domains in the new registrar that they
were associated with in the original system.

A management command that does this needs to process two data files, one for
the contact information and one for the domain/contact association, so we
can't use stdin the way that we did before. Instead, we can use the fact that
Docker Compose mounts the `src/` directory inside of the container at `/app`.
Then, data files that are inside of the `src/` directory can be accessed
inside the Docker container.

An example script using this technique is in
`src/registrar/management/commands/load_domain_invitations.py`.

```shell
docker compose run app ./manage.py load_domain_invitations /app/escrow_domain_contacts.daily.dotgov.GOV.txt /app/escrow_contacts.daily.dotgov.GOV.txt
```

## Set Up Files for Importing Domains

### Step 1: Obtain migration data files
We are provided with information about Transition Domains in the following files:
|  | Filename                                    | Description |  
|:-| :-------------------------------------------- | :---------- |
|1| **escrow_domain_contacts.daily.gov.GOV.txt**  | Has the map of domain names to contact ID. Domains in this file will usually have 3 contacts each
|2| **escrow_contacts.daily.gov.GOV.txt**         | Has the mapping of contact id to contact email address (which is what we care about for sending domain invitations)
|3| **escrow_domain_statuses.daily.gov.GOV.txt**  | Has the map of domains and their statuses
|4| **escrow_domains.daily.dotgov.GOV.txt**       | Has a map of domainname, expiration and creation dates
|5| **domainadditionaldatalink.adhoc.dotgov.txt** | Has the map of domains to other data like authority, organization, & domain type
|6| **domaintypes.adhoc.dotgov.txt**              | Has data on federal type and organization type
|7| **organization.adhoc.dotgov.txt**             | Has organization name data
|8| **authority.adhoc.dotgov.txt**                | Has authority data which maps to an agency
|9| **agency.adhoc.dotgov.txt**                   | Has federal agency data
|10| **migrationFilepaths.json**                  | A JSON which points towards all given filenames. Specified below.

### Step 2: Obtain JSON file for migration files locations
Add a JSON file called "migrationFilepaths.json" with the following contents (update filenames and directory as needed):
```
{
    "directory": "migrationdata",
    "contacts_filename": "escrow_contacts.daily.dotgov.GOV.txt",
    "domain_contacts_filename": "escrow_domain_contacts.daily.dotgov.GOV.txt",
    "domain_statuses_filename": "escrow_domain_statuses.daily.dotgov.GOV.txt",
    "domain_escrow_filename": "escrow_domains.daily.dotgov.GOV.txt",
    "domain_additional_filename": "domainadditionaldatalink.adhoc.dotgov.txt",
    "domain_adhoc_filename": "domaintypes.adhoc.dotgov.txt",
    "organization_adhoc_filename": "organization.adhoc.dotgov.txt"
    "authority_adhoc_filename": "authority.adhoc.dotgov.txt",
    "agency_adhoc_filename": "agency.adhoc.dotgov.txt",
}
```

This JSON file can exist anywhere, but to keep things simple, add it to the same folder as used in step 1.  `src/migrationdata`. 
Directory specifies the directory that the given `filenames` exist in. For instance, a `contacts_filename` of `test.txt` with a `directory` of `migrationdata` would need to exist under `migrationdata/test.txt`.

Later on, we will bundle this file along with the others into its own folder. Keep it within the `migrationdata/` directory if you are passing data to your sandbox, for simplicity.

We need to run a few scripts to parse these files into our domain tables.
We can do this both locally and in a sandbox.

### Step 3: Bundle all relevant data files into an archive
Move all the files specified in Step 1 into a shared folder, and create a tar.gz.

Create a folder on your desktop called `datafiles` and move all of the obtained files into that. Add these files to a tar.gz archive using any method. See [here](https://stackoverflow.com/questions/53283240/how-to-create-tar-file-with-7zip).

After this is created, move this archive into `src/migrationdata`.


### Set Up Migrations on Sandbox
Load migration data onto a production or sandbox environment

**WARNING:** All files uploaded in this manner are temporary, i.e. they will be deleted when the app is restaged.
Do not use these environments to store data you want to keep around permanently. We don't want sensitive data to be accidentally present in our application environments.

### Step 1: Transfer data to sandboxes
Use the following cat command to upload your data to a sandbox environment of your choice:

```bash
cat {LOCAL_PATH_TO_FILE} | cf ssh {APP_NAME_IN_ENVIRONMENT} -c "cat > /home/vcap/tmp/{DESIRED_NAME_OF_FILE}"
```

* APP_NAME_IN_ENVIRONMENT - Name of the app running in your environment, e.g. getgov-za or getgov-stable
* LOCAL_PATH_TO_FILE - Path to the file you want to copy, ex: src/tmp/escrow_contacts.daily.gov.GOV.txt
* DESIRED_NAME_OF_FILE - Use this to specify the filename and type, ex: test.txt or escrow_contacts.daily.gov.GOV.txt

#### TROUBLESHOOTING STEP 1 ISSUES 
Depending on your operating system (Windows for instance), this command may upload corrupt data. If you encounter the error `gzip: prfiles.tar.gz: not in gzip format` when trying to unzip a .tar.gz file, use the scp command instead.

**IMPORTANT:** Only follow the below troubleshooting steps if cat does not work as expected. If it does, skip to step 2.
<details>
<summary>Troubleshooting cat instructions 
</summary>
    
#### Use scp to transfer data to sandboxes. 
CloudFoundry supports scp as means of transferring data locally to our environment. If you are dealing with a batch of files, try sending across a tar.gz and unpacking that.
    
##### Login to Cloud.gov

```bash
cf login -a api.fr.cloud.gov  --sso

```

##### Target your workspace

```bash
cf target -o cisa-dotgov -s {ENVIRONMENT_NAME}
```
*ENVIRONMENT_NAME* - Name of your sandbox, ex: za or ab

##### Run the scp command

Use the following command to transfer the desired file:
```shell
scp -P 2222 -o User=cf:$(cf curl /v3/apps/$(cf app {APP_NAME_IN_ENVIRONMENT} --guid)/processes | jq -r '.resources[]
| select(.type=="web") | .guid')/0 {LOCAL_PATH_TO_FILE} ssh.fr.cloud.gov:tmp/{DESIRED_NAME_OF_FILE}
```
The items in curly braces are the values that you will manually replace.
These are as follows:
* APP_NAME_IN_ENVIRONMENT - Name of the app running in your environment, e.g. getgov-za or getgov-stable
* LOCAL_PATH_TO_FILE - Path to the file you want to copy, ex: src/tmp/escrow_contacts.daily.gov.GOV.txt
* DESIRED_NAME_OF_FILE - Use this to specify the filename and type, ex: test.txt or escrow_contacts.daily.gov.GOV.txt

##### Get a temp auth code

The scp command requires a temporary authentication code. Open a new terminal instance (while keeping the current one open),
and enter the following command:
```shell
cf ssh-code
```
Copy this code into the password prompt from earlier.

NOTE: You can use different utilities to copy this onto the clipboard for you. If you are on Windows, try the command `cf ssh-code | clip`. On Mac, this will be `cf ssh-code | pbcopy`
</details>


### Step 2: Transfer uploaded files to the getgov directory
Due to the nature of how Cloud.gov operates, the getgov directory is dynamically generated whenever the app is built under the tmp/ folder. We can directly upload files to the tmp/ folder but cannot target the generated getgov folder directly, as we need to spin up a shell to access this. From here, we can move those uploaded files into the getgov directory using the `cat` command. Note that you will have to repeat this for each file you want to move, so it is better to use a tar.gz for multiple, and unpack it inside of the `datamigration` folder.

##### SSH into your sandbox

```shell
cf ssh {APP_NAME_IN_ENVIRONMENT}
```

##### Open a shell

```shell
/tmp/lifecycle/shell
```

##### From this directory, run the following command:
```shell
./manage.py cat_files_into_getgov --file_extension {FILE_EXTENSION_TYPE}
```

This will look for all files in /tmp with that are the same file type as `FILE_EXTENSION_TYPE`. 

**Example 1: Transferring txt files**

`./manage.py cat_files_into_getgov --file_extension txt` will search for
all files with the .txt extension.

**Example 2: Transferring tar.gz files**

`./manage.py cat_files_into_getgov --file_extension tar.gz` will search 
for .tar.gz files.

If you are using a tar.gz file, you will need to perform one additional step to extract it.
Run the following command from the same directory:
```shell
tar -xvf migrationdata/{FILE_NAME}.tar.gz -C migrationdata/ --strip-components=1
```

*FILE_NAME* - Name of the desired file, ex: exportdata


#### Manually transferring your files
If the `cat_files_into_getgov.py` script isn't working, follow these steps instead.

##### Move the desired file into the correct directory

```shell
cat ../tmp/{filename} > migrationdata/{filename}
```


*You are now ready to run migration scripts (see [Running the Domain Migration Scripts](running-the-domain-migration-scripts))*

### Set Up Local Migrations (TESTING PURPOSES ONLY)

***IMPORTANT: only use test data, to avoid publicizing PII in our public repo.***

In order to run the scripts locally, we need to add the files to a folder under `src/`.
This will allow Docker to mount the files to a container (under `/app`) for our use.  

 - Add the same files from section 1 to a TEMPORARY `tmp/` folder under `src/` (do not check this folder into our repo)
 - Open a terminal and navigate to `src/`


*You are now ready to run migration scripts.*

## Running the Domain Migration Scripts
While keeping the same ssh instance open (if you are running on a sandbox), run through the following commands. If you cannot run `manage.py` commands, try running `/tmp/lifecycle/shell` in the ssh instance. 

### Step 1: Upload Transition Domains

Run the following command, making sure the file paths point to the right location of your migration files. This will parse all given files and 
load the information into the TransitionDomain table. Make sure you have your migrationFilepaths.json file in the same directory.

##### LOCAL COMMAND
```shell
docker-compose exec app ./manage.py load_transition_domain migrationFilepaths.json --directory /app/tmp/ --debug --limitParse 10
```
##### SANDBOX COMMAND
```shell
./manage.py load_transition_domain migrationFilepaths.json --debug
```

##### COMMAND LINE ARGUMENTS:

`--debug`
This will print out additional, detailed logs.

`--limitParse 100` 
Directs the script to load only the first 100 entries into the table.  You can adjust this number as needed for testing purposes.
**Note:** `--limitParse` is currently experiencing issues and may not work as intended.

`--resetTable`
This will delete all the data in transtion_domain.  It is helpful if you want to see the entries reload from scratch or for clearing test data.

###### (arguments that override filepaths and directories if needed)

`--directory`
Defines the directory where all data files and the JSON are stored.

`--domain_contacts_filename`
Defines the filename for domain contact information.

`--contacts_filename`
Defines the filename for contact information.

`--domain_statuses_filename`
Defines the filename for domain status information.
            
`--agency_adhoc_filename`
Defines the filename for agency adhocs.

`--domain_additional_filename`
Defines the filename for additional domain data.

`--domain_escrow_filename`
Defines the filename for creation/expiration domain data.

`--domain_adhoc_filename`
Defines the filename for domain type adhocs.

`--organization_adhoc_filename`
Defines the filename for domain type adhocs.

`--authority_adhoc_filename`
Defines the filename for domain type adhocs.

`--infer_filenames`
Determines if we should infer filenames or not. This setting is not available for use in environments with the flag `settings.DEBUG` set to false, as it is intended for local development only.

### Step 2: Transfer Transition Domain data into main Domain tables

Now that we've loaded all the data into TransitionDomain, we need to update the main Domain and DomainInvitation tables with this information.  
In the same terminal as used in STEP 1, run the command below; 
(This will parse the data in TransitionDomain and either create a corresponding Domain object, OR, if a corresponding Domain already exists, it will update that Domain with the incoming status. It will also create DomainInvitation objects for each user associated with the domain):

##### LOCAL COMMAND
```shell
docker compose run -T app ./manage.py transfer_transition_domains_to_domains --debug
```
##### SANDBOX COMMAND
```shell
./manage.py transfer_transition_domains_to_domains --debug
```

##### COMMAND LINE ARGUMENTS:

`--debug`
This will print out additional, detailed logs.

`--limitParse 100` 
Directs the script to load only the first 100 entries into the table.  You can adjust this number as needed for testing purposes. 
**Note:** `--limitParse` is currently experiencing issues and may not work as intended.

### Step 3: Send Domain invitations

To send invitation emails for every transition domain in the transition domain table, execute the following command:

##### LOCAL COMMAND
```shell
docker compose run -T app ./manage.py send_domain_invitations -s
```
##### SANDBOX COMMAND
```shell
./manage.py send_domain_invitations -s
```

### Step 4: Test the results (Run the analyzer script)

This script's main function is to scan the transition domain and domain tables for any anomalies.  It produces a simple report of missing or duplicate data.  NOTE: some missing data might be expected depending on the nature of our migrations so use best judgement when evaluating the results.

#### OPTION 1 - Analyze Only

To analyze our database without running migrations, execute the script without any optional arguments:

##### LOCAL COMMAND
```shell
docker compose run -T app ./manage.py master_domain_migrations --debug
```
##### SANDBOX COMMAND
```shell
./manage.py master_domain_migrations --debug
```

#### OPTION 2 - Run Migrations Feature

To run the migrations again (all above migration steps) before analyzing, execute the following command (read the documentation on the terminal arguments below.  Everything used by the migration scripts can also be passed into this script and will have the same effects).  NOTE: --debug provides detailed logging statements during the migration.  It is recommended that you use this argument when using the --runMigrations feature:

(NOTE: If you named your JSON file something other than "migrationFilepaths.json" (all the way back in the "file setup" section).  You will want to utilize the `--migrationJSON` argument in the following commands...)
##### LOCAL COMMAND
```shell
docker compose run -T app ./manage.py master_domain_migrations --migrationDirectory /app/tmp --runMigrations --debug
```
##### SANDBOX COMMAND
```shell
./manage.py master_domain_migrations --runMigrations --debug
```

##### COMMAND LINE ARGUMENTS

`--runMigrations`

Runs all scripts (in sequence) for transition domain migrations

`--migrationDirectory`

The location of both the JSON file and all files needed for migration.
(default is "migrationdata" (This is the sandbox directory))

Example Usage:
*--migrationDirectory /app/tmp*

`--migrationJSON` 

The filename of the JSON that holds all the filepath info needed for migrations.

Example Usage:
*--migrationJSON migrationFilepaths.json*

`--sep`

Delimiter for the migration scripts to correctly parse the given text files.
(usually this can remain at default value of |)

`--debug`

Activates additional print statements

`--disablePrompts`

Disables the terminal prompts that allows the user to step through each portion of this script.
*used to facilitate unit tests.  Not recommended for everyday use*

`--limitParse`

Used by the migration scripts (load_transition_domain) to set the limit for the
number of data entries to insert.  Set to 0 (or just don't use this
argument) to parse every entry. This was provided primarily for testing
purposes.
**Note:** `--limitParse` is currently experiencing issues and may not work as intended.

`--resetTable`

Used by the migration scripts to trigger a prompt for deleting all table entries.  
Useful for testing purposes, but *use with caution*

## Import organization data
During MVP, our import scripts did not populate the following fields: `address_line, city, state_territory, and zipcode` for organization address in Domain Information. This was primarily due to time constraints. Because of this, we need to run a follow-on script to load this remaining data on each `DomainInformation` object.

This script is intended to run under the assumption that the [load_transition_domain](#step-1-load-transition-domains) and the [transfer_transition_domains_to_domains](#step-2-transfer-transition-domain-data-into-main-domain-tables) scripts have already been ran.

##### LOCAL COMMAND
to run this command locally, enter the following:
```shell
docker compose run -T app ./manage.py load_organization_data {filename_of_migration_json} --debug
```
* filename_of_migration_filepath_json - This is a [JSON containing a list of filenames](#step-2-obtain-json-file-for-file-locations). This same file was used in the preceeding steps, `load_transition_domain` and `transfer_transition_domains_to_domains`, however, this script only needs two fields:
```
{
    "domain_additional_filename": "example.domainadditionaldatalink.adhoc.dotgov.txt",
    "organization_adhoc_filename": "example.organization.adhoc.dotgov.txt"
}
```
If you already possess the old JSON, you do not need to modify it. This script can run even if you specify multiple filepaths. It will just skip over unused ones. 

**Example**
```shell
docker compose run -T app ./manage.py load_organization_data migrationFilepaths.json --debug
```

##### SANDBOX COMMAND
```shell
./manage.py load_organization_data {filename_of_migration_json} --debug
```
* **filename_of_migration_filepath_json** - This is a [JSON containing a list of filenames](#step-2-obtain-json-file-for-file-locations). This same file was used in the preceeding steps, `load_transition_domain` and `transfer_transition_domains_to_domains`, however, this script only needs two fields:
```
{
    "domain_additional_filename": "example.domainadditionaldatalink.adhoc.dotgov.txt",
    "organization_adhoc_filename": "example.organization.adhoc.dotgov.txt"
}
```
If you already possess the old JSON, you do not need to modify it. This script can run even if you specify multiple filepaths. It will just skip over unused ones. 

**Example**
```shell
./manage.py load_organization_data migrationFilepaths.json --debug
```

##### Optional parameters
The `load_organization_data` script has five optional parameters. These are as follows:
|   | Parameter                        | Description                                                                 |
|:-:|:---------------------------------|:----------------------------------------------------------------------------|
| 1 | **sep**                          | Determines the file separator. Defaults to "\|"                             |
| 2 | **debug**                        | Increases logging detail. Defaults to False                                 |
| 3 | **directory**                    | Specifies the directory containing the files that will be parsed. Defaults to "migrationdata" |
| 4 | **domain_additional_filename**   | Specifies the filename of domain_additional. Used as an override for the JSON. Has no default. |
| 5 | **organization_adhoc_filename**  | Specifies the filename of organization_adhoc. Used as an override for the JSON. Has no default. |


## Extend Domain Extension Dates
This section outlines how to extend the expiration date of all ready domains (or a select subset) by a defined period of time. 

### Running on sandboxes

#### Step 1: Login to CloudFoundry
```cf login -a api.fr.cloud.gov --sso```

#### Step 2: SSH into your environment
```cf ssh getgov-{space}```

Example: `cf ssh getgov-za`

#### Step 3: Create a shell instance
```/tmp/lifecycle/shell```

#### Step 4: Extend domains
```./manage.py extend_expiration_dates```

### Running locally
```docker-compose exec app ./manage.py extend_expiration_dates```

##### Optional parameters
|   | Parameter                  | Description                                                                 |
|:-:|:-------------------------- |:----------------------------------------------------------------------------|
| 1 | **extensionAmount**        | Determines the period of time to extend by, in years. Defaults to 1 year.   |
| 2 | **debug**                  | Increases logging detail. Defaults to False.                                |
| 3 | **limitParse**             | Determines how many domains to parse. Defaults to all.                      |
| 4 | **disableIdempotentCheck** | Boolean that determines if we should check for idempotence or not. Compares the proposed extension date to the value in TransitionDomains. Defaults to False. |


<<<<<<< HEAD
## Populate First Ready
This section outlines how to run the populate_first_ready script

### Running on sandboxes

#### Step 1: Login to CloudFoundry
```cf login -a api.fr.cloud.gov --sso```

#### Step 2: SSH into your environment
=======
## Patch Federal Agency Info
This section outlines how to use `patch_federal_agency_info.py`

### Running on sandboxes

#### Step 1: Grab the latest `current-full.csv` file from the dotgov-data repo
Download the csv from [here](https://github.com/cisagov/dotgov-data/blob/main/current-full.csv) and place this file under the `src/migrationdata/` directory.

#### Step 2: Transfer the `current-full.csv` file to your sandbox
[Click here to go to the section about transferring data to sandboxes](#step-1-transfer-data-to-sandboxes)

#### Step 3: Login to CloudFoundry
```cf login -a api.fr.cloud.gov --sso```

#### Step 4: SSH into your environment
>>>>>>> c362b1a2
```cf ssh getgov-{space}```

Example: `cf ssh getgov-za`

<<<<<<< HEAD
#### Step 3: Create a shell instance
```/tmp/lifecycle/shell```

#### Step 4: Running the script
```./manage.py populate_first_ready --debug```

### Running locally
```docker-compose exec app ./manage.py populate_first_ready --debug```
=======
#### Step 5: Create a shell instance
```/tmp/lifecycle/shell```

#### Step 6: Patch agency info
```./manage.py patch_federal_agency_info migrationdata/current-full.csv --debug```

### Running locally
```docker-compose exec app ./manage.py patch_federal_agency_info migrationdata/current-full.csv --debug```
>>>>>>> c362b1a2

##### Optional parameters
|   | Parameter                  | Description                                                                 |
|:-:|:-------------------------- |:----------------------------------------------------------------------------|
| 1 | **debug**                  | Increases logging detail. Defaults to False.                                |<|MERGE_RESOLUTION|>--- conflicted
+++ resolved
@@ -526,7 +526,6 @@
 | 4 | **disableIdempotentCheck** | Boolean that determines if we should check for idempotence or not. Compares the proposed extension date to the value in TransitionDomains. Defaults to False. |
 
 
-<<<<<<< HEAD
 ## Populate First Ready
 This section outlines how to run the populate_first_ready script
 
@@ -536,7 +535,25 @@
 ```cf login -a api.fr.cloud.gov --sso```
 
 #### Step 2: SSH into your environment
-=======
+```cf ssh getgov-{space}```
+
+Example: `cf ssh getgov-za`
+
+#### Step 3: Create a shell instance
+```/tmp/lifecycle/shell```
+
+#### Step 4: Running the script
+```./manage.py populate_first_ready --debug```
+
+### Running locally
+```docker-compose exec app ./manage.py populate_first_ready --debug```
+
+##### Optional parameters
+|   | Parameter                  | Description                                                                 |
+|:-:|:-------------------------- |:----------------------------------------------------------------------------|
+| 1 | **debug**                  | Increases logging detail. Defaults to False.                                |
+
+
 ## Patch Federal Agency Info
 This section outlines how to use `patch_federal_agency_info.py`
 
@@ -552,21 +569,10 @@
 ```cf login -a api.fr.cloud.gov --sso```
 
 #### Step 4: SSH into your environment
->>>>>>> c362b1a2
 ```cf ssh getgov-{space}```
 
 Example: `cf ssh getgov-za`
 
-<<<<<<< HEAD
-#### Step 3: Create a shell instance
-```/tmp/lifecycle/shell```
-
-#### Step 4: Running the script
-```./manage.py populate_first_ready --debug```
-
-### Running locally
-```docker-compose exec app ./manage.py populate_first_ready --debug```
-=======
 #### Step 5: Create a shell instance
 ```/tmp/lifecycle/shell```
 
@@ -575,7 +581,6 @@
 
 ### Running locally
 ```docker-compose exec app ./manage.py patch_federal_agency_info migrationdata/current-full.csv --debug```
->>>>>>> c362b1a2
 
 ##### Optional parameters
 |   | Parameter                  | Description                                                                 |

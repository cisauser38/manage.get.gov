--- conflicted
+++ resolved
@@ -84,13 +84,10 @@
 FILE 2: **escrow_contacts.daily.gov.GOV.txt** -> has the mapping of contact id to contact email address (which is what we care about for sending domain invitations)
 FILE 3: **escrow_domain_statuses.daily.gov.GOV.txt** -> has the map of domains and their statuses
 
-<<<<<<< HEAD
-=======
 We need to run a few scripts to parse these files into our domain tables.
 We can do this both locally and in a sandbox.
 
 ## OPTION 1: SANDBOX
->>>>>>> b236be7f
 ## Load migration data onto a production or sandbox environment
 **WARNING:** All files uploaded in this manner are temporary, i.e. they will be deleted when the app is restaged.
 Do not use this method to store data you want to keep around permanently.
@@ -158,9 +155,6 @@
 ```
 
 NOTE: This will look for all files in /tmp with the .txt extension, but this can
-<<<<<<< HEAD
-be changed if you are dealing with different extensions.
-=======
 be changed if you are dealing with different extensions. For instance, a .tar.gz could be expressed
 as `--file_extension tar.gz`.
 
@@ -173,7 +167,6 @@
 *FILE_NAME* - Name of the desired file, ex: exportdata
 
 
->>>>>>> b236be7f
 
 #### Manual method
 If the `cat_files_into_getgov.py` script isn't working, follow these steps instead.
@@ -191,10 +184,7 @@
 ./manage.py load_transition_domain migrationdata/escrow_domain_contacts.daily.gov.GOV.txt migrationdata/escrow_contacts.daily.gov.GOV.txt migrationdata/escrow_domain_statuses.daily.gov.GOV.txt
 ```
 
-<<<<<<< HEAD
-=======
 ## OPTION 2: LOCAL
->>>>>>> b236be7f
 ## Load migration data onto our local environments
 
 Transferring this data from these files into our domain tables happens in two steps;

# Registrar Data Migration

The original system uses an existing registrar/registry that we will import.
The company of that system will provide us with an export of the existing data.
The goal of our data migration is to take the provided data and use
it to create, as close as possible, a _matching_ state
in our registrar.

There is no way to make our registrar _identical_ to the original system
because we have a different data model and workflow model. Instead, we should
focus our migration efforts on creating a state in our new registrar that will
primarily allow users of the system to perform the tasks that they want to do.

#### Users

One of the major differences with the existing registrar/registry is that our
system uses Login.gov for authentication. Any person with an identity-verified
Login.gov account can make an account on the new registrar. The first time
a person logs into the registrar through Login.gov, we make a corresponding 
account in our user table. Because we cannot know the Universal Unique ID (UUID) 
for a person's Login.gov account, we cannot pre-create user accounts for 
individuals in our new registrar based on the original data.

#### Domains

Our registrar keeps track of domains. The authoritative source for domain
information is the registry, but the registrar needs a copy of that
information to make connections between registry users and the domains that
they manage. The registrar stores very few fields about a domain except for
its name, so it could be straightforward to import the exported list of domains
from `escrow_domains.daily.dotgov.GOV.txt`. It doesn't appear that
that table stores a flag for if a domain is active or inactive.

An example Django management command that can load the delimited text file
from the daily escrow is in
`src/registrar/management/commands/load_domains_data.py`. It uses Django's
object-relational modeler (ORM) to create Django objects for the domains and
then write them to the database in a single bulk operation. To run the command
locally for testing, using Docker Compose:

```shell
docker compose run -T app ./manage.py load_domains_data < /tmp/escrow_domains.daily.dotgov.GOV.txt
```

#### User access to domains

The data export contains a `escrow_domain_contacts.daily.dotgov.txt` file
that links each domain to three different types of contacts: `billing`,
`tech`, and `admin`. The ID of the contact in this linking table corresponds
to the ID of a contact in the `escrow_contacts.daily.dotgov.txt` file. The
contacts file contains an email address for each contact.

The new registrar associates user accounts (authenticated with Login.gov) with
domains using a `UserDomainRole` linking table. New users can be granted roles
on domains by creating a `DomainInvitation` that links an email address with a
domain. When a new user finishes authenticating with Login.gov and their email
address matches an invitation, then they are given the appropriate role on the
invitation's domain.

For the purposes of migration, we can prime the invitation system by creating
an invitation in the system for each email address listed in the
`domain_contacts` file. This means that if a person is currently a user in the
original system, and they use the same email address with Login.gov, then they
will end up with access to the same domains in the new registrar that they
were associated with in the original system.

A management command that does this needs to process two data files, one for
the contact information and one for the domain/contact association, so we
can't use stdin the way that we did before. Instead, we can use the fact that
Docker Compose mounts the `src/` directory inside of the container at `/app`.
Then, data files that are inside of the `src/` directory can be accessed
inside the Docker container.

An example script using this technique is in
`src/registrar/management/commands/load_domain_invitations.py`.

```shell
docker compose run app ./manage.py load_domain_invitations /app/escrow_domain_contacts.daily.dotgov.GOV.txt /app/escrow_contacts.daily.dotgov.GOV.txt
```

## Set Up Files for Importing Domains

### Step 1: Obtain migration data files
We are provided with information about Transition Domains in the following files:
|  | Filename                                    | Description |  
|:-| :-------------------------------------------- | :---------- |
|1| **escrow_domain_contacts.daily.gov.GOV.txt**  | Has the map of domain names to contact ID. Domains in this file will usually have 3 contacts each
|2| **escrow_contacts.daily.gov.GOV.txt**         | Has the mapping of contact id to contact email address (which is what we care about for sending domain invitations)
|3| **escrow_domain_statuses.daily.gov.GOV.txt**  | Has the map of domains and their statuses
|4| **escrow_domains.daily.dotgov.GOV.txt**       | Has a map of domainname, expiration and creation dates
|5| **domainadditionaldatalink.adhoc.dotgov.txt** | Has the map of domains to other data like authority, organization, & domain type
|6| **domaintypes.adhoc.dotgov.txt**              | Has data on federal type and organization type
|7| **organization.adhoc.dotgov.txt**             | Has organization name data
|8| **authority.adhoc.dotgov.txt**                | Has authority data which maps to an agency
|9| **agency.adhoc.dotgov.txt**                   | Has federal agency data
|10| **migrationFilepaths.json**                  | A JSON which points towards all given filenames. Specified below.

### Step 2: Obtain JSON file for migration files locations
Add a JSON file called "migrationFilepaths.json" with the following contents (update filenames and directory as needed):
```
{
    "directory": "migrationdata",
    "contacts_filename": "escrow_contacts.daily.dotgov.GOV.txt",
    "domain_contacts_filename": "escrow_domain_contacts.daily.dotgov.GOV.txt",
    "domain_statuses_filename": "escrow_domain_statuses.daily.dotgov.GOV.txt",
    "domain_escrow_filename": "escrow_domains.daily.dotgov.GOV.txt",
    "domain_additional_filename": "domainadditionaldatalink.adhoc.dotgov.txt",
    "domain_adhoc_filename": "domaintypes.adhoc.dotgov.txt",
    "organization_adhoc_filename": "organization.adhoc.dotgov.txt"
    "authority_adhoc_filename": "authority.adhoc.dotgov.txt",
    "agency_adhoc_filename": "agency.adhoc.dotgov.txt",
}
```

This JSON file can exist anywhere, but to keep things simple, add it to the same folder as used in step 1.  `src/migrationdata`. 
Directory specifies the directory that the given `filenames` exist in. For instance, a `contacts_filename` of `test.txt` with a `directory` of `migrationdata` would need to exist under `migrationdata/test.txt`.

Later on, we will bundle this file along with the others into its own folder. Keep it within the `migrationdata/` directory if you are passing data to your sandbox, for simplicity.

We need to run a few scripts to parse these files into our domain tables.
We can do this both locally and in a sandbox.

### Step 3: Bundle all relevant data files into an archive
Move all the files specified in Step 1 into a shared folder, and create a tar.gz.

Create a folder on your desktop called `datafiles` and move all of the obtained files into that. Add these files to a tar.gz archive using any method. See [here](https://stackoverflow.com/questions/53283240/how-to-create-tar-file-with-7zip).

After this is created, move this archive into `src/migrationdata`.


### Set Up Migrations on Sandbox
Load migration data onto a production or sandbox environment

**WARNING:** All files uploaded in this manner are temporary, i.e. they will be deleted when the app is restaged.
Do not use these environments to store data you want to keep around permanently. We don't want sensitive data to be accidentally present in our application environments.

### Step 1: Transfer data to sandboxes
Use the following cat command to upload your data to a sandbox environment of your choice:

```bash
cat {LOCAL_PATH_TO_FILE} | cf ssh {APP_NAME_IN_ENVIRONMENT} -c "cat > /home/vcap/tmp/{DESIRED_NAME_OF_FILE}"
```

* APP_NAME_IN_ENVIRONMENT - Name of the app running in your environment, e.g. getgov-za or getgov-stable
* LOCAL_PATH_TO_FILE - Path to the file you want to copy, ex: src/tmp/escrow_contacts.daily.gov.GOV.txt
* DESIRED_NAME_OF_FILE - Use this to specify the filename and type, ex: test.txt or escrow_contacts.daily.gov.GOV.txt

#### TROUBLESHOOTING STEP 1 ISSUES 
Depending on your operating system (Windows for instance), this command may upload corrupt data. If you encounter the error `gzip: prfiles.tar.gz: not in gzip format` when trying to unzip a .tar.gz file, use the scp command instead.

**IMPORTANT:** Only follow the below troubleshooting steps if cat does not work as expected. If it does, skip to step 2.
<details>
<summary>Troubleshooting cat instructions 
</summary>
    
#### Use scp to transfer data to sandboxes. 
CloudFoundry supports scp as means of transferring data locally to our environment. If you are dealing with a batch of files, try sending across a tar.gz and unpacking that.
    
##### Login to Cloud.gov

```bash
cf login -a api.fr.cloud.gov  --sso

```

##### Target your workspace

```bash
cf target -o cisa-dotgov -s {ENVIRONMENT_NAME}
```
*ENVIRONMENT_NAME* - Name of your sandbox, ex: za or ab

##### Run the scp command

Use the following command to transfer the desired file:
```shell
scp -P 2222 -o User=cf:$(cf curl /v3/apps/$(cf app {APP_NAME_IN_ENVIRONMENT} --guid)/processes | jq -r '.resources[]
| select(.type=="web") | .guid')/0 {LOCAL_PATH_TO_FILE} ssh.fr.cloud.gov:tmp/{DESIRED_NAME_OF_FILE}
```
The items in curly braces are the values that you will manually replace.
These are as follows:
* APP_NAME_IN_ENVIRONMENT - Name of the app running in your environment, e.g. getgov-za or getgov-stable
* LOCAL_PATH_TO_FILE - Path to the file you want to copy, ex: src/tmp/escrow_contacts.daily.gov.GOV.txt
* DESIRED_NAME_OF_FILE - Use this to specify the filename and type, ex: test.txt or escrow_contacts.daily.gov.GOV.txt

##### Get a temp auth code

The scp command requires a temporary authentication code. Open a new terminal instance (while keeping the current one open),
and enter the following command:
```shell
cf ssh-code
```
Copy this code into the password prompt from earlier.

NOTE: You can use different utilities to copy this onto the clipboard for you. If you are on Windows, try the command `cf ssh-code | clip`. On Mac, this will be `cf ssh-code | pbcopy`
</details>


### Step 2: Transfer uploaded files to the getgov directory
Due to the nature of how Cloud.gov operates, the getgov directory is dynamically generated whenever the app is built under the tmp/ folder. We can directly upload files to the tmp/ folder but cannot target the generated getgov folder directly, as we need to spin up a shell to access this. From here, we can move those uploaded files into the getgov directory using the `cat` command. Note that you will have to repeat this for each file you want to move, so it is better to use a tar.gz for multiple, and unpack it inside of the `datamigration` folder.

##### SSH into your sandbox

```shell
cf ssh {APP_NAME_IN_ENVIRONMENT}
```

##### Open a shell

```shell
/tmp/lifecycle/shell
```

##### From this directory, run the following command:
```shell
./manage.py cat_files_into_getgov --file_extension {FILE_EXTENSION_TYPE}
```

This will look for all files in /tmp with that are the same file type as `FILE_EXTENSION_TYPE`. 

**Example 1: Transferring txt files**

`./manage.py cat_files_into_getgov --file_extension txt` will search for
all files with the .txt extension.

**Example 2: Transferring tar.gz files**

`./manage.py cat_files_into_getgov --file_extension tar.gz` will search 
for .tar.gz files.

If you are using a tar.gz file, you will need to perform one additional step to extract it.
Run the following command from the same directory:
```shell
tar -xvf migrationdata/{FILE_NAME}.tar.gz -C migrationdata/ --strip-components=1
```

*FILE_NAME* - Name of the desired file, ex: exportdata


#### Manually transferring your files
If the `cat_files_into_getgov.py` script isn't working, follow these steps instead.

##### Move the desired file into the correct directory

```shell
cat ../tmp/{filename} > migrationdata/{filename}
```


*You are now ready to run migration scripts (see [Running the Domain Migration Scripts](running-the-domain-migration-scripts))*

### Set Up Local Migrations (TESTING PURPOSES ONLY)

***IMPORTANT: only use test data, to avoid publicizing PII in our public repo.***

In order to run the scripts locally, we need to add the files to a folder under `src/`.
This will allow Docker to mount the files to a container (under `/app`) for our use.  

 - Add the same files from section 1 to a TEMPORARY `tmp/` folder under `src/` (do not check this folder into our repo)
 - Open a terminal and navigate to `src/`


*You are now ready to run migration scripts.*

## Running the Domain Migration Scripts
While keeping the same ssh instance open (if you are running on a sandbox), run through the following commands. If you cannot run `manage.py` commands, try running `/tmp/lifecycle/shell` in the ssh instance. 

### Step 1: Upload Transition Domains

Run the following command, making sure the file paths point to the right location of your migration files. This will parse all given files and 
load the information into the TransitionDomain table. Make sure you have your migrationFilepaths.json file in the same directory.

##### LOCAL COMMAND
```shell
docker-compose exec app ./manage.py load_transition_domain migrationFilepaths.json --directory /app/tmp/ --debug --limitParse 10
```
##### SANDBOX COMMAND
```shell
./manage.py load_transition_domain migrationFilepaths.json --debug
```

##### COMMAND LINE ARGUMENTS:

`--debug`
This will print out additional, detailed logs.

`--limitParse 100` 
Directs the script to load only the first 100 entries into the table.  You can adjust this number as needed for testing purposes.
**Note:** `--limitParse` is currently experiencing issues and may not work as intended.

`--resetTable`
This will delete all the data in transtion_domain.  It is helpful if you want to see the entries reload from scratch or for clearing test data.

###### (arguments that override filepaths and directories if needed)

`--directory`
Defines the directory where all data files and the JSON are stored.

`--domain_contacts_filename`
Defines the filename for domain contact information.

`--contacts_filename`
Defines the filename for contact information.

`--domain_statuses_filename`
Defines the filename for domain status information.
            
`--agency_adhoc_filename`
Defines the filename for agency adhocs.

`--domain_additional_filename`
Defines the filename for additional domain data.

`--domain_escrow_filename`
Defines the filename for creation/expiration domain data.

`--domain_adhoc_filename`
Defines the filename for domain type adhocs.

`--organization_adhoc_filename`
Defines the filename for domain type adhocs.

`--authority_adhoc_filename`
Defines the filename for domain type adhocs.

`--infer_filenames`
Determines if we should infer filenames or not. This setting is not available for use in environments with the flag `settings.DEBUG` set to false, as it is intended for local development only.

### Step 2: Transfer Transition Domain data into main Domain tables

Now that we've loaded all the data into TransitionDomain, we need to update the main Domain and DomainInvitation tables with this information.  
In the same terminal as used in STEP 1, run the command below; 
(This will parse the data in TransitionDomain and either create a corresponding Domain object, OR, if a corresponding Domain already exists, it will update that Domain with the incoming status. It will also create DomainInvitation objects for each user associated with the domain):

##### LOCAL COMMAND
```shell
docker compose run -T app ./manage.py transfer_transition_domains_to_domains --debug
```
##### SANDBOX COMMAND
```shell
./manage.py transfer_transition_domains_to_domains --debug
```

##### COMMAND LINE ARGUMENTS:

`--debug`
This will print out additional, detailed logs.

`--limitParse 100` 
Directs the script to load only the first 100 entries into the table.  You can adjust this number as needed for testing purposes. 
**Note:** `--limitParse` is currently experiencing issues and may not work as intended.

### Step 3: Send Domain invitations

To send invitation emails for every transition domain in the transition domain table, execute the following command:

##### LOCAL COMMAND
```shell
docker compose run -T app ./manage.py send_domain_invitations -s
```
##### SANDBOX COMMAND
```shell
./manage.py send_domain_invitations -s
```

### Step 4: Test the results (Run the analyzer script)

This script's main function is to scan the transition domain and domain tables for any anomalies.  It produces a simple report of missing or duplicate data.  NOTE: some missing data might be expected depending on the nature of our migrations so use best judgement when evaluating the results.

#### OPTION 1 - Analyze Only

To analyze our database without running migrations, execute the script without any optional arguments:

##### LOCAL COMMAND
```shell
docker compose run -T app ./manage.py master_domain_migrations --debug
```
##### SANDBOX COMMAND
```shell
./manage.py master_domain_migrations --debug
```

#### OPTION 2 - Run Migrations Feature

To run the migrations again (all above migration steps) before analyzing, execute the following command (read the documentation on the terminal arguments below.  Everything used by the migration scripts can also be passed into this script and will have the same effects).  NOTE: --debug provides detailed logging statements during the migration.  It is recommended that you use this argument when using the --runMigrations feature:

(NOTE: If you named your JSON file something other than "migrationFilepaths.json" (all the way back in the "file setup" section).  You will want to utilize the `--migrationJSON` argument in the following commands...)
##### LOCAL COMMAND
```shell
docker compose run -T app ./manage.py master_domain_migrations --migrationDirectory /app/tmp --runMigrations --debug
```
##### SANDBOX COMMAND
```shell
./manage.py master_domain_migrations --runMigrations --debug
```

##### COMMAND LINE ARGUMENTS

`--runMigrations`

Runs all scripts (in sequence) for transition domain migrations

`--migrationDirectory`

The location of both the JSON file and all files needed for migration.
(default is "migrationdata" (This is the sandbox directory))

Example Usage:
*--migrationDirectory /app/tmp*

`--migrationJSON` 

The filename of the JSON that holds all the filepath info needed for migrations.

Example Usage:
*--migrationJSON migrationFilepaths.json*

`--sep`

Delimiter for the migration scripts to correctly parse the given text files.
(usually this can remain at default value of |)

`--debug`

Activates additional print statements

`--disablePrompts`

Disables the terminal prompts that allows the user to step through each portion of this script.
*used to facilitate unit tests.  Not recommended for everyday use*

`--limitParse`

Used by the migration scripts (load_transition_domain) to set the limit for the
number of data entries to insert.  Set to 0 (or just don't use this
argument) to parse every entry. This was provided primarily for testing
purposes.
**Note:** `--limitParse` is currently experiencing issues and may not work as intended.

`--resetTable`

Used by the migration scripts to trigger a prompt for deleting all table entries.  
Useful for testing purposes, but *use with caution*

## Import organization data
During MVP, our import scripts did not populate the following fields: `address_line, city, state_territory, and zipcode` for organization address in Domain Information. This was primarily due to time constraints. Because of this, we need to run a follow-on script to load this remaining data on each `DomainInformation` object.

This script is intended to run under the assumption that the [load_transition_domain](#step-1-load-transition-domains) and the [transfer_transition_domains_to_domains](#step-2-transfer-transition-domain-data-into-main-domain-tables) scripts have already been ran.

##### LOCAL COMMAND
to run this command locally, enter the following:
```shell
docker compose run -T app ./manage.py load_organization_data {filename_of_migration_json} --debug
```
* filename_of_migration_filepath_json - This is a [JSON containing a list of filenames](#step-2-obtain-json-file-for-file-locations). This same file was used in the preceeding steps, `load_transition_domain` and `transfer_transition_domains_to_domains`, however, this script only needs two fields:
```
{
    "domain_additional_filename": "example.domainadditionaldatalink.adhoc.dotgov.txt",
    "organization_adhoc_filename": "example.organization.adhoc.dotgov.txt"
}
```
If you already possess the old JSON, you do not need to modify it. This script can run even if you specify multiple filepaths. It will just skip over unused ones. 

**Example**
```shell
docker compose run -T app ./manage.py load_organization_data migrationFilepaths.json --debug
```

##### SANDBOX COMMAND
```shell
./manage.py load_organization_data {filename_of_migration_json} --debug
```
* **filename_of_migration_filepath_json** - This is a [JSON containing a list of filenames](#step-2-obtain-json-file-for-file-locations). This same file was used in the preceeding steps, `load_transition_domain` and `transfer_transition_domains_to_domains`, however, this script only needs two fields:
```
{
    "domain_additional_filename": "example.domainadditionaldatalink.adhoc.dotgov.txt",
    "organization_adhoc_filename": "example.organization.adhoc.dotgov.txt"
}
```
If you already possess the old JSON, you do not need to modify it. This script can run even if you specify multiple filepaths. It will just skip over unused ones. 

**Example**
```shell
./manage.py load_organization_data migrationFilepaths.json --debug
```

##### Optional parameters
The `load_organization_data` script has five optional parameters. These are as follows:
|   | Parameter                        | Description                                                                 |
|:-:|:---------------------------------|:----------------------------------------------------------------------------|
| 1 | **sep**                          | Determines the file separator. Defaults to "\|"                             |
| 2 | **debug**                        | Increases logging detail. Defaults to False                                 |
| 3 | **directory**                    | Specifies the directory containing the files that will be parsed. Defaults to "migrationdata" |
| 4 | **domain_additional_filename**   | Specifies the filename of domain_additional. Used as an override for the JSON. Has no default. |
| 5 | **organization_adhoc_filename**  | Specifies the filename of organization_adhoc. Used as an override for the JSON. Has no default. |


## Extend Domain Extension Dates
This section outlines how to extend the expiration date of all ready domains (or a select subset) by a defined period of time. 

### Running on sandboxes

#### Step 1: Login to CloudFoundry
```cf login -a api.fr.cloud.gov --sso```

#### Step 2: SSH into your environment
```cf ssh getgov-{space}```

Example: `cf ssh getgov-za`

#### Step 3: Create a shell instance
```/tmp/lifecycle/shell```

#### Step 4: Extend domains
```./manage.py extend_expiration_dates```

### Running locally
```docker-compose exec app ./manage.py extend_expiration_dates```

##### Optional parameters
|   | Parameter                  | Description                                                                 |
|:-:|:-------------------------- |:----------------------------------------------------------------------------|
| 1 | **extensionAmount**        | Determines the period of time to extend by, in years. Defaults to 1 year.   |
| 2 | **debug**                  | Increases logging detail. Defaults to False.                                |
| 3 | **limitParse**             | Determines how many domains to parse. Defaults to all.                      |
| 4 | **disableIdempotentCheck** | Boolean that determines if we should check for idempotence or not. Compares the proposed extension date to the value in TransitionDomains. Defaults to False. |


## Populate First Ready
This section outlines how to run the populate_first_ready script

### Running on sandboxes

#### Step 1: Login to CloudFoundry
```cf login -a api.fr.cloud.gov --sso```

#### Step 2: SSH into your environment
```cf ssh getgov-{space}```

Example: `cf ssh getgov-za`

#### Step 3: Create a shell instance
```/tmp/lifecycle/shell```

#### Step 4: Running the script
```./manage.py populate_first_ready --debug```

### Running locally
```docker-compose exec app ./manage.py populate_first_ready --debug```

##### Optional parameters
|   | Parameter                  | Description                                                                 |
|:-:|:-------------------------- |:----------------------------------------------------------------------------|
| 1 | **debug**                  | Increases logging detail. Defaults to False.                                |


## Patch Federal Agency Info
This section outlines how to use `patch_federal_agency_info.py`

### Running on sandboxes

#### Step 1: Grab the latest `current-full.csv` file from the dotgov-data repo
Download the csv from [here](https://github.com/cisagov/dotgov-data/blob/main/current-full.csv) and place this file under the `src/migrationdata/` directory.

#### Step 2: Transfer the `current-full.csv` file to your sandbox
[Click here to go to the section about transferring data to sandboxes](#step-1-transfer-data-to-sandboxes)

#### Step 3: Login to CloudFoundry
```cf login -a api.fr.cloud.gov --sso```

#### Step 4: SSH into your environment
```cf ssh getgov-{space}```

Example: `cf ssh getgov-za`

#### Step 5: Create a shell instance
```/tmp/lifecycle/shell```

#### Step 6: Patch agency info
```./manage.py patch_federal_agency_info migrationdata/current-full.csv --debug```

### Running locally
```docker-compose exec app ./manage.py patch_federal_agency_info migrationdata/current-full.csv --debug```

##### Optional parameters
|   | Parameter                  | Description                                                                 |
|:-:|:-------------------------- |:----------------------------------------------------------------------------|
| 1 | **debug**                  | Increases logging detail. Defaults to False.                                |


## Populate Organization type
This section outlines how to run the `populate_organization_type` script. 
The script is used to update the organization_type field on DomainRequest and DomainInformation when it is None.
That data are synthesized from the generic_org_type field and the is_election_board field by concatenating " - Elections" on the end of generic_org_type string if is_elections_board is True.

### Running on sandboxes

#### Step 1: Login to CloudFoundry
```cf login -a api.fr.cloud.gov --sso```

#### Step 2: Get the domain_election_board file
The latest domain_election_board csv can be found [here](https://drive.google.com/file/d/1aDeCqwHmBnXBl2arvoFCN0INoZmsEGsQ/view).
After downloading this file, place it in `src/migrationdata`

#### Step 3: Upload the domain_election_board file to your sandbox
Follow [Step 1: Transfer data to sandboxes](#step-1-transfer-data-to-sandboxes) and [Step 2: Transfer uploaded files to the getgov directory](#step-2-transfer-uploaded-files-to-the-getgov-directory) from the [Set Up Migrations on Sandbox](#set-up-migrations-on-sandbox) portion of this doc.

#### Step 4: SSH into your environment
```cf ssh getgov-{space}```

Example: `cf ssh getgov-za`

#### Step 5: Create a shell instance
```/tmp/lifecycle/shell```

#### Step 6: Running the script
```./manage.py populate_organization_type {domain_election_board_filename}```

- The domain_election_board_filename file must adhere to this format:
    - example.gov\
    example2.gov\
    example3.gov

Example: 
`./manage.py populate_organization_type migrationdata/election-domains.csv`

### Running locally

#### Step 1: Get the domain_election_board file
The latest domain_election_board csv can be found [here](https://drive.google.com/file/d/1aDeCqwHmBnXBl2arvoFCN0INoZmsEGsQ/view).
After downloading this file, place it in `src/migrationdata`


#### Step 2: Running the script
```docker-compose exec app ./manage.py populate_organization_type {domain_election_board_filename}```

Example (assuming that this is being ran from src/): 
`docker-compose exec app ./manage.py populate_organization_type migrationdata/election-domains.csv`


### Required parameters
|   | Parameter                           | Description                                                        |
|:-:|:------------------------------------|:-------------------------------------------------------------------|
| 1 | **domain_election_board_filename** | A file containing every domain that is an election office.


## Populate Verification Type
This section outlines how to run the `populate_verification_type` script. 
The script is used to update the verification_type field on User when it is None.

### Running on sandboxes

#### Step 1: Login to CloudFoundry
```cf login -a api.fr.cloud.gov --sso```

#### Step 2: SSH into your environment
```cf ssh getgov-{space}```

Example: `cf ssh getgov-za`

#### Step 3: Create a shell instance
```/tmp/lifecycle/shell```

#### Step 4: Running the script
```./manage.py populate_verification_type```

### Running locally

#### Step 1: Running the script
```docker-compose exec app ./manage.py populate_verification_type```


## Copy names from contacts to users

### Running on sandboxes

#### Step 1: Login to CloudFoundry
```cf login -a api.fr.cloud.gov --sso```

#### Step 2: SSH into your environment
```cf ssh getgov-{space}```

Example: `cf ssh getgov-za`

#### Step 3: Create a shell instance
```/tmp/lifecycle/shell```

#### Step 4: Running the script
```./manage.py copy_names_from_contacts_to_users --debug```

### Running locally

#### Step 1: Running the script
```docker-compose exec app ./manage.py copy_names_from_contacts_to_users --debug```

##### Optional parameters
|   | Parameter                  | Description                                                                 |
|:-:|:-------------------------- |:----------------------------------------------------------------------------|
| 1 | **debug**                  | Increases logging detail. Defaults to False.                                |

## Transfer federal agency script
The transfer federal agency script adds the "federal_type" field on each associated DomainRequest, and uses that to populate the "federal_type" field on each FederalAgency.

**Important:** When running this script, note that data generated by our fixtures will be inaccurate (since we assign random data to them). Use real data on this script.
Do note that there is a check on record uniqueness. If two or more records do NOT have the same value for federal_type for any given federal agency, then the record is skipped. This protects against fixtures data when loaded with real data.

### Running on sandboxes

#### Step 1: Login to CloudFoundry
```cf login -a api.fr.cloud.gov --sso```

#### Step 2: SSH into your environment
```cf ssh getgov-{space}```

Example: `cf ssh getgov-za`

#### Step 3: Create a shell instance
```/tmp/lifecycle/shell```

#### Step 4: Running the script
```./manage.py transfer_federal_agency_type```

### Running locally

#### Step 1: Running the script
```docker-compose exec app ./manage.py transfer_federal_agency_type```

## Email current metadata report

### Running on sandboxes

#### Step 1: Login to CloudFoundry
```cf login -a api.fr.cloud.gov --sso```

#### Step 2: SSH into your environment
```cf ssh getgov-{space}```

Example: `cf ssh getgov-za`

#### Step 3: Create a shell instance
```/tmp/lifecycle/shell```

#### Step 4: Running the script
```./manage.py email_current_metadata_report --emailTo {desired email address}```

### Running locally

#### Step 1: Running the script
```docker-compose exec app ./manage.py email_current_metadata_report --emailTo {desired email address}```

##### Parameters
|   | Parameter                  | Description                                                                        |
|:-:|:-------------------------- |:-----------------------------------------------------------------------------------|
| 1 | **emailTo**                | Specifies where the email will be emailed. Defaults to help@get.gov on production. |

## Populate federal agency initials and FCEB
This script adds to the "is_fceb" and "initials" fields on the FederalAgency model. This script expects a CSV of federal CIOs to pull from, which can be sourced from [here](https://docs.google.com/spreadsheets/d/14oXHFpKyUXS5_mDWARPusghGdHCrP67jCleOknaSx38/edit?gid=479328070#gid=479328070). 

### Running on sandboxes

#### Step 1: Login to CloudFoundry
```cf login -a api.fr.cloud.gov --sso```

#### Step 2: SSH into your environment
```cf ssh getgov-{space}```

Example: `cf ssh getgov-za`

#### Step 3: Create a shell instance
```/tmp/lifecycle/shell```

#### Step 4: Upload your csv to the desired sandbox
[Follow these steps](#use-scp-to-transfer-data-to-sandboxes) to upload the federal_cio csv to a sandbox of your choice.

#### Step 5: Running the script
```./manage.py populate_federal_agency_initials_and_fceb {path_to_CIO_csv}```

### Running locally

#### Step 1: Running the script
```docker-compose exec app ./manage.py populate_federal_agency_initials_and_fceb {path_to_CIO_csv}```

##### Parameters
|   | Parameter                  | Description                                                                        |
|:-:|:-------------------------- |:-----------------------------------------------------------------------------------|
| 1 | **federal_cio_csv_path**   | Specifies where the federal CIO csv is                                             |

## Load senior official table
This script adds SeniorOfficial records to the related table based off of a CSV. This script expects a CSV of federal CIOs to pull from, which can be sourced from [here](https://docs.google.com/spreadsheets/d/14oXHFpKyUXS5_mDWARPusghGdHCrP67jCleOknaSx38/edit?gid=479328070#gid=479328070). 

### Running on sandboxes

#### Step 1: Login to CloudFoundry
```cf login -a api.fr.cloud.gov --sso```

#### Step 2: SSH into your environment
```cf ssh getgov-{space}```

Example: `cf ssh getgov-za`

#### Step 3: Create a shell instance
```/tmp/lifecycle/shell```

#### Step 4: Upload your csv to the desired sandbox
[Follow these steps](#use-scp-to-transfer-data-to-sandboxes) to upload the federal_cio csv to a sandbox of your choice.

#### Step 5: Running the script
```./manage.py load_senior_official_table {path_to_CIO_csv}```

### Running locally

#### Step 1: Running the script
```docker-compose exec app ./manage.py load_senior_official_table {path_to_CIO_csv}```

##### Parameters
|   | Parameter                  | Description                                                                        |
|:-:|:-------------------------- |:-----------------------------------------------------------------------------------|
| 1 | **federal_cio_csv_path**   | Specifies where the federal CIO csv is                                             |

<<<<<<< HEAD
## Update First Ready Values
This section outlines how to run the populate_first_ready script
=======
## Populate Domain Request Dates
This section outlines how to run the populate_domain_request_dates script
>>>>>>> ec56f176

### Running on sandboxes

#### Step 1: Login to CloudFoundry
```cf login -a api.fr.cloud.gov --sso```

#### Step 2: SSH into your environment
```cf ssh getgov-{space}```

Example: `cf ssh getgov-za`

#### Step 3: Create a shell instance
```/tmp/lifecycle/shell```

#### Step 4: Running the script
<<<<<<< HEAD
```./manage.py update_first_ready --debug```

### Running locally
```docker-compose exec app ./manage.py update_first_ready --debug```

##### Optional parameters
|   | Parameter                  | Description                                                                 |
|:-:|:-------------------------- |:----------------------------------------------------------------------------|
| 1 | **debug**                  | Increases logging detail. Defaults to False.                                |
=======
```./manage.py populate_domain_request_dates```

### Running locally
```docker-compose exec app ./manage.py populate_domain_request_dates```
>>>>>>> ec56f176
<|MERGE_RESOLUTION|>--- conflicted
+++ resolved
@@ -817,13 +817,30 @@
 |:-:|:-------------------------- |:-----------------------------------------------------------------------------------|
 | 1 | **federal_cio_csv_path**   | Specifies where the federal CIO csv is                                             |
 
-<<<<<<< HEAD
 ## Update First Ready Values
 This section outlines how to run the populate_first_ready script
-=======
+
+### Running on sandboxes
+
+#### Step 1: Login to CloudFoundry
+```cf login -a api.fr.cloud.gov --sso```
+
+#### Step 2: SSH into your environment
+```cf ssh getgov-{space}```
+
+Example: `cf ssh getgov-za`
+
+#### Step 3: Create a shell instance
+```/tmp/lifecycle/shell```
+
+#### Step 4: Running the script
+```./manage.py populate_domain_request_dates```
+
+### Running locally
+```docker-compose exec app ./manage.py populate_domain_request_dates```
+
 ## Populate Domain Request Dates
 This section outlines how to run the populate_domain_request_dates script
->>>>>>> ec56f176
 
 ### Running on sandboxes
 
@@ -839,19 +856,7 @@
 ```/tmp/lifecycle/shell```
 
 #### Step 4: Running the script
-<<<<<<< HEAD
-```./manage.py update_first_ready --debug```
-
-### Running locally
-```docker-compose exec app ./manage.py update_first_ready --debug```
-
-##### Optional parameters
-|   | Parameter                  | Description                                                                 |
-|:-:|:-------------------------- |:----------------------------------------------------------------------------|
-| 1 | **debug**                  | Increases logging detail. Defaults to False.                                |
-=======
 ```./manage.py populate_domain_request_dates```
 
 ### Running locally
-```docker-compose exec app ./manage.py populate_domain_request_dates```
->>>>>>> ec56f176
+```docker-compose exec app ./manage.py populate_domain_request_dates```
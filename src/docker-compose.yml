version: "3.0"
services:
  app:
    build: .
    depends_on:
      - db
    volumes:
      - .:/app
    links:
      - db
    working_dir: /app
    entrypoint: python /app/docker_entrypoint.py
    deploy:
      restart_policy:
        condition: on-failure
        max_attempts: 5
    environment:
      # Send stdout and stderr straight to the terminal without buffering
      - PYTHONUNBUFFERED=yup
      # How to connect to Postgre container
      - DATABASE_URL=postgres://user:feedabee@db/app
      # Tell Django where to find its configuration
      - DJANGO_SETTINGS_MODULE=registrar.config.settings
      # Set a local key for Django
      - DJANGO_SECRET_KEY=feedabee
      # Run Django in debug mode on local
      - DJANGO_DEBUG=True
    stdin_open: true
    tty: true
    ports:
      - "8080:8080"
    # command: "python"
    command: >
      bash -c " python manage.py migrate &&
      python manage.py runserver 0.0.0.0:8080"

  db:
    image: postgres:latest
    environment:
      - POSTGRES_DB=app
      - POSTGRES_USER=user
      - POSTGRES_PASSWORD=feedabee

<<<<<<< HEAD
  pa11y:
    build:
      context: .
      dockerfile: node.Dockerfile
    cap_add:
      - SYS_ADMIN
    volumes:
      - .:/app
      - /app/node_modules
    working_dir: /app
    links:
      - app
    profiles:
      - pa11y
=======
  node:
    image: node
    volumes:
      - .:/app
    working_dir: /app
    stdin_open: true
    tty: true
    command: ./run_node_watch.sh
>>>>>>> b7200cc9
<|MERGE_RESOLUTION|>--- conflicted
+++ resolved
@@ -41,7 +41,15 @@
       - POSTGRES_USER=user
       - POSTGRES_PASSWORD=feedabee
 
-<<<<<<< HEAD
+  node:
+    image: node
+    volumes:
+      - .:/app
+    working_dir: /app
+    stdin_open: true
+    tty: true
+    command: ./run_node_watch.sh
+
   pa11y:
     build:
       context: .
@@ -55,14 +63,4 @@
     links:
       - app
     profiles:
-      - pa11y
-=======
-  node:
-    image: node
-    volumes:
-      - .:/app
-    working_dir: /app
-    stdin_open: true
-    tty: true
-    command: ./run_node_watch.sh
->>>>>>> b7200cc9
+      - pa11y
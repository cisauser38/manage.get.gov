--- conflicted
+++ resolved
@@ -1,11 +1,7 @@
 {
     "_meta": {
         "hash": {
-<<<<<<< HEAD
-            "sha256": "8c15011f6c6e0447e4ca675ce840fe6b67048e90255e7c083be357b373f96a47"
-=======
-            "sha256": "b5d93b1b9ccafc37019276a222957544bab3f1f46b5dab8a0f2ffc2e5c9e1678"
->>>>>>> a4568a89
+            "sha256": "8094a1c9461f860e928b51542adf891c0f6f6c4c62bd1bd8ac3bba55a67f918d"
         },
         "pipfile-spec": 6,
         "requires": {},
@@ -36,37 +32,20 @@
         },
         "boto3": {
             "hashes": [
-<<<<<<< HEAD
-                "sha256:66303b5f26d92afb72656ff490b22ea72dfff8bf1a29e4a0c5d5f11ec56245dd",
-                "sha256:898ad2123b18cae8efd85adc56ac2d1925be54592aebc237020d4f16e9a9e7a9"
-            ],
-            "index": "pypi",
-            "markers": "python_version >= '3.8'",
-            "version": "==1.34.52"
+                "sha256:300888f0c1b6f32f27f85a9aa876f50f46514ec619647af7e4d20db74d339714",
+                "sha256:b26928f9a21cf3649cea20a59061340f3294c6e7785ceb6e1a953eb8010dc3ba"
+            ],
+            "index": "pypi",
+            "markers": "python_version >= '3.8'",
+            "version": "==1.34.56"
         },
         "botocore": {
             "hashes": [
-                "sha256:05567d8aba344826060481ea309555432c96f0febe22bee7cf5a3b6d3a03cec8",
-                "sha256:187da93aec3f2e87d8a31eced16fa2cb9c71fe2d69b0a797f9f7a9220f5bf7ae"
-            ],
-            "markers": "python_version >= '3.8'",
-            "version": "==1.34.52"
-=======
-                "sha256:8b3f5cc7fbedcbb22271c328039df8a6ab343001e746e0cdb24774c426cadcf8",
-                "sha256:f201b6a416f809283d554c652211eecec9fe3a52ed4063dab3f3e7aea7571d9c"
-            ],
-            "index": "pypi",
-            "markers": "python_version >= '3.8'",
-            "version": "==1.34.54"
-        },
-        "botocore": {
-            "hashes": [
-                "sha256:4061ff4be3efcf53547ebadf2c94d419dfc8be7beec24e9fa1819599ffd936fa",
-                "sha256:bf215d93e9d5544c593962780d194e74c6ee40b883d0b885e62ef35fc0ec01e5"
-            ],
-            "markers": "python_version >= '3.8'",
-            "version": "==1.34.54"
->>>>>>> a4568a89
+                "sha256:bffeb71ab21d47d4ecf947d9bdb2fbd1b0bbd0c27742cea7cf0b77b701c41d9f",
+                "sha256:fff66e22a5589c2d58fba57d1d95c334ce771895e831f80365f6cff6453285ec"
+            ],
+            "markers": "python_version >= '3.8'",
+            "version": "==1.34.56"
         },
         "cachetools": {
             "hashes": [
@@ -397,20 +376,20 @@
                 "django"
             ],
             "hashes": [
-                "sha256:cc421ddb143fa30183568164755aa113a160e555cd19e97e664c478662032c24",
-                "sha256:feeaf28f17fd0499f9cd7c0fcf408c6d82c308e69e335eb92d09322fc9ed8138"
-            ],
-            "markers": "python_version >= '3.8'",
-            "version": "==10.3.0"
+                "sha256:069727a8f73d8ba8d033d3cd95c0da231d44f38f1da773bf076cef168d312ee8",
+                "sha256:e0bcfd41c718c07a7db422f9109e490746450da38793fe4ee197f397b9343435"
+            ],
+            "markers": "python_version >= '3.8'",
+            "version": "==11.0.0"
         },
         "faker": {
             "hashes": [
-                "sha256:117ce1a2805c1bc5ca753b3dc6f9d567732893b2294b827d3164261ee8f20267",
-                "sha256:458d93580de34403a8dec1e8d5e6be2fee96c4deca63b95d71df7a6a80a690de"
-            ],
-            "index": "pypi",
-            "markers": "python_version >= '3.8'",
-            "version": "==23.3.0"
+                "sha256:2456d674f40bd51eb3acbf85221277027822e529a90cc826453d9a25dff932b1",
+                "sha256:ea6f784c40730de0f77067e49e78cdd590efb00bec3d33f577492262206c17fc"
+            ],
+            "index": "pypi",
+            "markers": "python_version >= '3.8'",
+            "version": "==24.0.0"
         },
         "fred-epplib": {
             "git": "https://github.com/cisagov/epplib.git",
@@ -478,13 +457,10 @@
             "index": "pypi",
             "markers": "python_version >= '3.8'",
             "version": "==24.2.1"
-<<<<<<< HEAD
         },
         "geventconnpool": {
             "git": "https://github.com/rasky/geventconnpool.git",
-            "ref": null
-=======
->>>>>>> a4568a89
+            "ref": "1bbb93a714a331a069adf27265fe582d9ba7ecd4"
         },
         "greenlet": {
             "hashes": [
@@ -736,11 +712,11 @@
         },
         "marshmallow": {
             "hashes": [
-                "sha256:20f53be28c6e374a711a16165fb22a8dc6003e3f7cda1285e3ca777b9193885b",
-                "sha256:e7997f83571c7fd476042c2c188e4ee8a78900ca5e74bd9c8097afa56624e9bd"
-            ],
-            "markers": "python_version >= '3.8'",
-            "version": "==3.21.0"
+                "sha256:4e65e9e0d80fc9e609574b9983cf32579f305c718afb30d7233ab818571768c3",
+                "sha256:f085493f79efb0644f270a9bf2892843142d80d7174bbbd2f3713f2a589dc633"
+            ],
+            "markers": "python_version >= '3.8'",
+            "version": "==3.21.1"
         },
         "oic": {
             "hashes": [
@@ -1223,21 +1199,12 @@
         },
         "boto3": {
             "hashes": [
-<<<<<<< HEAD
-                "sha256:66303b5f26d92afb72656ff490b22ea72dfff8bf1a29e4a0c5d5f11ec56245dd",
-                "sha256:898ad2123b18cae8efd85adc56ac2d1925be54592aebc237020d4f16e9a9e7a9"
-            ],
-            "index": "pypi",
-            "markers": "python_version >= '3.8'",
-            "version": "==1.34.52"
-=======
-                "sha256:8b3f5cc7fbedcbb22271c328039df8a6ab343001e746e0cdb24774c426cadcf8",
-                "sha256:f201b6a416f809283d554c652211eecec9fe3a52ed4063dab3f3e7aea7571d9c"
-            ],
-            "index": "pypi",
-            "markers": "python_version >= '3.8'",
-            "version": "==1.34.54"
->>>>>>> a4568a89
+                "sha256:300888f0c1b6f32f27f85a9aa876f50f46514ec619647af7e4d20db74d339714",
+                "sha256:b26928f9a21cf3649cea20a59061340f3294c6e7785ceb6e1a953eb8010dc3ba"
+            ],
+            "index": "pypi",
+            "markers": "python_version >= '3.8'",
+            "version": "==1.34.56"
         },
         "boto3-mocking": {
             "hashes": [
@@ -1250,53 +1217,28 @@
         },
         "boto3-stubs": {
             "hashes": [
-<<<<<<< HEAD
-                "sha256:644381a404fb5884154f7dcc40bb819f0c7f37de21b7a7b493585277b51c9a5f",
-                "sha256:823c41059f836d6877daaa1cbd20f813c8f1a78b9fdf290bc0b853127e127ba3"
-            ],
-            "index": "pypi",
-            "markers": "python_version >= '3.8'",
-            "version": "==1.34.52"
+                "sha256:5ee40bdfba94fcdba26f36869339c849e918827ed1fb2f8e470474e6b1e923ff",
+                "sha256:cbbae1b811b97e4e1f1d00eba237ff987678e652502226b87e6276f7963935b4"
+            ],
+            "index": "pypi",
+            "markers": "python_version >= '3.8'",
+            "version": "==1.34.55"
         },
         "botocore": {
             "hashes": [
-                "sha256:05567d8aba344826060481ea309555432c96f0febe22bee7cf5a3b6d3a03cec8",
-                "sha256:187da93aec3f2e87d8a31eced16fa2cb9c71fe2d69b0a797f9f7a9220f5bf7ae"
-            ],
-            "markers": "python_version >= '3.8'",
-            "version": "==1.34.52"
+                "sha256:bffeb71ab21d47d4ecf947d9bdb2fbd1b0bbd0c27742cea7cf0b77b701c41d9f",
+                "sha256:fff66e22a5589c2d58fba57d1d95c334ce771895e831f80365f6cff6453285ec"
+            ],
+            "markers": "python_version >= '3.8'",
+            "version": "==1.34.56"
         },
         "botocore-stubs": {
             "hashes": [
-                "sha256:8748b9fe01f66bb1e7b13f45e3336e2e2c5460d232816d45941573425459c66e",
-                "sha256:d0f4d9859d9f6affbe4b0b46e37fe729860eaab55ebefe7e09cf567396b2feda"
+                "sha256:018e001e3add5eb1828ef444b45fb8c9faf695e08334031bf2d96853cd9af703",
+                "sha256:25468ba6983987b704b1856bb155f297f576e6d4a690b021ab0c7122889ba907"
             ],
             "markers": "python_version >= '3.8' and python_version < '4.0'",
-            "version": "==1.34.51"
-=======
-                "sha256:7db5194e47f76e0010cd00b6ad9725db114d6a3fd04e52ceed3ef1181fe326bc",
-                "sha256:c7b2e8b99f4896cf1226df47d4badaaa8df7426008c96a428bf00205695669e9"
-            ],
-            "index": "pypi",
-            "markers": "python_version >= '3.8'",
-            "version": "==1.34.54"
-        },
-        "botocore": {
-            "hashes": [
-                "sha256:4061ff4be3efcf53547ebadf2c94d419dfc8be7beec24e9fa1819599ffd936fa",
-                "sha256:bf215d93e9d5544c593962780d194e74c6ee40b883d0b885e62ef35fc0ec01e5"
-            ],
-            "markers": "python_version >= '3.8'",
-            "version": "==1.34.54"
-        },
-        "botocore-stubs": {
-            "hashes": [
-                "sha256:958f0084322dc9e549f73151b686fa51b15858fb2b3a573b9f4367f073fff463",
-                "sha256:bcc35bfbd14d1261813681c40108f2ce85fdf082c15b0a04016d3c22dd93b73f"
-            ],
-            "markers": "python_version >= '3.8' and python_version < '4.0'",
-            "version": "==1.34.54"
->>>>>>> a4568a89
+            "version": "==1.34.56"
         },
         "click": {
             "hashes": [
@@ -1626,19 +1568,11 @@
         },
         "types-awscrt": {
             "hashes": [
-<<<<<<< HEAD
-                "sha256:10245570c7285e949362b4ae710c54bf285d64a27453d42762477bcee5cd77a3",
-                "sha256:73be0a2720d6f76b924df6917d4edf4c9958f83e5c25bf7d9f0c1e9cdf836941"
-            ],
-            "markers": "python_version >= '3.7' and python_version < '4.0'",
-            "version": "==0.20.4"
-=======
                 "sha256:61811bbf4de95248939f9276a434be93d2b95f6ccfe8aa94e56999e9778cfcc2",
                 "sha256:79d5bfb01f64701b6cf442e89a37d9c4dc6dbb79a46f2f611739b2418d30ecfd"
             ],
             "markers": "python_version >= '3.7' and python_version < '4.0'",
             "version": "==0.20.5"
->>>>>>> a4568a89
         },
         "types-cachetools": {
             "hashes": [

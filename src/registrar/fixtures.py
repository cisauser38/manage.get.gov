--- conflicted
+++ resolved
@@ -44,17 +44,15 @@
             "first_name": "Neil",
             "last_name": "Martinsen-Burrell",
         },
-<<<<<<< HEAD
-                {
+        {
             "username": "7185e6cd-d3c8-4adc-90a3-ceddba71d24f",
             "first_name": "Jon",
             "last_name": "Roberts",
-=======
+        },
         {
             "username": "5f283494-31bd-49b5-b024-a7e7cae00848",
             "first_name": "Rachid",
             "last_name": "Mrad",
->>>>>>> 91831668
         },
     ]
 

from itertools import zip_longest
import logging
import ipaddress
import re
from datetime import date
from typing import Optional

from django_fsm import FSMField, transition, TransitionNotAllowed  # type: ignore

from django.db import models
from django.utils import timezone
from typing import Any
from registrar.models.host import Host
from registrar.models.host_ip import HostIP
from registrar.utility.enums import DefaultEmail
from registrar.utility import errors

from registrar.utility.errors import (
    ActionNotAllowed,
    NameserverError,
    NameserverErrorCodes as nsErrorCodes,
)

from epplibwrapper import (
    CLIENT as registry,
    commands,
    common as epp,
    extensions,
    info as eppInfo,
    RegistryError,
    ErrorCode,
)

from registrar.models.utility.contact_error import ContactError, ContactErrorCodes

from django.db.models import DateField, TextField
from .utility.domain_field import DomainField
from .utility.domain_helper import DomainHelper
from .utility.time_stamped_model import TimeStampedModel

from .public_contact import PublicContact

logger = logging.getLogger(__name__)


class Domain(TimeStampedModel, DomainHelper):
    """
    Manage the lifecycle of domain names.

    The registry is the source of truth for this data and this model exists:
        1. To tie ownership information in the registrar to
           DNS entries in the registry

    ~~~ HOW TO USE THIS CLASS ~~~

    A) You can create a Domain object with just a name. `Domain(name="something.gov")`.
    B) Saving the Domain object will not contact the registry, as it may be useful
       to have Domain objects in an `UNKNOWN` pre-created state.
    C) Domain properties are lazily loaded. Accessing `my_domain.expiration_date` will
       contact the registry, if a cached copy does not exist.
    D) Domain creation is lazy. If `my_domain.expiration_date` finds that `my_domain`
       does not exist in the registry, it will ask the registry to create it.
    F) Created is _not_ the same as active aka live on the internet.
    G) Activation is controlled by the registry. It will happen automatically when the
       domain meets the required checks.
    """

    def __init__(self, *args, **kwargs):
        self._cache = {}
        super(Domain, self).__init__(*args, **kwargs)

    class Status(models.TextChoices):
        """
        The status codes we can receive from the registry.

        These are detailed in RFC 5731 in section 2.3.
        https://www.rfc-editor.org/std/std69.txt
        """

        # Requests to delete the object MUST be rejected.
        CLIENT_DELETE_PROHIBITED = "clientDeleteProhibited"
        SERVER_DELETE_PROHIBITED = "serverDeleteProhibited"

        # DNS delegation information MUST NOT be published for the object.
        CLIENT_HOLD = "clientHold"
        SERVER_HOLD = "serverHold"

        # Requests to renew the object MUST be rejected.
        CLIENT_RENEW_PROHIBITED = "clientRenewProhibited"
        SERVER_RENEW_PROHIBITED = "serverRenewProhibited"

        # Requests to transfer the object MUST be rejected.
        CLIENT_TRANSFER_PROHIBITED = "clientTransferProhibited"
        SERVER_TRANSFER_PROHIBITED = "serverTransferProhibited"

        # Requests to update the object (other than to remove this status)
        # MUST be rejected.
        CLIENT_UPDATE_PROHIBITED = "clientUpdateProhibited"
        SERVER_UPDATE_PROHIBITED = "serverUpdateProhibited"

        # Delegation information has not been associated with the object.
        # This is the default status when a domain object is first created
        # and there are no associated host objects for the DNS delegation.
        # This status can also be set by the server when all host-object
        # associations are removed.
        INACTIVE = "inactive"

        # This is the normal status value for an object that has no pending
        # operations or prohibitions.  This value is set and removed by the
        # server as other status values are added or removed.
        OK = "ok"

        # A transform command has been processed for the object, but the
        # action has not been completed by the server.  Server operators can
        # delay action completion for a variety of reasons, such as to allow
        # for human review or third-party action.  A transform command that
        # is processed, but whose requested action is pending, is noted with
        # response code 1001.
        PENDING_CREATE = "pendingCreate"
        PENDING_DELETE = "pendingDelete"
        PENDING_RENEW = "pendingRenew"
        PENDING_TRANSFER = "pendingTransfer"
        PENDING_UPDATE = "pendingUpdate"

    class State(models.TextChoices):
        """These capture (some of) the states a domain object can be in."""

        # the state is indeterminate
        UNKNOWN = "unknown", "Unknown"

        # The domain object exists in the registry
        # but nameservers don't exist for it yet
        DNS_NEEDED = "dns needed", "Dns needed"

        # Domain has had nameservers set, may or may not be active
        READY = "ready", "Ready"

        # Registrar manually changed state to client hold
        ON_HOLD = "on hold", "On hold"

        # previously existed but has been deleted from the registry
        DELETED = "deleted", "Deleted"

        @classmethod
        def get_help_text(cls, state) -> str:
            """Returns a help message for a desired state. If none is found, an empty string is returned"""
            help_texts = {
                # For now, unknown has the same message as DNS_NEEDED
                cls.UNKNOWN: ("Before this domain can be used, " "you’ll need to add name server addresses."),
                cls.DNS_NEEDED: ("Before this domain can be used, " "you’ll need to add name server addresses."),
                cls.READY: "This domain has name servers and is ready for use.",
                cls.ON_HOLD: (
                    "This domain is administratively paused, "
                    "so it can’t be edited and won’t resolve in DNS. "
                    "Contact help@get.gov for details."
                ),
                cls.DELETED: ("This domain has been removed and " "is no longer registered to your organization."),
            }

            return help_texts.get(state, "")

        @classmethod
        def get_admin_help_text(cls, state):
            """Returns a help message for a desired state for /admin. If none is found, an empty string is returned"""
            admin_help_texts = {
                cls.UNKNOWN: (
                    "The creator of the associated domain request has not logged in to "
                    "manage the domain since it was approved. "
                    'The state will switch to "DNS needed" after they access the domain in the registrar.'
                ),
                cls.DNS_NEEDED: (
                    "Before this domain can be used, name server addresses need to be added within the registrar."
                ),
                cls.READY: "This domain has name servers and is ready for use.",
                cls.ON_HOLD: (
                    "While on hold, this domain won't resolve in DNS and "
                    "any infrastructure (like websites) will be offline."
                ),
                cls.DELETED: (
                    "This domain was permanently removed from the registry. "
                    "The domain no longer resolves in DNS and any infrastructure (like websites) is offline."
                ),
            }

            return admin_help_texts.get(state, "")

    class Cache(property):
        """
        Python descriptor to turn class methods into properties.

        The purpose of subclassing `property` rather than using it directly
        as a decorator (`@Cache`) is to insert generic code to run
        before or after _all_ properties are accessed, modified, or deleted.

        As an example:

                domain = Domain(name="example.gov")
                domain.save()
                                      <--- insert code here
                date = domain.creation_date
                                      <--- or here
                (...other stuff...)
        """

        def __get__(self, obj, objtype=None):
            """Called during get. Example: `r = domain.registrant`."""
            return super().__get__(obj, objtype)

        def __set__(self, obj, value):
            """Called during set. Example: `domain.registrant = 'abc123'`."""
            super().__set__(obj, value)
            # always invalidate cache after sending updates to the registry
            obj._invalidate_cache()

        def __delete__(self, obj):
            """Called during delete. Example: `del domain.registrant`."""
            super().__delete__(obj)

    @classmethod
    def available(cls, domain: str) -> bool:
        """Check if a domain is available.
        This is called by the availablility api and
        is called in the validate function on the request/domain page

        throws- RegistryError or InvalidDomainError"""
        if not cls.string_could_be_domain(domain):
            logger.warning("Not a valid domain: %s" % str(domain))
            # throw invalid domain error so that it can be caught in
            # validate_and_handle_errors in domain_helper
            raise errors.InvalidDomainError()

        domain_name = domain.lower()
        req = commands.CheckDomain([domain_name])
        return registry.send(req, cleaned=True).res_data[0].avail

    @classmethod
    def registered(cls, domain: str) -> bool:
        """Check if a domain is _not_ available."""
        return not cls.available(domain)

    @Cache
    def contacts(self) -> dict[str, str]:
        """
        Get a dictionary of registry IDs for the contacts for this domain.

        IDs are provided as strings, e.g.

            { PublicContact.ContactTypeChoices.REGISTRANT: "jd1234",
              PublicContact.ContactTypeChoices.ADMINISTRATIVE: "sh8013",...}
        """
        raise NotImplementedError()

    @Cache
    def creation_date(self) -> date:
        """Get the `cr_date` element from the registry."""
        return self._get_property("cr_date")

    @creation_date.setter  # type: ignore
    def creation_date(self, cr_date: date):
        """
        Direct setting of the creation date in the registry is not implemented.

        Creation date can only be set by registry."""
        raise NotImplementedError()

    @Cache
    def last_transferred_date(self) -> date:
        """Get the `tr_date` element from the registry."""
        raise NotImplementedError()

    @Cache
    def last_updated_date(self) -> date:
        """Get the `up_date` element from the registry."""
        return self._get_property("up_date")

    @Cache
    def registry_expiration_date(self) -> date:
        """Get or set the `ex_date` element from the registry.
        Additionally, _get_property updates the expiration date in the registrar"""
        try:
            return self._get_property("ex_date")
        except Exception as e:
            # exception raised during the save to registrar
            logger.error(f"error updating expiration date in registrar: {e}")
            raise (e)

    @registry_expiration_date.setter  # type: ignore
    def registry_expiration_date(self, ex_date: date):
        """
        Direct setting of the expiration date in the registry is not implemented.

        To update the expiration date, use renew_domain method."""
        raise NotImplementedError()

    def renew_domain(self, length: int = 1, unit: epp.Unit = epp.Unit.YEAR):
        """
        Renew the domain to a length and unit of time relative to the current
        expiration date.

        Default length and unit of time are 1 year.
        """

        # If no date is specified, grab the registry_expiration_date
        try:
            exp_date = self.registry_expiration_date
        except KeyError:
            # if no expiration date from registry, set it to today
            logger.warning("current expiration date not set; setting to today")
            exp_date = date.today()

        # create RenewDomain request
        request = commands.RenewDomain(name=self.name, cur_exp_date=exp_date, period=epp.Period(length, unit))

        try:
            # update expiration date in registry, and set the updated
            # expiration date in the registrar, and in the cache
            self._cache["ex_date"] = registry.send(request, cleaned=True).res_data[0].ex_date
            self.expiration_date = self._cache["ex_date"]
            self.save()
        except RegistryError as err:
            # if registry error occurs, log the error, and raise it as well
            logger.error(f"registry error renewing domain: {err}")
            raise (err)
        except Exception as e:
            # exception raised during the save to registrar
            logger.error(f"error updating expiration date in registrar: {e}")
            raise (e)

    @Cache
    def password(self) -> str:
        """
        Get the `auth_info.pw` element from the registry. Not a real password.

        This `auth_info` element is required by the EPP protocol, but the registry is
        using a different mechanism to ensure unauthorized clients cannot perform
        actions on domains they do not own. This field provides no security features.
        It is not a secret.
        """
        raise NotImplementedError()

    @Cache
    def nameservers(self) -> list[tuple[str, list]]:
        """
        Get or set a complete list of nameservers for this domain.

        Hosts are provided as a list of tuples, e.g.

            [("ns1.example.com",), ("ns1.example.gov", ["0.0.0.0"])]

        Subordinate hosts (something.your-domain.gov) MUST have IP addresses,
        while non-subordinate hosts MUST NOT.
        """
        try:
            # attempt to retrieve hosts from registry and store in cache and db
            hosts = self._get_property("hosts")
        except Exception:
            # If exception raised returning hosts from registry, get from db
            hosts = []
            for hostobj in self.host.all():
                host_name = hostobj.name
                ips = [ip.address for ip in hostobj.ip.all()]
                hosts.append({"name": host_name, "addrs": ips})

        # TODO-687 fix this return value
        hostList = []
        for host in hosts:
            hostList.append((host["name"], host["addrs"]))
        return hostList

    def _create_host(self, host, addrs):
        """Creates the host object in the registry
        doesn't add the created host to the domain
        returns ErrorCode (int)"""
        if addrs is not None and addrs != []:
            addresses = [epp.Ip(addr=addr, ip="v6" if self.is_ipv6(addr) else None) for addr in addrs]
            request = commands.CreateHost(name=host, addrs=addresses)
        else:
            request = commands.CreateHost(name=host)

        try:
            logger.info("_create_host()-> sending req as %s" % request)
            response = registry.send(request, cleaned=True)
            return response.code
        except RegistryError as e:
            logger.error("Error _create_host, code was %s error was %s" % (e.code, e))
            # OBJECT_EXISTS is an expected error code that should not raise
            # an exception, rather return the code to be handled separately
            if e.code == ErrorCode.OBJECT_EXISTS:
                return e.code
            else:
                raise e

    def _convert_list_to_dict(self, listToConvert: list[tuple[str, list]]):
        """converts a list of hosts into a dictionary
        Args:
            list[tuple[str, list]]: such as [("123",["1","2","3"])]
            This is the list of hosts to convert

        returns:
            convertDict (dict(str,list))- such as{"123":["1","2","3"]}"""
        newDict: dict[str, Any] = {}

        for tup in listToConvert:
            if len(tup) == 1:
                newDict[tup[0]] = None
            elif len(tup) == 2:
                newDict[tup[0]] = tup[1]
        return newDict

    @classmethod
    def isSubdomain(cls, name: str, nameserver: str):
        """Returns boolean if the domain name is found in the argument passed"""
        subdomain_pattern = r"([\w-]+\.)*"
        full_pattern = subdomain_pattern + name
        regex = re.compile(full_pattern)
        return bool(regex.match(nameserver))

    @classmethod
    def isValidHost(cls, nameserver: str):
        """Checks for validity of nameserver string based on these rules:
        - first character is alpha or digit
        - first and last character in each label is alpha or digit
        - all characters alpha (lowercase), digit, -, or .
        - each label has a min length of 1 and a max length of 63
        - total host name has a max length of 253
        """
        # pattern to test for valid domain
        # label pattern for each section of the host name, separated by .
        labelpattern = r"[a-z0-9]([a-z0-9-]{0,61}[a-z0-9])?"
        # lookahead pattern ensures first character not - and total length < 254
        lookaheadpatterns = r"^((?!-))(?=.{1,253}\.?$)"
        # pattern assembles lookaheadpatterns and ensures there are at least
        # 3 labels in the host name
        pattern = lookaheadpatterns + labelpattern + r"(\." + labelpattern + r"){2,}$"

        # attempt to match the pattern
        match = re.match(pattern, nameserver)

        # return true if nameserver matches
        # otherwise false
        return bool(match)

    @classmethod
    def checkHostIPCombo(cls, name: str, nameserver: str, ip: list[str]):
        """Checks the parameters past for a valid combination
        raises error if:
            - nameserver is a subdomain but is missing ip
            - nameserver is not a subdomain but has ip
            - nameserver is a subdomain but an ip passed is invalid
            - nameserver is not a valid domain
            - ip is provided but is missing domain

        Args:
            hostname (str)- nameserver or subdomain
            ip (list[str])-list of ip strings
        Throws:
            NameserverError (if exception hit)
        Returns:
            None"""
        if ip and not nameserver:
            raise NameserverError(code=nsErrorCodes.MISSING_HOST)
        elif nameserver and not cls.isValidHost(nameserver):
            raise NameserverError(code=nsErrorCodes.INVALID_HOST, nameserver=nameserver)
        elif cls.isSubdomain(name, nameserver) and (ip is None or ip == []):
            raise NameserverError(code=nsErrorCodes.MISSING_IP, nameserver=nameserver)
        elif not cls.isSubdomain(name, nameserver) and (ip is not None and ip != []):
            raise NameserverError(code=nsErrorCodes.GLUE_RECORD_NOT_ALLOWED, nameserver=nameserver, ip=ip)
        elif ip is not None and ip != []:
            for addr in ip:
                if not cls._valid_ip_addr(addr):
                    raise NameserverError(code=nsErrorCodes.INVALID_IP, nameserver=nameserver[:40], ip=ip)
        return None

    @classmethod
    def _valid_ip_addr(cls, ipToTest: str):
        """returns boolean if valid ip address string
        We currently only accept v4 or v6 ips
        returns:
            isValid (boolean)-True for valid ip address"""
        try:
            ip = ipaddress.ip_address(ipToTest)
            return ip.version == 6 or ip.version == 4

        except ValueError:
            return False

    def getNameserverChanges(self, hosts: list[tuple[str, list]]) -> tuple[list, list, dict, dict]:
        """
        calls self.nameserver, it should pull from cache but may result
        in an epp call
        Args:
            hosts: list[tuple[str, list]] such as [("123",["1","2","3"])]
        Throws:
            NameserverError (if exception hit)
        Returns:
            tuple[list, list, dict, dict]
                These four tuple values as follows:
                deleted_values: list[str]
                updated_values: list[str]
                new_values: dict(str,list)
                prevHostDict: dict(str,list)"""

        oldNameservers = self.nameservers

        previousHostDict = self._convert_list_to_dict(oldNameservers)

        newHostDict = self._convert_list_to_dict(hosts)
        deleted_values = []
        # TODO-currently a list of tuples, why not dict? for consistency
        updated_values = []
        new_values = {}

        for prevHost in previousHostDict:
            addrs = previousHostDict[prevHost]
            # get deleted values-which are values in previous nameserver list
            # but are not in the list of new host values
            if prevHost not in newHostDict:
                deleted_values.append(prevHost)
            # if the host exists in both, check if the addresses changed
            else:
                # TODO - host is being updated when previous was None+new is empty list
                # add check here
                if newHostDict[prevHost] is not None and set(newHostDict[prevHost]) != set(addrs):
                    self.__class__.checkHostIPCombo(name=self.name, nameserver=prevHost, ip=newHostDict[prevHost])
                    updated_values.append((prevHost, newHostDict[prevHost]))

        new_values = {
            key: newHostDict.get(key) for key in newHostDict if key not in previousHostDict and key.strip() != ""
        }

        for nameserver, ip in new_values.items():
            self.__class__.checkHostIPCombo(name=self.name, nameserver=nameserver, ip=ip)

        return (deleted_values, updated_values, new_values, previousHostDict)

    def _update_host_values(self, updated_values, oldNameservers):
        for hostTuple in updated_values:
            updated_response_code = self._update_host(hostTuple[0], hostTuple[1], oldNameservers.get(hostTuple[0]))
            if updated_response_code not in [
                ErrorCode.COMMAND_COMPLETED_SUCCESSFULLY,
                ErrorCode.OBJECT_EXISTS,
            ]:
                logger.warning("Could not update host %s. Error code was: %s " % (hostTuple[0], updated_response_code))

    def createNewHostList(self, new_values: dict):
        """convert the dictionary of new values to a list of HostObjSet
        for use in the UpdateDomain epp message
        Args:
            new_values: dict(str,list)- dict of {nameserver:ips} to add to domain
        Returns:
            tuple [list[epp.HostObjSet], int]
            list[epp.HostObjSet]-epp object  for use in the UpdateDomain epp message
                defaults to empty list
            int-number of items being created default 0
        """

        hostStringList = []
        for key, value in new_values.items():
            createdCode = self._create_host(host=key, addrs=value)  # creates in registry
            if createdCode == ErrorCode.COMMAND_COMPLETED_SUCCESSFULLY or createdCode == ErrorCode.OBJECT_EXISTS:
                hostStringList.append(key)
        if hostStringList == []:
            return [], 0

        addToDomainObject = epp.HostObjSet(hosts=hostStringList)
        return [addToDomainObject], len(hostStringList)

    def createDeleteHostList(self, hostsToDelete: list[str]):
        """
        Args:
            hostsToDelete (list[str])- list of nameserver/host names to remove
        Returns:
            tuple [list[epp.HostObjSet], int]
            list[epp.HostObjSet]-epp object  for use in the UpdateDomain epp message
                defaults to empty list
            int-number of items being created default 0
        """
        deleteStrList = []
        for nameserver in hostsToDelete:
            deleteStrList.append(nameserver)
        if deleteStrList == []:
            return [], 0
        deleteObj = epp.HostObjSet(hosts=hostsToDelete)

        return [deleteObj], len(deleteStrList)

    @Cache
    def dnssecdata(self) -> Optional[extensions.DNSSECExtension]:
        """
        Get a complete list of dnssecdata extensions for this domain.

        dnssecdata are provided as a list of DNSSECExtension objects.

        A DNSSECExtension object includes:
            maxSigLife: Optional[int]
            dsData: Optional[Sequence[DSData]]
            keyData: Optional[Sequence[DNSSECKeyData]]

        """
        try:
            return self._get_property("dnssecdata")
        except Exception as err:
            # Don't throw error as this is normal for a new domain
            logger.info("Domain does not have dnssec data defined %s" % err)
            return None

    def getDnssecdataChanges(self, _dnssecdata: Optional[extensions.DNSSECExtension]) -> tuple[dict, dict]:
        """
        calls self.dnssecdata, it should pull from cache but may result
        in an epp call
        returns tuple of 2 values as follows:
            addExtension: dict
            remExtension: dict

        addExtension includes all dsData to be added
        remExtension includes all dsData to be removed

        method operates on dsData;
        if dsData is not present, addExtension will be empty dict, and
        remExtension will be all existing dnssecdata to be deleted
        """

        oldDnssecdata = self.dnssecdata
        addDnssecdata: dict = {}
        remDnssecdata: dict = {}

        if _dnssecdata and _dnssecdata.dsData is not None:
            # initialize addDnssecdata and remDnssecdata for dsData
            addDnssecdata["dsData"] = _dnssecdata.dsData

            if oldDnssecdata and len(oldDnssecdata.dsData) > 0:
                # if existing dsData not in new dsData, mark for removal
                dsDataForRemoval = [dsData for dsData in oldDnssecdata.dsData if dsData not in _dnssecdata.dsData]
                if len(dsDataForRemoval) > 0:
                    remDnssecdata["dsData"] = dsDataForRemoval

                # if new dsData not in existing dsData, mark for add
                dsDataForAdd = [dsData for dsData in _dnssecdata.dsData if dsData not in oldDnssecdata.dsData]
                if len(dsDataForAdd) > 0:
                    addDnssecdata["dsData"] = dsDataForAdd
                else:
                    addDnssecdata["dsData"] = None

        else:
            # there are no new dsData, remove all dsData from existing
            remDnssecdata["dsData"] = getattr(oldDnssecdata, "dsData", None)

        return addDnssecdata, remDnssecdata

    @dnssecdata.setter  # type: ignore
    def dnssecdata(self, _dnssecdata: Optional[extensions.DNSSECExtension]):
        _addDnssecdata, _remDnssecdata = self.getDnssecdataChanges(_dnssecdata)
        addParams = {
            "maxSigLife": _addDnssecdata.get("maxSigLife", None),
            "dsData": _addDnssecdata.get("dsData", None),
        }
        remParams = {
            "maxSigLife": _remDnssecdata.get("maxSigLife", None),
            "remDsData": _remDnssecdata.get("dsData", None),
        }
        addRequest = commands.UpdateDomain(name=self.name)
        addExtension = commands.UpdateDomainDNSSECExtension(**addParams)
        addRequest.add_extension(addExtension)
        remRequest = commands.UpdateDomain(name=self.name)
        remExtension = commands.UpdateDomainDNSSECExtension(**remParams)
        remRequest.add_extension(remExtension)
        try:
            if "dsData" in _addDnssecdata and _addDnssecdata["dsData"] is not None:
                registry.send(addRequest, cleaned=True)
            if "dsData" in _remDnssecdata and _remDnssecdata["dsData"] is not None:
                registry.send(remRequest, cleaned=True)
        except RegistryError as e:
            logger.error("Error updating DNSSEC, code was %s error was %s" % (e.code, e))
            raise e

    @nameservers.setter  # type: ignore
    def nameservers(self, hosts: list[tuple[str, list]]):
        """Host should be a tuple of type str, str,... where the elements are
        Fully qualified host name, addresses associated with the host
        example: [(ns1.okay.gov, [127.0.0.1, others ips])]"""

        if len(hosts) > 13:
            raise NameserverError(code=nsErrorCodes.TOO_MANY_HOSTS)

        if self.state not in [
            self.State.DNS_NEEDED,
            self.State.READY,
            self.State.UNKNOWN,
        ]:
            raise ActionNotAllowed("Nameservers can not be " "set in the current state")

        logger.info("Setting nameservers")
        logger.info(hosts)

        # get the changes made by user and old nameserver values
        (
            deleted_values,
            updated_values,
            new_values,
            oldNameservers,
        ) = self.getNameserverChanges(hosts=hosts)

        _ = self._update_host_values(updated_values, oldNameservers)  # returns nothing, just need to be run and errors
        addToDomainList, addToDomainCount = self.createNewHostList(new_values)
        deleteHostList, deleteCount = self.createDeleteHostList(deleted_values)
        responseCode = self.addAndRemoveHostsFromDomain(hostsToAdd=addToDomainList, hostsToDelete=deleteHostList)

        # if unable to update domain raise error and stop
        if responseCode != ErrorCode.COMMAND_COMPLETED_SUCCESSFULLY:
            raise NameserverError(code=nsErrorCodes.BAD_DATA)

        successTotalNameservers = len(oldNameservers) - deleteCount + addToDomainCount

        self._delete_hosts_if_not_used(hostsToDelete=deleted_values)
        if successTotalNameservers < 2:
            try:
                self.dns_needed()
                self.save()
            except Exception as err:
                logger.info("nameserver setter checked for dns_needed state and it did not succeed. Warning: %s" % err)
        elif successTotalNameservers >= 2 and successTotalNameservers <= 13:
            try:
                self.ready()
                self.save()
            except Exception as err:
                logger.info("nameserver setter checked for create state and it did not succeed. Warning: %s" % err)

    @Cache
    def statuses(self) -> list[str]:
        """
        Get the domain `status` elements from the registry.

        A domain's status indicates various properties. See Domain.Status.
        """
        try:
            return self._get_property("statuses")
        except KeyError:
            logger.error("Can't retrieve status from domain info")
            return []

    @statuses.setter  # type: ignore
    def statuses(self, statuses: list[str]):
        """
        We will not implement this. Statuses are set by the registry
        when we run delete and client hold, and these are the only statuses
        we will be triggering.
        """
        raise NotImplementedError()

    @Cache
    def registrant_contact(self) -> PublicContact | None:
        registrant = PublicContact.ContactTypeChoices.REGISTRANT
        return self.generic_contact_getter(registrant)

    @registrant_contact.setter  # type: ignore
    def registrant_contact(self, contact: PublicContact):
        """Registrant is set when a domain is created,
        so follow on additions will update the current registrant"""

        logger.info("making registrant contact")
        self._set_singleton_contact(contact=contact, expectedType=contact.ContactTypeChoices.REGISTRANT)

    @Cache
    def administrative_contact(self) -> PublicContact | None:
        """Get the admin contact for this domain."""
        admin = PublicContact.ContactTypeChoices.ADMINISTRATIVE
        return self.generic_contact_getter(admin)

    @administrative_contact.setter  # type: ignore
    def administrative_contact(self, contact: PublicContact):
        logger.info("making admin contact")
        if contact.contact_type != contact.ContactTypeChoices.ADMINISTRATIVE:
            raise ValueError("Cannot set a registrant contact with a different contact type")
        self._make_contact_in_registry(contact=contact)
        self._update_domain_with_contact(contact, rem=False)

    def _update_epp_contact(self, contact: PublicContact):
        """Sends UpdateContact to update the actual contact object,
        domain object remains unaffected
        should be used when changing email address
        or other contact info on an existing domain
        """
        updateContact = commands.UpdateContact(
            id=contact.registry_id,
            # type: ignore
            postal_info=self._make_epp_contact_postal_info(contact=contact),
            email=contact.email,
            voice=contact.voice,
            fax=contact.fax,
            auth_info=epp.ContactAuthInfo(pw="2fooBAR123fooBaz"),
        )  # type: ignore

        updateContact.disclose = self._disclose_fields(contact=contact)  # type: ignore
        try:
            registry.send(updateContact, cleaned=True)
        except RegistryError as e:
            logger.error("Error updating contact, code was %s error was %s" % (e.code, e))
            # TODO - ticket 433 human readable error handling here

    def _update_domain_with_contact(self, contact: PublicContact, rem=False):
        """adds or removes a contact from a domain
        rem being true indicates the contact will be removed from registry"""
        logger.info("_update_domain_with_contact() received type %s " % contact.contact_type)
        domainContact = epp.DomainContact(contact=contact.registry_id, type=contact.contact_type)

        updateDomain = commands.UpdateDomain(name=self.name, add=[domainContact])
        if rem:
            updateDomain = commands.UpdateDomain(name=self.name, rem=[domainContact])

        try:
            registry.send(updateDomain, cleaned=True)
        except RegistryError as e:
            logger.error("Error changing contact on a domain. Error code is %s error was %s" % (e.code, e))
            action = "add"
            if rem:
                action = "remove"

            raise Exception("Can't %s the contact of type %s" % (action, contact.contact_type))

    @Cache
    def security_contact(self) -> PublicContact | None:
        """Get or set the security contact for this domain."""
        security = PublicContact.ContactTypeChoices.SECURITY
        return self.generic_contact_getter(security)

    def _add_registrant_to_existing_domain(self, contact: PublicContact):
        """Used to change the registrant contact on an existing domain"""
        updateDomain = commands.UpdateDomain(name=self.name, registrant=contact.registry_id)
        try:
            registry.send(updateDomain, cleaned=True)
        except RegistryError as e:
            logger.error("Error changing to new registrant error code is %s, error is %s" % (e.code, e))
            # TODO-error handling better here?

    def _set_singleton_contact(self, contact: PublicContact, expectedType: str):  # noqa
        """Sets the contacts by adding them to the registry as new contacts,
        updates the contact if it is already in epp,
        deletes any additional contacts of the matching type for this domain
        does not create the PublicContact object, this should be made beforehand
        (call save() on a public contact to trigger the contact setters
        which inturn call this function)
        Will throw error if contact type is not the same as expectType
        Raises ValueError if expected type doesn't match the contact type"""
        if expectedType != contact.contact_type:
            raise ValueError("Cannot set a contact with a different contact type, expected type was %s" % expectedType)

        isRegistrant = contact.contact_type == contact.ContactTypeChoices.REGISTRANT
        isEmptySecurity = contact.contact_type == contact.ContactTypeChoices.SECURITY and contact.email == ""

        # get publicContact objects that have the matching
        # domain and type but a different id
        # like in highlander we there can only be one
        hasOtherContact = (
            PublicContact.objects.exclude(registry_id=contact.registry_id)
            .filter(domain=self, contact_type=contact.contact_type)
            .exists()
        )

        # if no record exists with this contact type
        # make contact in registry, duplicate and errors handled there
        errorCode = self._make_contact_in_registry(contact)

        # contact is already added to the domain, but something may have changed on it
        alreadyExistsInRegistry = errorCode == ErrorCode.OBJECT_EXISTS
        # if an error occured besides duplication, stop
        if not alreadyExistsInRegistry and errorCode != ErrorCode.COMMAND_COMPLETED_SUCCESSFULLY:
            # TODO- ticket #433 look here for error handling
            raise RegistryError(code=errorCode)

        # contact doesn't exist on the domain yet
        logger.info("_set_singleton_contact()-> contact has been added to the registry")

        # if has conflicting contacts in our db remove them
        if hasOtherContact:
            logger.info("_set_singleton_contact()-> updating domain, removing old contact")

            existing_contact = (
                PublicContact.objects.exclude(registry_id=contact.registry_id)
                .filter(domain=self, contact_type=contact.contact_type)
                .get()
            )

            if isRegistrant:
                # send update domain only for registant contacts
                existing_contact.delete()
                self._add_registrant_to_existing_domain(contact)
            else:
                # remove the old contact and add a new one
                try:
                    self._update_domain_with_contact(contact=existing_contact, rem=True)
                    existing_contact.delete()
                except Exception as err:
                    logger.error("Raising error after removing and adding a new contact")
                    raise (err)

        # update domain with contact or update the contact itself
        if not isEmptySecurity:
            if not alreadyExistsInRegistry and not isRegistrant:
                self._update_domain_with_contact(contact=contact, rem=False)
            # if already exists just update
            elif alreadyExistsInRegistry:
                current_contact = PublicContact.objects.filter(registry_id=contact.registry_id).get()

                if current_contact.email != contact.email:
                    self._update_epp_contact(contact=contact)
        else:
            logger.info("removing security contact and setting default again")

            # get the current contact registry id for security
            current_contact = PublicContact.objects.filter(registry_id=contact.registry_id).get()

            # don't let user delete the default without adding a new email
            if current_contact.email != PublicContact.get_default_security().email:
                # remove the contact
                self._update_domain_with_contact(contact=current_contact, rem=True)
                current_contact.delete()
                # add new contact
                security_contact = self.get_default_security_contact()
                security_contact.save()

    @security_contact.setter  # type: ignore
    def security_contact(self, contact: PublicContact):
        """makes the contact in the registry,
        for security the public contact should have the org or registrant information
        from domain information (not domain request)
        and should have the security email from DomainRequest"""
        logger.info("making security contact in registry")
        self._set_singleton_contact(contact, expectedType=contact.ContactTypeChoices.SECURITY)

    @Cache
    def technical_contact(self) -> PublicContact | None:
        """Get or set the tech contact for this domain."""
        tech = PublicContact.ContactTypeChoices.TECHNICAL
        return self.generic_contact_getter(tech)

    @technical_contact.setter  # type: ignore
    def technical_contact(self, contact: PublicContact):
        logger.info("making technical contact")
        self._set_singleton_contact(contact, expectedType=contact.ContactTypeChoices.TECHNICAL)

    def is_active(self) -> bool:
        """Currently just returns if the state is created,
        because then it should be live, theoretically.
        Post mvp this should indicate
        Is the domain live on the inter webs?
        could be replaced with request to see if ok status is set
        """
        return self.state == self.State.READY

    def is_editable(self) -> bool:
        """domain is editable unless state is on hold or deleted"""
        return self.state in [
            self.State.UNKNOWN,
            self.State.DNS_NEEDED,
            self.State.READY,
        ]

    def transfer(self):
        """Going somewhere. Not implemented."""
        raise NotImplementedError()

    def renew(self):
        """Time to renew. Not implemented."""
        raise NotImplementedError()

    def get_security_email(self):
        logger.info("get_security_email-> getting the contact")

        security = PublicContact.ContactTypeChoices.SECURITY
        security_contact = self.generic_contact_getter(security)

        # If we get a valid value for security_contact, pull its email
        # Otherwise, just return nothing
        if security_contact is not None and isinstance(security_contact, PublicContact):
            return security_contact.email
        else:
            return None

    def clientHoldStatus(self):
        return epp.Status(state=self.Status.CLIENT_HOLD, description="", lang="en")

    def _place_client_hold(self):
        """This domain should not be active.
        may raises RegistryError, should be caught or handled correctly by caller"""
        request = commands.UpdateDomain(name=self.name, add=[self.clientHoldStatus()])
        try:
            registry.send(request, cleaned=True)
            self._invalidate_cache()
        except RegistryError as err:
            # if registry error occurs, log the error, and raise it as well
            logger.error(f"registry error placing client hold: {err}")
            raise (err)

    def _remove_client_hold(self):
        """This domain is okay to be active.
        may raises RegistryError, should be caught or handled correctly by caller"""
        request = commands.UpdateDomain(name=self.name, rem=[self.clientHoldStatus()])
        try:
            registry.send(request, cleaned=True)
            self._invalidate_cache()
        except RegistryError as err:
            # if registry error occurs, log the error, and raise it as well
            logger.error(f"registry error removing client hold: {err}")
            raise (err)

    def _delete_domain(self):
        """This domain should be deleted from the registry
        may raises RegistryError, should be caught or handled correctly by caller"""
        request = commands.DeleteDomain(name=self.name)
        registry.send(request, cleaned=True)

    def __str__(self) -> str:
        return self.name

    name = DomainField(
        max_length=253,
        blank=False,
        default=None,  # prevent saving without a value
        unique=True,
<<<<<<< HEAD
=======
        verbose_name="domain",
        help_text="Fully qualified domain name",
>>>>>>> da297528
    )

    state = FSMField(
        max_length=21,
        choices=State.choices,
        default=State.UNKNOWN,
<<<<<<< HEAD
        # cannot change state directly, particularly in Django admin
        protected=True,
        # This must be defined for custom state help messages,
        # as otherwise the view will purge the help field as it does not exist.
        help_text=" ",
=======
        protected=True,  # cannot change state directly, particularly in Django admin
        verbose_name="domain state",
        help_text="Very basic info about the lifecycle of this domain object",
>>>>>>> da297528
    )

    expiration_date = DateField(
        null=True,
        help_text=("Date the domain expires in the registry"),
    )

    security_contact_registry_id = TextField(
        null=True,
        help_text=("Duplication of registry's security contact id for when registry unavailable"),
        editable=False,
    )

    deleted = DateField(
        null=True,
        editable=False,
<<<<<<< HEAD
        help_text='Will appear blank unless the domain is in "deleted" state',
=======
        verbose_name="deleted on",
        help_text="Deleted at date",
>>>>>>> da297528
    )

    first_ready = DateField(
        null=True,
        editable=False,
<<<<<<< HEAD
        help_text='Date when this domain first moved into "ready" state; date will never change',
=======
        verbose_name="first ready on",
        help_text="The last time this domain moved into the READY state",
>>>>>>> da297528
    )

    def isActive(self):
        return self.state == Domain.State.CREATED

    def is_expired(self):
        """
        Check if the domain's expiration date is in the past.
        Returns True if expired, False otherwise.
        """
        if self.expiration_date is None:
            return True
        now = timezone.now().date()
        return self.expiration_date < now

    def map_epp_contact_to_public_contact(self, contact: eppInfo.InfoContactResultData, contact_id, contact_type):
        """Maps the Epp contact representation to a PublicContact object.

        contact -> eppInfo.InfoContactResultData: The converted contact object

        contact_id -> str: The given registry_id of the object (i.e "cheese@cia.gov")

        contact_type -> str: The given contact type, (i.e. "tech" or "registrant")
        """

        if contact is None:
            return None

        if contact_type is None:
            raise ContactError(code=ContactErrorCodes.CONTACT_TYPE_NONE)

        if contact_id is None:
            raise ContactError(code=ContactErrorCodes.CONTACT_ID_NONE)

        # Since contact_id is registry_id,
        # check that its the right length
        contact_id_length = len(contact_id)
        if contact_id_length > PublicContact.get_max_id_length() or contact_id_length < 1:
            raise ContactError(code=ContactErrorCodes.CONTACT_ID_INVALID_LENGTH)

        if not isinstance(contact, eppInfo.InfoContactResultData):
            raise ContactError(code=ContactErrorCodes.CONTACT_INVALID_TYPE)

        auth_info = contact.auth_info
        postal_info = contact.postal_info
        addr = postal_info.addr
        streets = None
        if addr is not None:
            streets = addr.street
        streets_kwargs = self._convert_streets_to_dict(streets)
        desired_contact = PublicContact(
            domain=self,
            contact_type=contact_type,
            registry_id=contact_id,
            email=contact.email or "",
            voice=contact.voice or "",
            fax=contact.fax,
            name=postal_info.name or "",
            org=postal_info.org,
            # For linter - default to "" instead of None
            pw=getattr(auth_info, "pw", ""),
            city=getattr(addr, "city", ""),
            pc=getattr(addr, "pc", ""),
            cc=getattr(addr, "cc", ""),
            sp=getattr(addr, "sp", ""),
            **streets_kwargs,
        )  # type: ignore

        return desired_contact

    def _convert_streets_to_dict(self, streets):
        """
        Converts EPPLibs street representation
        to PublicContacts.

        Args:
            streets (Sequence[str]): Streets from EPPLib.

        Returns:
            dict: {
                "street1": str or "",

                "street2": str or None,

                "street3": str or None,
            }

        EPPLib returns 'street' as an sequence of strings.
        Meanwhile, PublicContact has this split into three
        seperate properties: street1, street2, street3.

        Handles this disparity.
        """
        # 'zips' two lists together.
        # For instance, (('street1', 'some_value_here'),
        # ('street2', 'some_value_here'))
        # Dict then converts this to a useable kwarg which we can pass in
        street_dict = dict(
            zip_longest(
                ["street1", "street2", "street3"],
                streets if streets is not None else [""],
                fillvalue=None,
            )
        )
        return street_dict

    def _request_contact_info(self, contact: PublicContact):
        try:
            req = commands.InfoContact(id=contact.registry_id)
            return registry.send(req, cleaned=True).res_data[0]
        except RegistryError as error:
            logger.error(
                "Registry threw error for contact id %s contact type is %s, error code is\n %s full error is %s",  # noqa
                contact.registry_id,
                contact.contact_type,
                error.code,
                error,
            )
            raise error

    def generic_contact_getter(self, contact_type_choice: PublicContact.ContactTypeChoices) -> PublicContact | None:
        """Retrieves the desired PublicContact from the registry.
        This abstracts the caching and EPP retrieval for
        all contact items and thus may result in EPP calls being sent.

        contact_type_choice is a literal in PublicContact.ContactTypeChoices,
        for instance: PublicContact.ContactTypeChoices.SECURITY.

        If you wanted to setup getter logic for Security, you would call:
        cache_contact_helper(PublicContact.ContactTypeChoices.SECURITY),
        or cache_contact_helper("security").
        """
        # registrant_contact(s) are an edge case. They exist on
        # the "registrant" property as opposed to contacts.
        desired_property = "contacts"
        if contact_type_choice == PublicContact.ContactTypeChoices.REGISTRANT:
            desired_property = "registrant"

        try:
            # Grab from cache
            contacts = self._get_property(desired_property)
        except KeyError as error:
            # if contact type is security, attempt to retrieve registry id
            # for the security contact from domain.security_contact_registry_id
            if contact_type_choice == PublicContact.ContactTypeChoices.SECURITY and self.security_contact_registry_id:
                logger.info(f"Could not access registry, using fallback value of {self.security_contact_registry_id}")
                contacts = {PublicContact.ContactTypeChoices.SECURITY: self.security_contact_registry_id}
            else:
                logger.error(f"Could not find {contact_type_choice}: {error}")
                return None

        cached_contact = self.get_contact_in_keys(contacts, contact_type_choice)
        if cached_contact is None:
            # TODO - #1103
            raise ContactError("No contact was found in cache or the registry")

        return cached_contact

    def get_default_security_contact(self):
        """Gets the default security contact."""
        contact = PublicContact.get_default_security()
        contact.domain = self
        return contact

    def get_default_administrative_contact(self):
        """Gets the default administrative contact."""
        contact = PublicContact.get_default_administrative()
        contact.domain = self
        return contact

    def get_default_technical_contact(self):
        """Gets the default technical contact."""
        contact = PublicContact.get_default_technical()
        contact.domain = self
        return contact

    def get_default_registrant_contact(self):
        """Gets the default registrant contact."""
        contact = PublicContact.get_default_registrant()
        contact.domain = self
        return contact

    def get_contact_in_keys(self, contacts, contact_type):
        """Gets a contact object.

        Args:
            contacts ([PublicContact]): List of PublicContacts
            contact_type (literal): Which PublicContact to get
        Returns:
            PublicContact | None
        """
        # Registrant doesn't exist as an array, and is of
        # a special data type, so we need to handle that.
        if contact_type == PublicContact.ContactTypeChoices.REGISTRANT:
            desired_contact = None
            if isinstance(contacts, str):
                desired_contact = self._registrant_to_public_contact(self._cache["registrant"])
                # Set the cache with the updated object
                # for performance reasons.
                if "registrant" in self._cache:
                    self._cache["registrant"] = desired_contact
            elif isinstance(contacts, PublicContact):
                desired_contact = contacts

            return self._handle_registrant_contact(desired_contact)

        _registry_id: str = ""
        if contacts is not None and contact_type in contacts:
            _registry_id = contacts.get(contact_type)

        desired = PublicContact.objects.filter(registry_id=_registry_id, domain=self, contact_type=contact_type)

        if desired.count() == 1:
            return desired.get()

        logger.info(f"Requested contact {_registry_id} does not exist in cache.")
        return None

    def _handle_registrant_contact(self, contact):
        if contact.contact_type is not None and contact.contact_type == PublicContact.ContactTypeChoices.REGISTRANT:
            return contact
        else:
            raise ValueError("Invalid contact object for registrant_contact")

    # ForeignKey on UserDomainRole creates a "permissions" member for
    # all of the user-roles that are in place for this domain

    # ManyToManyField on User creates a "users" member for all of the
    # users who have some role on this domain

    # ForeignKey on DomainInvitation creates an "invitations" member for
    # all of the invitations that have been sent for this domain

    def _get_or_create_domain(self):
        """Try to fetch info about this domain. Create it if it does not exist."""
        already_tried_to_create = False
        exitEarly = False
        count = 0
        while not exitEarly and count < 3:
            try:
                req = commands.InfoDomain(name=self.name)
                domainInfoResponse = registry.send(req, cleaned=True)
                exitEarly = True
                return domainInfoResponse
            except RegistryError as e:
                count += 1

                if already_tried_to_create:
                    logger.error("Already tried to create")
                    logger.error(e)
                    logger.error(e.code)
                    raise e
                if e.code == ErrorCode.OBJECT_DOES_NOT_EXIST and self.state == Domain.State.UNKNOWN:
                    # avoid infinite loop
                    already_tried_to_create = True
                    self.dns_needed_from_unknown()
                    self.save()
                else:
                    logger.error(e)
                    logger.error(e.code)
                    raise e

    def addRegistrant(self):
        registrant = PublicContact.get_default_registrant()
        registrant.domain = self
        registrant.save()  # calls the registrant_contact.setter
        return registrant.registry_id

    @transition(field="state", source=State.UNKNOWN, target=State.DNS_NEEDED)
    def dns_needed_from_unknown(self):
        logger.info("Changing to dns_needed")

        registrantID = self.addRegistrant()

        req = commands.CreateDomain(
            name=self.name,
            registrant=registrantID,
            auth_info=epp.DomainAuthInfo(pw="2fooBAR123fooBaz"),  # not a password
        )

        try:
            registry.send(req, cleaned=True)

        except RegistryError as err:
            if err.code != ErrorCode.OBJECT_EXISTS:
                raise err

        self.addAllDefaults()

    def addAllDefaults(self):
        security_contact = self.get_default_security_contact()
        security_contact.save()

        technical_contact = self.get_default_technical_contact()
        technical_contact.save()

        administrative_contact = self.get_default_administrative_contact()
        administrative_contact.save()

    @transition(field="state", source=[State.READY, State.ON_HOLD], target=State.ON_HOLD)
    def place_client_hold(self, ignoreEPP=False):
        """place a clienthold on a domain (no longer should resolve)
        ignoreEPP (boolean) - set to true to by-pass EPP (used for transition domains)
        """
        # TODO - ensure all requirements for client hold are made here
        # (check prohibited statuses)
        logger.info("clientHold()-> inside clientHold")

        # In order to allow transition domains to by-pass EPP calls,
        # include this ignoreEPP flag
        if not ignoreEPP:
            self._place_client_hold()
        # TODO -on the client hold ticket any additional error handling here

    @transition(field="state", source=[State.READY, State.ON_HOLD], target=State.READY)
    def revert_client_hold(self, ignoreEPP=False):
        """undo a clienthold placed on a domain
        ignoreEPP (boolean) - set to true to by-pass EPP (used for transition domains)
        """

        logger.info("clientHold()-> inside clientHold")
        if not ignoreEPP:
            self._remove_client_hold()
        # TODO -on the client hold ticket any additional error handling here

    @transition(field="state", source=[State.ON_HOLD, State.DNS_NEEDED], target=State.DELETED)
    def deletedInEpp(self):
        """Domain is deleted in epp but is saved in our database.
        Error handling should be provided by the caller."""
        # While we want to log errors, we want to preserve
        # that information when this function is called.
        # Human-readable errors are introduced at the admin.py level,
        # as doing everything here would reduce reliablity.
        try:
            logger.info("deletedInEpp()-> inside _delete_domain")
            self._delete_domain()
            self.deleted = timezone.now()
        except RegistryError as err:
            logger.error(f"Could not delete domain. Registry returned error: {err}")
            raise err
        except TransitionNotAllowed as err:
            logger.error("Could not delete domain. FSM failure: {err}")
            raise err
        except Exception as err:
            logger.error(f"Could not delete domain. An unspecified error occured: {err}")
            raise err
        else:
            self._invalidate_cache()

    # def is_dns_needed(self):
    #     """Commented out and kept in the codebase
    #     as this call should be made, but adds
    #     a lot of processing time
    #     when EPP calling is made more efficient
    #     this should be added back in

    #     The goal is to double check that
    #     the nameservers we set are in fact
    #     on the registry
    #     """
    #     self._invalidate_cache()
    #     nameserverList = self.nameservers
    #     return len(nameserverList) < 2

    # def dns_not_needed(self):
    #     return not self.is_dns_needed()

    @transition(
        field="state",
        source=[State.DNS_NEEDED, State.READY],
        target=State.READY,
        # conditions=[dns_not_needed]
    )
    def ready(self):
        """Transition to the ready state
        domain should have nameservers and all contacts
        and now should be considered live on a domain
        """
        logger.info("Changing to ready state")
        logger.info("able to transition to ready state")
        # if self.first_ready is not None, this means that this
        # domain was READY, then not READY, then is READY again.
        # We do not want to overwrite first_ready.
        if self.first_ready is None:
            self.first_ready = timezone.now()

    @transition(
        field="state",
        source=[State.READY],
        target=State.DNS_NEEDED,
        # conditions=[is_dns_needed]
    )
    def dns_needed(self):
        """Transition to the DNS_NEEDED state
        domain should NOT have nameservers but
        SHOULD have all contacts
        Going to check nameservers and will
        result in an EPP call
        """
        logger.info("Changing to DNS_NEEDED state")
        logger.info("able to transition to DNS_NEEDED state")

    def get_state_help_text(self) -> str:
        """Returns a str containing additional information about a given state.
        Returns custom content for when the domain itself is expired."""

        if self.is_expired() and self.state != self.State.UNKNOWN:
            # Given expired is not a physical state, but it is displayed as such,
            # We need custom logic to determine this message.
            help_text = (
                "This domain has expired, but it is still online. " "To renew this domain, contact help@get.gov."
            )
        else:
            help_text = Domain.State.get_help_text(self.state)

        return help_text

    def _disclose_fields(self, contact: PublicContact):
        """creates a disclose object that can be added to a contact Create using
        .disclose= <this function> on the command before sending.
        if item is security email then make sure email is visible"""
        is_security = contact.contact_type == contact.ContactTypeChoices.SECURITY
        DF = epp.DiscloseField
        fields = {DF.EMAIL}

        hidden_security_emails = [DefaultEmail.PUBLIC_CONTACT_DEFAULT.value, DefaultEmail.LEGACY_DEFAULT.value]
        disclose = is_security and contact.email not in hidden_security_emails
        # Delete after testing on other devices
        logger.info("Updated domain contact %s to disclose: %s", contact.email, disclose)
        # Will only disclose DF.EMAIL if its not the default
        return epp.Disclose(
            flag=disclose,
            fields=fields,
        )

    def _make_epp_contact_postal_info(self, contact: PublicContact):  # type: ignore
        return epp.PostalInfo(  # type: ignore
            name=contact.name,
            addr=epp.ContactAddr(
                street=[
                    getattr(contact, street) for street in ["street1", "street2", "street3"] if hasattr(contact, street)
                ],  # type: ignore
                city=contact.city,
                pc=contact.pc,
                cc=contact.cc,
                sp=contact.sp,
            ),
            org=contact.org,
            type="loc",
        )

    def _make_contact_in_registry(self, contact: PublicContact):
        """Create the contact in the registry, ignore duplicate contact errors
        returns int corresponding to ErrorCode values"""

        create = commands.CreateContact(
            id=contact.registry_id,
            postal_info=self._make_epp_contact_postal_info(contact=contact),
            email=contact.email,
            voice=contact.voice,
            fax=contact.fax,
            auth_info=epp.ContactAuthInfo(pw="2fooBAR123fooBaz"),
        )  # type: ignore
        # security contacts should only show email addresses, for now
        create.disclose = self._disclose_fields(contact=contact)
        try:
            registry.send(create, cleaned=True)
            return ErrorCode.COMMAND_COMPLETED_SUCCESSFULLY
        except RegistryError as err:
            # don't throw an error if it is just saying this is a duplicate contact
            if err.code != ErrorCode.OBJECT_EXISTS:
                logger.error(
                    "Registry threw error for contact id %s"
                    " contact type is %s,"
                    " error code is\n %s"
                    " full error is %s",
                    contact.registry_id,
                    contact.contact_type,
                    err.code,
                    err,
                )
                # TODO - 433 Error handling here

            else:
                logger.warning(
                    "Registrar tried to create duplicate contact for id %s",
                    contact.registry_id,
                )
            return err.code

    def _fetch_contacts(self, contact_data):
        """Fetch contact info."""
        choices = PublicContact.ContactTypeChoices
        # We expect that all these fields get populated,
        # so we can create these early, rather than waiting.
        contacts_dict = {
            choices.ADMINISTRATIVE: None,
            choices.SECURITY: None,
            choices.TECHNICAL: None,
        }
        for domainContact in contact_data:
            req = commands.InfoContact(id=domainContact.contact)
            data = registry.send(req, cleaned=True).res_data[0]

            # Map the object we recieved from EPP to a PublicContact
            mapped_object = self.map_epp_contact_to_public_contact(data, domainContact.contact, domainContact.type)

            # Find/create it in the DB
            in_db = self._get_or_create_public_contact(mapped_object)
            contacts_dict[in_db.contact_type] = in_db.registry_id
        return contacts_dict

    def _get_or_create_contact(self, contact: PublicContact):
        """Try to fetch info about a contact. Create it if it does not exist."""
        try:
            return self._request_contact_info(contact)
        except RegistryError as e:
            if e.code == ErrorCode.OBJECT_DOES_NOT_EXIST:
                logger.info("_get_or_create_contact()-> contact doesn't exist so making it")
                contact.domain = self
                contact.save()  # this will call the function based on type of contact
                return self._request_contact_info(contact=contact)
            else:
                logger.error(
                    "Registry threw error for contact id %s"
                    " contact type is %s,"
                    " error code is\n %s"
                    " full error is %s",
                    contact.registry_id,
                    contact.contact_type,
                    e.code,
                    e,
                )

                raise e

    def is_ipv6(self, ip: str):
        ip_addr = ipaddress.ip_address(ip)
        return ip_addr.version == 6

    def _fetch_hosts(self, host_data):
        """Fetch host info."""
        hosts = []
        for name in host_data:
            req = commands.InfoHost(name=name)
            data = registry.send(req, cleaned=True).res_data[0]
            host = {
                "name": name,
                "addrs": [item.addr for item in getattr(data, "addrs", [])],
                "cr_date": getattr(data, "cr_date", ...),
                "statuses": getattr(data, "statuses", ...),
                "tr_date": getattr(data, "tr_date", ...),
                "up_date": getattr(data, "up_date", ...),
            }
            hosts.append({k: v for k, v in host.items() if v is not ...})
        return hosts

    def _convert_ips(self, ip_list: list[str]):
        """Convert Ips to a list of epp.Ip objects
        use when sending update host command.
        if there are no ips an empty list will be returned

        Args:
            ip_list (list[str]): the new list of ips, may be empty
        Returns:
            edited_ip_list (list[epp.Ip]): list of epp.ip objects ready to
            be sent to the registry
        """
        edited_ip_list = []
        if ip_list is None:
            return []

        for ip_addr in ip_list:
            edited_ip_list.append(epp.Ip(addr=ip_addr, ip="v6" if self.is_ipv6(ip_addr) else None))

        return edited_ip_list

    def _update_host(self, nameserver: str, ip_list: list[str], old_ip_list: list[str]):
        """Update an existing host object in EPP. Sends the update host command
        can result in a RegistryError
        Args:
            nameserver (str): nameserver or subdomain
            ip_list (list[str]): the new list of ips, may be empty
            old_ip_list  (list[str]): the old ip list, may also be empty

        Returns:
            errorCode (int): one of ErrorCode enum type values

        """
        try:
            if ip_list is None or len(ip_list) == 0 and isinstance(old_ip_list, list) and len(old_ip_list) != 0:
                return ErrorCode.COMMAND_COMPLETED_SUCCESSFULLY

            added_ip_list = set(ip_list).difference(old_ip_list)
            removed_ip_list = set(old_ip_list).difference(ip_list)

            request = commands.UpdateHost(
                name=nameserver,
                add=self._convert_ips(list(added_ip_list)),
                rem=self._convert_ips(list(removed_ip_list)),
            )
            response = registry.send(request, cleaned=True)
            logger.info("_update_host()-> sending req as %s" % request)
            return response.code
        except RegistryError as e:
            logger.error("Error _update_host, code was %s error was %s" % (e.code, e))
            # OBJECT_EXISTS is an expected error code that should not raise
            # an exception, rather return the code to be handled separately
            if e.code == ErrorCode.OBJECT_EXISTS:
                return e.code
            else:
                raise e

    def addAndRemoveHostsFromDomain(self, hostsToAdd: list[str], hostsToDelete: list[str]):
        """sends an UpdateDomain message to the registry with the hosts provided
        Args:
            hostsToDelete (list[epp.HostObjSet])- list of host objects to delete
            hostsToAdd (list[epp.HostObjSet])- list of host objects to add
        Returns:
            response code (int)- RegistryErrorCode integer value
            defaults to return COMMAND_COMPLETED_SUCCESSFULLY
            if there is nothing to add or delete
        """

        if hostsToAdd == [] and hostsToDelete == []:
            return ErrorCode.COMMAND_COMPLETED_SUCCESSFULLY

        try:
            updateReq = commands.UpdateDomain(name=self.name, rem=hostsToDelete, add=hostsToAdd)

            logger.info("addAndRemoveHostsFromDomain()-> sending update domain req as %s" % updateReq)
            response = registry.send(updateReq, cleaned=True)

            return response.code
        except RegistryError as e:
            logger.error("Error addAndRemoveHostsFromDomain, code was %s error was %s" % (e.code, e))
            return e.code

    def _delete_hosts_if_not_used(self, hostsToDelete: list[str]):
        """delete the host object in registry,
        will only delete the host object, if it's not being used by another domain
        Performs just the DeleteHost epp call
        Supresses regstry error, as registry can disallow delete for various reasons
        Args:
            hostsToDelete (list[str])- list of nameserver/host names to remove
        Returns:
            None

        """
        try:
            for nameserver in hostsToDelete:
                deleteHostReq = commands.DeleteHost(name=nameserver)
                registry.send(deleteHostReq, cleaned=True)
                logger.info("_delete_hosts_if_not_used()-> sending delete host req as %s" % deleteHostReq)

        except RegistryError as e:
            if e.code == ErrorCode.OBJECT_ASSOCIATION_PROHIBITS_OPERATION:
                logger.info("Did not remove host %s because it is in use on another domain." % nameserver)
            else:
                logger.error("Error _delete_hosts_if_not_used, code was %s error was %s" % (e.code, e))

    def _fix_unknown_state(self, cleaned):
        """
        _fix_unknown_state: Calls _add_missing_contacts_if_unknown
        to add contacts in as needed (or return an error). Otherwise
        if we are able to add contacts and the state is out of UNKNOWN
        and (and should be into DNS_NEEDED), we double check the
        current state and # of nameservers and update the state from there
        """
        try:
            self._add_missing_contacts_if_unknown(cleaned)

        except Exception as e:
            logger.error(
                "%s couldn't _add_missing_contacts_if_unknown, error was %s."
                "Domain will still be in UNKNOWN state." % (self.name, e)
            )
        if len(self.nameservers) >= 2 and (self.state != self.State.READY):
            self.ready()
            self.save()

    @transition(field="state", source=State.UNKNOWN, target=State.DNS_NEEDED)
    def _add_missing_contacts_if_unknown(self, cleaned):
        """
        _add_missing_contacts_if_unknown: Add contacts (SECURITY, TECHNICAL, and/or ADMINISTRATIVE)
        if they are missing, AND switch the state to DNS_NEEDED from UNKNOWN (if it
        is in an UNKNOWN state, that is an error state)
        Note: The transition state change happens at the end of the function
        """

        missingAdmin = True
        missingSecurity = True
        missingTech = True

        if len(cleaned.get("_contacts")) < 3:
            for contact in cleaned.get("_contacts"):
                if contact.type == PublicContact.ContactTypeChoices.ADMINISTRATIVE:
                    missingAdmin = False
                if contact.type == PublicContact.ContactTypeChoices.SECURITY:
                    missingSecurity = False
                if contact.type == PublicContact.ContactTypeChoices.TECHNICAL:
                    missingTech = False

            # We are only creating if it doesn't exist so we don't overwrite
            if missingAdmin:
                administrative_contact = self.get_default_administrative_contact()
                administrative_contact.save()
            if missingSecurity:
                security_contact = self.get_default_security_contact()
                security_contact.save()
            if missingTech:
                technical_contact = self.get_default_technical_contact()
                technical_contact.save()

    def _fetch_cache(self, fetch_hosts=False, fetch_contacts=False):
        """Contact registry for info about a domain."""
        try:
            data_response = self._get_or_create_domain()
            cache = self._extract_data_from_response(data_response)
            cleaned = self._clean_cache(cache, data_response)
            self._update_hosts_and_contacts(cleaned, fetch_hosts, fetch_contacts)

            if self.state == self.State.UNKNOWN:
                self._fix_unknown_state(cleaned)
            if fetch_hosts:
                self._update_hosts_and_ips_in_db(cleaned)
            if fetch_contacts:
                self._update_security_contact_in_db(cleaned)
            self._update_dates(cleaned)

            self._cache = cleaned

        except RegistryError as e:
            logger.error(e)

    def _extract_data_from_response(self, data_response):
        """extract data from response from registry"""
        data = data_response.res_data[0]
        return {
            "auth_info": getattr(data, "auth_info", ...),
            "_contacts": getattr(data, "contacts", ...),
            "cr_date": getattr(data, "cr_date", ...),
            "ex_date": getattr(data, "ex_date", ...),
            "_hosts": getattr(data, "hosts", ...),
            "name": getattr(data, "name", ...),
            "registrant": getattr(data, "registrant", ...),
            "statuses": getattr(data, "statuses", ...),
            "tr_date": getattr(data, "tr_date", ...),
            "up_date": getattr(data, "up_date", ...),
        }

    def _clean_cache(self, cache, data_response):
        """clean up the cache"""
        # remove null properties (to distinguish between "a value of None" and null)
        cleaned = self._remove_null_properties(cache)
        if "statuses" in cleaned:
            cleaned["statuses"] = [status.state for status in cleaned["statuses"]]
        cleaned["dnssecdata"] = self._get_dnssec_data(data_response.extensions)
        return cleaned

    def _remove_null_properties(self, cache):
        return {k: v for k, v in cache.items() if v is not ...}

    def _get_dnssec_data(self, response_extensions):
        # get extensions info, if there is any
        # DNSSECExtension is one possible extension, make sure to handle
        # only DNSSECExtension and not other type extensions
        dnssec_data = None
        for extension in response_extensions:
            if isinstance(extension, extensions.DNSSECExtension):
                dnssec_data = extension
        return dnssec_data

    def _update_hosts_and_contacts(self, cleaned, fetch_hosts, fetch_contacts):
        """
        Update hosts and contacts if fetch_hosts and/or fetch_contacts.
        Additionally, capture and cache old hosts and contacts from cache if they
        don't exist in cleaned
        """
        old_cache_hosts = self._cache.get("hosts")
        old_cache_contacts = self._cache.get("contacts")

        if fetch_contacts:
            cleaned["contacts"] = self._get_contacts(cleaned.get("_contacts", []))
            if old_cache_hosts is not None:
                logger.debug("resetting cleaned['hosts'] to old_cache_hosts")
                cleaned["hosts"] = old_cache_hosts

        if fetch_hosts:
            cleaned["hosts"] = self._get_hosts(cleaned.get("_hosts", []))
            if old_cache_contacts is not None:
                cleaned["contacts"] = old_cache_contacts

    def _update_hosts_and_ips_in_db(self, cleaned):
        """Update hosts and host_ips in database if retrieved from registry.
        Only called when fetch_hosts is True.

        Parameters:
            self: the domain to be updated with hosts and ips from cleaned
            cleaned: dict containing hosts.  Hosts are provided as a list of dicts, e.g.
                [{"name": "ns1.example.com",}, {"name": "ns1.example.gov"}, "addrs": ["0.0.0.0"])]
        """
        cleaned_hosts = cleaned["hosts"]
        # Get all existing hosts from the database for this domain
        existing_hosts_in_db = Host.objects.filter(domain=self)
        # Identify hosts to delete
        cleaned_host_names = set(cleaned_host["name"] for cleaned_host in cleaned_hosts)
        hosts_to_delete_from_db = [
            existing_host for existing_host in existing_hosts_in_db if existing_host.name not in cleaned_host_names
        ]
        # Delete hosts and their associated HostIP instances
        for host_to_delete in hosts_to_delete_from_db:
            # Delete associated HostIP instances
            HostIP.objects.filter(host=host_to_delete).delete()
            # Delete the host itself
            host_to_delete.delete()
        # Update or create Hosts and HostIPs
        for cleaned_host in cleaned_hosts:
            # Check if the cleaned_host already exists
            host_in_db, host_created = Host.objects.get_or_create(domain=self, name=cleaned_host["name"])
            # Check if the nameserver is a subdomain of the current domain
            # If it is NOT a subdomain, we remove the IP address
            if not Domain.isSubdomain(self.name, cleaned_host["name"]):
                cleaned_host["addrs"] = []
            # Get cleaned list of ips for update
            cleaned_ips = cleaned_host["addrs"]
            if not host_created:
                # Get all existing ips from the database for this host
                existing_ips_in_db = HostIP.objects.filter(host=host_in_db)
                # Identify IPs to delete
                ips_to_delete_from_db = [
                    existing_ip for existing_ip in existing_ips_in_db if existing_ip.address not in cleaned_ips
                ]
                # Delete IPs
                for ip_to_delete in ips_to_delete_from_db:
                    # Delete the ip
                    ip_to_delete.delete()
            # Update or create HostIP instances
            for ip_address in cleaned_ips:
                HostIP.objects.get_or_create(address=ip_address, host=host_in_db)

    def _update_security_contact_in_db(self, cleaned):
        """Update security contact registry id in database if retrieved from registry.
        If no value is retrieved from registry, set to empty string in db.

        Parameters:
            self: the domain to be updated with security from cleaned
            cleaned: dict containing contact registry ids. Security contact is of type
                PublicContact.ContactTypeChoices.SECURITY
        """
        cleaned_contacts = cleaned["contacts"]
        security_contact_registry_id = ""
        security_contact = cleaned_contacts[PublicContact.ContactTypeChoices.SECURITY]
        if security_contact:
            security_contact_registry_id = security_contact
        self.security_contact_registry_id = security_contact_registry_id
        self.save()

    def _update_dates(self, cleaned):
        """Update dates (expiration and creation) from cleaned"""
        requires_save = False

        # if expiration date from registry does not match what is in db,
        # update the db
        if "ex_date" in cleaned and cleaned["ex_date"] != self.expiration_date:
            self.expiration_date = cleaned["ex_date"]
            requires_save = True

        # if creation_date from registry does not match what is in db,
        # update the db
        if "cr_date" in cleaned and cleaned["cr_date"] != self.created_at:
            self.created_at = cleaned["cr_date"]
            requires_save = True

        # if either registration date or creation date need updating
        if requires_save:
            self.save()

    def _get_contacts(self, contacts):
        choices = PublicContact.ContactTypeChoices
        # We expect that all these fields get populated,
        # so we can create these early, rather than waiting.
        cleaned_contacts = {
            choices.ADMINISTRATIVE: None,
            choices.SECURITY: None,
            choices.TECHNICAL: None,
        }
        if contacts and isinstance(contacts, list) and len(contacts) > 0:
            cleaned_contacts = self._fetch_contacts(contacts)
        return cleaned_contacts

    def _get_hosts(self, hosts):
        cleaned_hosts = []
        if hosts and isinstance(hosts, list):
            cleaned_hosts = self._fetch_hosts(hosts)
        return cleaned_hosts

    def _get_or_create_public_contact(self, public_contact: PublicContact):
        """Tries to find a PublicContact object in our DB.
        If it can't, it'll create it. Returns PublicContact"""
        db_contact = PublicContact.objects.filter(
            registry_id=public_contact.registry_id,
            contact_type=public_contact.contact_type,
            domain=self,
        )

        # Raise an error if we find duplicates.
        # This should not occur
        if db_contact.count() > 1:
            raise Exception(f"Multiple contacts found for {public_contact.contact_type}")

        # Save to DB if it doesn't exist already.
        if db_contact.count() == 0:
            # Doesn't run custom save logic, just saves to DB
            public_contact.save(skip_epp_save=True)
            logger.info(f"Created a new PublicContact: {public_contact}")
            # Append the item we just created
            return public_contact

        existing_contact = db_contact.get()

        # Does the item we're grabbing match
        # what we have in our DB?
        if existing_contact.email != public_contact.email or existing_contact.registry_id != public_contact.registry_id:
            existing_contact.delete()
            public_contact.save()
            logger.warning("Requested PublicContact is out of sync " "with DB.")
            return public_contact
        # If it already exists, we can
        # assume that the DB instance was updated
        # during set, so we should just use that.
        return existing_contact

    def _registrant_to_public_contact(self, registry_id: str):
        """EPPLib returns the registrant as a string,
        which is the registrants associated registry_id. This function is used to
        convert that id to a useable object by calling commands.InfoContact
        on that ID, then mapping that object to type PublicContact."""
        contact = PublicContact(
            registry_id=registry_id,
            contact_type=PublicContact.ContactTypeChoices.REGISTRANT,
        )
        # Grabs the expanded contact
        full_object = self._request_contact_info(contact)
        # Maps it to type PublicContact
        mapped_object = self.map_epp_contact_to_public_contact(full_object, contact.registry_id, contact.contact_type)
        return self._get_or_create_public_contact(mapped_object)

    def _invalidate_cache(self):
        """Remove cache data when updates are made."""
        self._cache = {}

    def _get_property(self, property):
        """Get some piece of info about a domain."""
        if property not in self._cache:
            self._fetch_cache(
                fetch_hosts=(property == "hosts"),
                fetch_contacts=(property == "contacts"),
            )

        if property in self._cache:
            return self._cache[property]
        else:
            raise KeyError("Requested key %s was not found in registry cache." % str(property))<|MERGE_RESOLUTION|>--- conflicted
+++ resolved
@@ -1017,28 +1017,20 @@
         blank=False,
         default=None,  # prevent saving without a value
         unique=True,
-<<<<<<< HEAD
-=======
+        help_text="Fully qualified domain name",
         verbose_name="domain",
-        help_text="Fully qualified domain name",
->>>>>>> da297528
     )
 
     state = FSMField(
         max_length=21,
         choices=State.choices,
         default=State.UNKNOWN,
-<<<<<<< HEAD
         # cannot change state directly, particularly in Django admin
         protected=True,
         # This must be defined for custom state help messages,
         # as otherwise the view will purge the help field as it does not exist.
         help_text=" ",
-=======
-        protected=True,  # cannot change state directly, particularly in Django admin
         verbose_name="domain state",
-        help_text="Very basic info about the lifecycle of this domain object",
->>>>>>> da297528
     )
 
     expiration_date = DateField(
@@ -1055,23 +1047,15 @@
     deleted = DateField(
         null=True,
         editable=False,
-<<<<<<< HEAD
         help_text='Will appear blank unless the domain is in "deleted" state',
-=======
         verbose_name="deleted on",
-        help_text="Deleted at date",
->>>>>>> da297528
     )
 
     first_ready = DateField(
         null=True,
         editable=False,
-<<<<<<< HEAD
         help_text='Date when this domain first moved into "ready" state; date will never change',
-=======
         verbose_name="first ready on",
-        help_text="The last time this domain moved into the READY state",
->>>>>>> da297528
     )
 
     def isActive(self):

--- conflicted
+++ resolved
@@ -1,10 +1,6 @@
 from itertools import zip_longest
 import logging
-<<<<<<< HEAD
 import ipaddress
-
-=======
->>>>>>> 06d31a07
 from datetime import date
 from string import digits
 from django_fsm import FSMField, transition, TransitionNotAllowed  # type: ignore
@@ -20,15 +16,12 @@
     RegistryError,
     ErrorCode,
 )
-<<<<<<< HEAD
 from registrar.utility.errors import (
     NameserverError,
     NameserverErrorCodes as nsErrorCodes,
 )
-=======
 from registrar.models.utility.contact_error import ContactError
 
->>>>>>> 06d31a07
 from .utility.domain_field import DomainField
 from .utility.domain_helper import DomainHelper
 from .utility.time_stamped_model import TimeStampedModel
@@ -1370,11 +1363,9 @@
 
                 raise e
 
-<<<<<<< HEAD
     def is_ipv6(self, ip: str):
         ip_addr = ipaddress.ip_address(ip)
         return ip_addr.version == 6
-=======
     def _fetch_hosts(self, host_data):
         """Fetch host info."""
         hosts = []
@@ -1391,10 +1382,6 @@
             }
             hosts.append({k: v for k, v in host.items() if v is not ...})
         return hosts
-
-    def _update_or_create_host(self, host):
-        raise NotImplementedError()
->>>>>>> 06d31a07
 
     def _convert_ips(self, ip_list: list[str]):
         edited_ip_list = []

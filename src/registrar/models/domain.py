--- conflicted
+++ resolved
@@ -10,11 +10,8 @@
     CLIENT as registry,
     commands,
     common as epp,
-<<<<<<< HEAD
+    extensions,
     info as eppInfo,
-=======
-    extensions,
->>>>>>> 8f1077ac
     RegistryError,
     ErrorCode,
 )

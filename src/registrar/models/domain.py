from itertools import zip_longest
import logging
from datetime import date
from string import digits
from django_fsm import FSMField, transition, TransitionNotAllowed  # type: ignore

from django.db import models

from epplibwrapper import (
    CLIENT as registry,
    commands,
    common as epp,
    extensions,
    info as eppInfo,
    RegistryError,
    ErrorCode,
)
from registrar.models.utility.contact_error import ContactError

from .utility.domain_field import DomainField
from .utility.domain_helper import DomainHelper
from .utility.time_stamped_model import TimeStampedModel

from .public_contact import PublicContact

logger = logging.getLogger(__name__)


class Domain(TimeStampedModel, DomainHelper):
    """
    Manage the lifecycle of domain names.

    The registry is the source of truth for this data and this model exists:
        1. To tie ownership information in the registrar to
           DNS entries in the registry

    ~~~ HOW TO USE THIS CLASS ~~~

    A) You can create a Domain object with just a name. `Domain(name="something.gov")`.
    B) Saving the Domain object will not contact the registry, as it may be useful
       to have Domain objects in an `UNKNOWN` pre-created state.
    C) Domain properties are lazily loaded. Accessing `my_domain.expiration_date` will
       contact the registry, if a cached copy does not exist.
    D) Domain creation is lazy. If `my_domain.expiration_date` finds that `my_domain`
       does not exist in the registry, it will ask the registry to create it.
    F) Created is _not_ the same as active aka live on the internet.
    G) Activation is controlled by the registry. It will happen automatically when the
       domain meets the required checks.
    """

    def __init__(self, *args, **kwargs):
        self._cache = {}
        super(Domain, self).__init__(*args, **kwargs)

    class Status(models.TextChoices):
        """
        The status codes we can receive from the registry.

        These are detailed in RFC 5731 in section 2.3.
        https://www.rfc-editor.org/std/std69.txt
        """

        # Requests to delete the object MUST be rejected.
        CLIENT_DELETE_PROHIBITED = "clientDeleteProhibited"
        SERVER_DELETE_PROHIBITED = "serverDeleteProhibited"

        # DNS delegation information MUST NOT be published for the object.
        CLIENT_HOLD = "clientHold"
        SERVER_HOLD = "serverHold"

        # Requests to renew the object MUST be rejected.
        CLIENT_RENEW_PROHIBITED = "clientRenewProhibited"
        SERVER_RENEW_PROHIBITED = "serverRenewProhibited"

        # Requests to transfer the object MUST be rejected.
        CLIENT_TRANSFER_PROHIBITED = "clientTransferProhibited"
        SERVER_TRANSFER_PROHIBITED = "serverTransferProhibited"

        # Requests to update the object (other than to remove this status)
        # MUST be rejected.
        CLIENT_UPDATE_PROHIBITED = "clientUpdateProhibited"
        SERVER_UPDATE_PROHIBITED = "serverUpdateProhibited"

        # Delegation information has not been associated with the object.
        # This is the default status when a domain object is first created
        # and there are no associated host objects for the DNS delegation.
        # This status can also be set by the server when all host-object
        # associations are removed.
        INACTIVE = "inactive"

        # This is the normal status value for an object that has no pending
        # operations or prohibitions.  This value is set and removed by the
        # server as other status values are added or removed.
        OK = "ok"

        # A transform command has been processed for the object, but the
        # action has not been completed by the server.  Server operators can
        # delay action completion for a variety of reasons, such as to allow
        # for human review or third-party action.  A transform command that
        # is processed, but whose requested action is pending, is noted with
        # response code 1001.
        PENDING_CREATE = "pendingCreate"
        PENDING_DELETE = "pendingDelete"
        PENDING_RENEW = "pendingRenew"
        PENDING_TRANSFER = "pendingTransfer"
        PENDING_UPDATE = "pendingUpdate"

    class State(models.TextChoices):
        """These capture (some of) the states a domain object can be in."""

        # the state is indeterminate
        UNKNOWN = "unknown"

        # The domain object exists in the registry
        # but nameservers don't exist for it yet
        DNS_NEEDED = "dns needed"

        # Domain has had nameservers set, may or may not be active
        READY = "ready"

        # Registrar manually changed state to client hold
        ON_HOLD = "on hold"

        # previously existed but has been deleted from the registry
        DELETED = "deleted"

    class Cache(property):
        """
        Python descriptor to turn class methods into properties.

        The purpose of subclassing `property` rather than using it directly
        as a decorator (`@Cache`) is to insert generic code to run
        before or after _all_ properties are accessed, modified, or deleted.

        As an example:

                domain = Domain(name="example.gov")
                domain.save()
                                      <--- insert code here
                date = domain.creation_date
                                      <--- or here
                (...other stuff...)
        """

        def __get__(self, obj, objtype=None):
            """Called during get. Example: `r = domain.registrant`."""
            return super().__get__(obj, objtype)

        def __set__(self, obj, value):
            """Called during set. Example: `domain.registrant = 'abc123'`."""
            super().__set__(obj, value)
            # always invalidate cache after sending updates to the registry
            obj._invalidate_cache()

        def __delete__(self, obj):
            """Called during delete. Example: `del domain.registrant`."""
            super().__delete__(obj)

    @classmethod
    def available(cls, domain: str) -> bool:
        """Check if a domain is available."""
        if not cls.string_could_be_domain(domain):
            raise ValueError("Not a valid domain: %s" % str(domain))
        req = commands.CheckDomain([domain])
        return registry.send(req, cleaned=True).res_data[0].avail

    @classmethod
    def registered(cls, domain: str) -> bool:
        """Check if a domain is _not_ available."""
        return not cls.available(domain)

    @Cache
    def contacts(self) -> dict[str, str]:
        """
        Get a dictionary of registry IDs for the contacts for this domain.

        IDs are provided as strings, e.g.

            { PublicContact.ContactTypeChoices.REGISTRANT: "jd1234",
              PublicContact.ContactTypeChoices.ADMINISTRATIVE: "sh8013",...}
        """
        raise NotImplementedError()

    @Cache
    def creation_date(self) -> date:
        """Get the `cr_date` element from the registry."""
        return self._get_property("cr_date")

    @Cache
    def last_transferred_date(self) -> date:
        """Get the `tr_date` element from the registry."""
        raise NotImplementedError()

    @Cache
    def last_updated_date(self) -> date:
        """Get the `up_date` element from the registry."""
        return self._get_property("up_date")

    @Cache
    def expiration_date(self) -> date:
        """Get or set the `ex_date` element from the registry."""
        return self._get_property("ex_date")

    @expiration_date.setter  # type: ignore
    def expiration_date(self, ex_date: date):
        pass

    @Cache
    def password(self) -> str:
        """
        Get the `auth_info.pw` element from the registry. Not a real password.

        This `auth_info` element is required by the EPP protocol, but the registry is
        using a different mechanism to ensure unauthorized clients cannot perform
        actions on domains they do not own. This field provides no security features.
        It is not a secret.
        """
        raise NotImplementedError()

    @Cache
    def nameservers(self) -> list[tuple[str]]:
        """
        Get or set a complete list of nameservers for this domain.

        Hosts are provided as a list of tuples, e.g.

            [("ns1.example.com",), ("ns1.example.gov", "0.0.0.0")]

        Subordinate hosts (something.your-domain.gov) MUST have IP addresses,
        while non-subordinate hosts MUST NOT.
        """
        try:
            hosts = self._get_property("hosts")
        except Exception as err:
            # Don't throw error as this is normal for a new domain
            # TODO - 433 error handling ticket should address this
            logger.info("Domain is missing nameservers %s" % err)
            return []

        hostList = []
        for host in hosts:
            # TODO - this should actually have a second tuple value with the ip address
            # ignored because uncertain if we will even have a way to display mult.
            #  and adresses can be a list of mult address
            hostList.append((host["name"],))

        return hostList

    def _check_host(self, hostnames: list[str]):
        """check if host is available, True if available
        returns boolean"""
        checkCommand = commands.CheckHost(hostnames)
        try:
            response = registry.send(checkCommand, cleaned=True)
            return response.res_data[0].avail
        except RegistryError as err:
            logger.warning(
                "Couldn't check hosts %s. Errorcode was %s, error was %s",
                hostnames,
                err.code,
                err,
            )
            return False

    def _create_host(self, host, addrs):
        """Call _check_host first before using this function,
        This creates the host object in the registry
        doesn't add the created host to the domain
        returns ErrorCode (int)"""
        logger.info("Creating host")
        if addrs is not None:
            addresses = [epp.Ip(addr=addr) for addr in addrs]
            request = commands.CreateHost(name=host, addrs=addresses)
        else:
            request = commands.CreateHost(name=host)

        try:
            logger.info("_create_host()-> sending req as %s" % request)
            response = registry.send(request, cleaned=True)
            return response.code
        except RegistryError as e:
            logger.error("Error _create_host, code was %s error was %s" % (e.code, e))
            return e.code

    @Cache
    def dnssecdata(self) -> extensions.DNSSECExtension:
        try:
            return self._get_property("dnssecdata")
        except Exception as err:
            # Don't throw error as this is normal for a new domain
            # TODO - 433 error handling ticket should address this
            logger.info("Domain does not have dnssec data defined %s" % err)
            return None

    @dnssecdata.setter  # type: ignore
    def dnssecdata(self, _dnssecdata: dict):
        updateParams = {
            "maxSigLife": _dnssecdata.get("maxSigLife", None),
            "dsData": _dnssecdata.get("dsData", None),
            "keyData": _dnssecdata.get("keyData", None),
            "remAllDsKeyData": True,
        }
        request = commands.UpdateDomain(name=self.name)
        extension = commands.UpdateDomainDNSSECExtension(**updateParams)
        request.add_extension(extension)
        try:
            registry.send(request, cleaned=True)
        except RegistryError as e:
            logger.error("Error adding DNSSEC, code was %s error was %s" % (e.code, e))
            raise e

    @nameservers.setter  # type: ignore
    def nameservers(self, hosts: list[tuple[str]]):
        """host should be a tuple of type str, str,... where the elements are
        Fully qualified host name, addresses associated with the host
        example: [(ns1.okay.gov, 127.0.0.1, others ips)]"""
        # TODO: ticket #848 finish this implementation
        # must delete nameservers as well or update
        # ip version checking may need to be added in a different ticket

        if len(hosts) > 13:
            raise ValueError(
                "Too many hosts provided, you may not have more than 13 nameservers."
            )
        logger.info("Setting nameservers")
        logger.info(hosts)
        for hostTuple in hosts:
            host = hostTuple[0]
            addrs = None
            if len(hostTuple) > 1:
                addrs = hostTuple[1:]
            avail = self._check_host([host])
            if avail:
                createdCode = self._create_host(host=host, addrs=addrs)

                # update the domain obj
                if createdCode == ErrorCode.COMMAND_COMPLETED_SUCCESSFULLY:
                    # add host to domain
                    request = commands.UpdateDomain(
                        name=self.name, add=[epp.HostObjSet([host])]
                    )

                    try:
                        registry.send(request, cleaned=True)
                    except RegistryError as e:
                        logger.error(
                            "Error adding nameserver, code was %s error was %s"
                            % (e.code, e)
                        )

        try:
            self.ready()
            self.save()
        except Exception as err:
            logger.info(
                "nameserver setter checked for create state "
                "and it did not succeed. Error: %s" % err
            )
        # TODO - handle removed nameservers here will need to change the state
        #   then go back to DNS_NEEDED

    @Cache
    def statuses(self) -> list[str]:
        """
        Get the domain `status` elements from the registry.

        A domain's status indicates various properties. See Domain.Status.
        """
        try:
            return self._get_property("statuses")
        except KeyError:
            logger.error("Can't retrieve status from domain info")
            return []

    @statuses.setter  # type: ignore
    def statuses(self, statuses: list[str]):
        """
        We will not implement this. Statuses are set by the registry
        when we run delete and client hold, and these are the only statuses
        we will be triggering.
        """
        raise NotImplementedError()

    @Cache
    def registrant_contact(self) -> PublicContact | None:
        registrant = PublicContact.ContactTypeChoices.REGISTRANT
        return self.generic_contact_getter(registrant)

    @registrant_contact.setter  # type: ignore
    def registrant_contact(self, contact: PublicContact):
        """Registrant is set when a domain is created,
        so follow on additions will update the current registrant"""

        logger.info("making registrant contact")
        self._set_singleton_contact(
            contact=contact, expectedType=contact.ContactTypeChoices.REGISTRANT
        )

    @Cache
    def administrative_contact(self) -> PublicContact | None:
        """Get the admin contact for this domain."""
        admin = PublicContact.ContactTypeChoices.ADMINISTRATIVE
        return self.generic_contact_getter(admin)

    @administrative_contact.setter  # type: ignore
    def administrative_contact(self, contact: PublicContact):
        logger.info("making admin contact")
        if contact.contact_type != contact.ContactTypeChoices.ADMINISTRATIVE:
            raise ValueError(
                "Cannot set a registrant contact with a different contact type"
            )
        self._make_contact_in_registry(contact=contact)
        self._update_domain_with_contact(contact, rem=False)

    def _update_epp_contact(self, contact: PublicContact):
        """Sends UpdateContact to update the actual contact object,
        domain object remains unaffected
        should be used when changing email address
        or other contact info on an existing domain
        """
        updateContact = commands.UpdateContact(
            id=contact.registry_id,
            # type: ignore
            postal_info=self._make_epp_contact_postal_info(contact=contact),
            email=contact.email,
            voice=contact.voice,
            fax=contact.fax,
        )  # type: ignore

        try:
            registry.send(updateContact, cleaned=True)
        except RegistryError as e:
            logger.error(
                "Error updating contact, code was %s error was %s" % (e.code, e)
            )
            # TODO - ticket 433 human readable error handling here

    def _update_domain_with_contact(self, contact: PublicContact, rem=False):
        """adds or removes a contact from a domain
        rem being true indicates the contact will be removed from registry"""
        logger.info(
            "_update_domain_with_contact() received type %s " % contact.contact_type
        )
        domainContact = epp.DomainContact(
            contact=contact.registry_id, type=contact.contact_type
        )

        updateDomain = commands.UpdateDomain(name=self.name, add=[domainContact])
        if rem:
            updateDomain = commands.UpdateDomain(name=self.name, rem=[domainContact])

        try:
            registry.send(updateDomain, cleaned=True)
        except RegistryError as e:
            logger.error(
                "Error changing contact on a domain. Error code is %s error was %s"
                % (e.code, e)
            )
            action = "add"
            if rem:
                action = "remove"

            raise Exception(
                "Can't %s the contact of type %s" % (action, contact.contact_type)
            )

    @Cache
    def security_contact(self) -> PublicContact | None:
        """Get or set the security contact for this domain."""
        security = PublicContact.ContactTypeChoices.SECURITY
        return self.generic_contact_getter(security)

    def _add_registrant_to_existing_domain(self, contact: PublicContact):
        """Used to change the registrant contact on an existing domain"""
        updateDomain = commands.UpdateDomain(
            name=self.name, registrant=contact.registry_id
        )
        try:
            registry.send(updateDomain, cleaned=True)
        except RegistryError as e:
            logger.error(
                "Error changing to new registrant error code is %s, error is %s"
                % (e.code, e)
            )
            # TODO-error handling better here?

    def _set_singleton_contact(self, contact: PublicContact, expectedType: str):  # noqa
        """Sets the contacts by adding them to the registry as new contacts,
        updates the contact if it is already in epp,
        deletes any additional contacts of the matching type for this domain
        does not create the PublicContact object, this should be made beforehand
        (call save() on a public contact to trigger the contact setters
        which inturn call this function)
        Will throw error if contact type is not the same as expectType
        Raises ValueError if expected type doesn't match the contact type"""
        if expectedType != contact.contact_type:
            raise ValueError(
                "Cannot set a contact with a different contact type,"
                " expected type was %s" % expectedType
            )

        isRegistrant = contact.contact_type == contact.ContactTypeChoices.REGISTRANT
        isEmptySecurity = (
            contact.contact_type == contact.ContactTypeChoices.SECURITY
            and contact.email == ""
        )

        # get publicContact objects that have the matching
        # domain and type but a different id
        # like in highlander we there can only be one
        hasOtherContact = (
            PublicContact.objects.exclude(registry_id=contact.registry_id)
            .filter(domain=self, contact_type=contact.contact_type)
            .exists()
        )

        # if no record exists with this contact type
        # make contact in registry, duplicate and errors handled there
        errorCode = self._make_contact_in_registry(contact)

        # contact is already added to the domain, but something may have changed on it
        alreadyExistsInRegistry = errorCode == ErrorCode.OBJECT_EXISTS
        # if an error occured besides duplication, stop
        if (
            not alreadyExistsInRegistry
            and errorCode != ErrorCode.COMMAND_COMPLETED_SUCCESSFULLY
        ):
            # TODO- ticket #433 look here for error handling
            raise Exception("Unable to add contact to registry")

        # contact doesn't exist on the domain yet
        logger.info("_set_singleton_contact()-> contact has been added to the registry")

        # if has conflicting contacts in our db remove them
        if hasOtherContact:
            logger.info(
                "_set_singleton_contact()-> updating domain, removing old contact"
            )

            existing_contact = (
                PublicContact.objects.exclude(registry_id=contact.registry_id)
                .filter(domain=self, contact_type=contact.contact_type)
                .get()
            )

            if isRegistrant:
                # send update domain only for registant contacts
                existing_contact.delete()
                self._add_registrant_to_existing_domain(contact)
            else:
                # remove the old contact and add a new one
                try:
                    self._update_domain_with_contact(contact=existing_contact, rem=True)
                    existing_contact.delete()
                except Exception as err:
                    logger.error(
                        "Raising error after removing and adding a new contact"
                    )
                    raise (err)

        # update domain with contact or update the contact itself
        if not isEmptySecurity:
            if not alreadyExistsInRegistry and not isRegistrant:
                self._update_domain_with_contact(contact=contact, rem=False)
            # if already exists just update
            elif alreadyExistsInRegistry:
                current_contact = PublicContact.objects.filter(
                    registry_id=contact.registry_id
                ).get()

                if current_contact.email != contact.email:
                    self._update_epp_contact(contact=contact)
        else:
            logger.info("removing security contact and setting default again")

            # get the current contact registry id for security
            current_contact = PublicContact.objects.filter(
                registry_id=contact.registry_id
            ).get()

            # don't let user delete the default without adding a new email
            if current_contact.email != PublicContact.get_default_security().email:
                # remove the contact
                self._update_domain_with_contact(contact=current_contact, rem=True)
                current_contact.delete()
                # add new contact
                security_contact = self.get_default_security_contact()
                security_contact.save()

    @security_contact.setter  # type: ignore
    def security_contact(self, contact: PublicContact):
        """makes the contact in the registry,
        for security the public contact should have the org or registrant information
        from domain information (not domain application)
        and should have the security email from DomainApplication"""
        logger.info("making security contact in registry")
        self._set_singleton_contact(
            contact, expectedType=contact.ContactTypeChoices.SECURITY
        )

    @Cache
    def technical_contact(self) -> PublicContact | None:
        """Get or set the tech contact for this domain."""
        tech = PublicContact.ContactTypeChoices.TECHNICAL
        return self.generic_contact_getter(tech)

    @technical_contact.setter  # type: ignore
    def technical_contact(self, contact: PublicContact):
        logger.info("making technical contact")
        self._set_singleton_contact(
            contact, expectedType=contact.ContactTypeChoices.TECHNICAL
        )

    def is_active(self) -> bool:
        """Currently just returns if the state is created,
        because then it should be live, theoretically.
        Post mvp this should indicate
        Is the domain live on the inter webs?
        could be replaced with request to see if ok status is set
        """
        return self.state == self.State.READY

    def transfer(self):
        """Going somewhere. Not implemented."""
        raise NotImplementedError()

    def renew(self):
        """Time to renew. Not implemented."""
        raise NotImplementedError()

    def get_security_email(self):
        logger.info("get_security_email-> getting the contact ")
        secContact = self.security_contact
        return secContact.email

    def clientHoldStatus(self):
        return epp.Status(state=self.Status.CLIENT_HOLD, description="", lang="en")

    def _place_client_hold(self):
        """This domain should not be active.
        may raises RegistryError, should be caught or handled correctly by caller"""
        request = commands.UpdateDomain(name=self.name, add=[self.clientHoldStatus()])
        try:
            registry.send(request, cleaned=True)
            self._invalidate_cache()
        except RegistryError as err:
            # if registry error occurs, log the error, and raise it as well
            logger.error(f"registry error placing client hold: {err}")
            raise (err)

    def _remove_client_hold(self):
        """This domain is okay to be active.
        may raises RegistryError, should be caught or handled correctly by caller"""
        request = commands.UpdateDomain(name=self.name, rem=[self.clientHoldStatus()])
        try:
            registry.send(request, cleaned=True)
            self._invalidate_cache()
        except RegistryError as err:
            # if registry error occurs, log the error, and raise it as well
            logger.error(f"registry error removing client hold: {err}")
            raise (err)

    def _delete_domain(self):
        """This domain should be deleted from the registry
        may raises RegistryError, should be caught or handled correctly by caller"""
        request = commands.DeleteDomain(name=self.name)
        registry.send(request, cleaned=True)

    def __str__(self) -> str:
        return self.name

    name = DomainField(
        max_length=253,
        blank=False,
        default=None,  # prevent saving without a value
        unique=True,
        help_text="Fully qualified domain name",
    )

    state = FSMField(
        max_length=21,
        choices=State.choices,
        default=State.UNKNOWN,
        protected=True,  # cannot change state directly, particularly in Django admin
        help_text="Very basic info about the lifecycle of this domain object",
    )

<<<<<<< HEAD
    dnssec_enabled = models.BooleanField(
        default=False,
        help_text="Boolean indicating if dnssec is enabled",
    )
    
    dnssec_ds_confirmed = models.BooleanField(
        default=False,
        help_text="Boolean indicating if DS record adding is confirmed",
    )
    
    dnssec_key_confirmed = models.BooleanField(
        default=False,
        help_text="Boolean indicating if Key record adding is confirmed",
    )
=======
    def isActive(self):
        return self.state == Domain.State.CREATED

    def map_epp_contact_to_public_contact(
        self, contact: eppInfo.InfoContactResultData, contact_id, contact_type
    ):
        """Maps the Epp contact representation to a PublicContact object.

        contact -> eppInfo.InfoContactResultData: The converted contact object

        contact_id -> str: The given registry_id of the object (i.e "cheese@cia.gov")

        contact_type -> str: The given contact type, (i.e. "tech" or "registrant")
        """

        if contact is None:
            return None

        if contact_type is None:
            raise ContactError("contact_type is None")

        if contact_id is None:
            raise ContactError("contact_id is None")

        # Since contact_id is registry_id,
        # check that its the right length
        contact_id_length = len(contact_id)
        if (
            contact_id_length > PublicContact.get_max_id_length()
            or contact_id_length < 1
        ):
            raise ContactError(
                "contact_id is of invalid length. "
                "Cannot exceed 16 characters, "
                f"got {contact_id} with a length of {contact_id_length}"
            )

        if not isinstance(contact, eppInfo.InfoContactResultData):
            raise ContactError("Contact must be of type InfoContactResultData")

        auth_info = contact.auth_info
        postal_info = contact.postal_info
        addr = postal_info.addr
        streets = None
        if addr is not None:
            streets = addr.street
        streets_kwargs = self._convert_streets_to_dict(streets)
        desired_contact = PublicContact(
            domain=self,
            contact_type=contact_type,
            registry_id=contact_id,
            email=contact.email or "",
            voice=contact.voice or "",
            fax=contact.fax,
            name=postal_info.name or "",
            org=postal_info.org,
            # For linter - default to "" instead of None
            pw=getattr(auth_info, "pw", ""),
            city=getattr(addr, "city", ""),
            pc=getattr(addr, "pc", ""),
            cc=getattr(addr, "cc", ""),
            sp=getattr(addr, "sp", ""),
            **streets_kwargs,
        )  # type: ignore

        return desired_contact

    def _convert_streets_to_dict(self, streets):
        """
        Converts EPPLibs street representation
        to PublicContacts.

        Args:
            streets (Sequence[str]): Streets from EPPLib.

        Returns:
            dict: {
                "street1": str or "",

                "street2": str or None,

                "street3": str or None,
            }

        EPPLib returns 'street' as an sequence of strings.
        Meanwhile, PublicContact has this split into three
        seperate properties: street1, street2, street3.

        Handles this disparity.
        """
        # 'zips' two lists together.
        # For instance, (('street1', 'some_value_here'),
        # ('street2', 'some_value_here'))
        # Dict then converts this to a useable kwarg which we can pass in
        street_dict = dict(
            zip_longest(
                ["street1", "street2", "street3"],
                streets if streets is not None else [""],
                fillvalue=None,
            )
        )
        return street_dict

    def _request_contact_info(self, contact: PublicContact):
        try:
            req = commands.InfoContact(id=contact.registry_id)
            return registry.send(req, cleaned=True).res_data[0]
        except RegistryError as error:
            logger.error(
                "Registry threw error for contact id %s contact type is %s, error code is\n %s full error is %s",  # noqa
                contact.registry_id,
                contact.contact_type,
                error.code,
                error,
            )
            raise error

    def generic_contact_getter(
        self, contact_type_choice: PublicContact.ContactTypeChoices
    ) -> PublicContact | None:
        """Retrieves the desired PublicContact from the registry.
        This abstracts the caching and EPP retrieval for
        all contact items and thus may result in EPP calls being sent.

        contact_type_choice is a literal in PublicContact.ContactTypeChoices,
        for instance: PublicContact.ContactTypeChoices.SECURITY.

        If you wanted to setup getter logic for Security, you would call:
        cache_contact_helper(PublicContact.ContactTypeChoices.SECURITY),
        or cache_contact_helper("security").

        """
        # registrant_contact(s) are an edge case. They exist on
        # the "registrant" property as opposed to contacts.
        desired_property = "contacts"
        if contact_type_choice == PublicContact.ContactTypeChoices.REGISTRANT:
            desired_property = "registrant"

        try:
            # Grab from cache
            contacts = self._get_property(desired_property)
        except KeyError as error:
            logger.error(f"Could not find {contact_type_choice}: {error}")
            return None
        else:
            cached_contact = self.get_contact_in_keys(contacts, contact_type_choice)
            if cached_contact is None:
                # TODO - #1103
                raise ContactError("No contact was found in cache or the registry")

            return cached_contact

    def get_default_security_contact(self):
        """Gets the default security contact."""
        contact = PublicContact.get_default_security()
        contact.domain = self
        return contact

    def get_default_administrative_contact(self):
        """Gets the default administrative contact."""
        contact = PublicContact.get_default_administrative()
        contact.domain = self
        return contact

    def get_default_technical_contact(self):
        """Gets the default technical contact."""
        contact = PublicContact.get_default_technical()
        contact.domain = self
        return contact

    def get_default_registrant_contact(self):
        """Gets the default registrant contact."""
        contact = PublicContact.get_default_registrant()
        contact.domain = self
        return contact

    def get_contact_in_keys(self, contacts, contact_type):
        """Gets a contact object.

        Args:
            contacts ([PublicContact]): List of PublicContacts
            contact_type (literal): Which PublicContact to get
        Returns:
            PublicContact | None
        """
        # Registrant doesn't exist as an array, and is of
        # a special data type, so we need to handle that.
        if contact_type == PublicContact.ContactTypeChoices.REGISTRANT:
            desired_contact = None
            if isinstance(contacts, str):
                desired_contact = self._registrant_to_public_contact(
                    self._cache["registrant"]
                )
                # Set the cache with the updated object
                # for performance reasons.
                if "registrant" in self._cache:
                    self._cache["registrant"] = desired_contact
            elif isinstance(contacts, PublicContact):
                desired_contact = contacts

            return self._handle_registrant_contact(desired_contact)

        _registry_id: str
        if contact_type in contacts:
            _registry_id = contacts.get(contact_type)

        desired = PublicContact.objects.filter(
            registry_id=_registry_id, domain=self, contact_type=contact_type
        )

        if desired.count() == 1:
            return desired.get()

        logger.info(f"Requested contact {_registry_id} does not exist in cache.")
        return None

    def _handle_registrant_contact(self, contact):
        if (
            contact.contact_type is not None
            and contact.contact_type == PublicContact.ContactTypeChoices.REGISTRANT
        ):
            return contact
        else:
            raise ValueError("Invalid contact object for registrant_contact")
>>>>>>> 1f978062

    # ForeignKey on UserDomainRole creates a "permissions" member for
    # all of the user-roles that are in place for this domain

    # ManyToManyField on User creates a "users" member for all of the
    # users who have some role on this domain

    # ForeignKey on DomainInvitation creates an "invitations" member for
    # all of the invitations that have been sent for this domain

    def _validate_host_tuples(self, hosts: list[tuple[str]]):
        """
        Helper function. Validate hostnames and IP addresses.

        Raises:
            ValueError if hostname or IP address appears invalid or mismatched.
        """
        for host in hosts:
            hostname = host[0].lower()
            addresses: tuple[str] = host[1:]  # type: ignore
            if not bool(Domain.HOST_REGEX.match(hostname)):
                raise ValueError("Invalid hostname: %s." % hostname)
            if len(hostname) > Domain.MAX_LENGTH:
                raise ValueError("Too long hostname: %s" % hostname)

            is_subordinate = hostname.split(".", 1)[-1] == self.name
            if is_subordinate and len(addresses) == 0:
                raise ValueError(
                    "Must supply IP addresses for subordinate host %s" % hostname
                )
            if not is_subordinate and len(addresses) > 0:
                raise ValueError("Must not supply IP addresses for %s" % hostname)

            for address in addresses:
                allow = set(":." + digits)
                if any(c not in allow for c in address):
                    raise ValueError("Invalid IP address: %s." % address)

    def _get_or_create_domain(self):
        """Try to fetch info about this domain. Create it if it does not exist."""
        already_tried_to_create = False
        exitEarly = False
        count = 0
        while not exitEarly and count < 3:
            try:
                logger.info("Getting domain info from epp")
                req = commands.InfoDomain(name=self.name)
                domainInfoResponse = registry.send(req, cleaned=True)
                exitEarly = True
                return domainInfoResponse
            except RegistryError as e:
                count += 1

                if already_tried_to_create:
                    logger.error("Already tried to create")
                    logger.error(e)
                    logger.error(e.code)
                    raise e
                if e.code == ErrorCode.OBJECT_DOES_NOT_EXIST:
                    # avoid infinite loop
                    already_tried_to_create = True
                    self.pendingCreate()
                    self.save()
                else:
                    logger.error(e)
                    logger.error(e.code)
                    raise e

    def addRegistrant(self):
        registrant = PublicContact.get_default_registrant()
        registrant.domain = self
        registrant.save()  # calls the registrant_contact.setter
        return registrant.registry_id

    @transition(field="state", source=State.UNKNOWN, target=State.DNS_NEEDED)
    def pendingCreate(self):
        logger.info("Changing to dns_needed")

        registrantID = self.addRegistrant()

        req = commands.CreateDomain(
            name=self.name,
            registrant=registrantID,
            auth_info=epp.DomainAuthInfo(pw="2fooBAR123fooBaz"),  # not a password
        )

        try:
            registry.send(req, cleaned=True)

        except RegistryError as err:
            if err.code != ErrorCode.OBJECT_EXISTS:
                raise err

        self.addAllDefaults()

    def addAllDefaults(self):
        security_contact = self.get_default_security_contact()
        security_contact.save()

        technical_contact = self.get_default_technical_contact()
        technical_contact.save()

        administrative_contact = self.get_default_administrative_contact()
        administrative_contact.save()

    @transition(
        field="state", source=[State.READY, State.ON_HOLD], target=State.ON_HOLD
    )
    def place_client_hold(self):
        """place a clienthold on a domain (no longer should resolve)"""
        # TODO - ensure all requirements for client hold are made here
        # (check prohibited statuses)
        logger.info("clientHold()-> inside clientHold")
        self._place_client_hold()
        # TODO -on the client hold ticket any additional error handling here

    @transition(field="state", source=[State.READY, State.ON_HOLD], target=State.READY)
    def revert_client_hold(self):
        """undo a clienthold placed on a domain"""

        logger.info("clientHold()-> inside clientHold")
        self._remove_client_hold()
        # TODO -on the client hold ticket any additional error handling here

    @transition(
        field="state", source=[State.ON_HOLD, State.DNS_NEEDED], target=State.DELETED
    )
    def deletedInEpp(self):
        """Domain is deleted in epp but is saved in our database.
        Error handling should be provided by the caller."""
        # While we want to log errors, we want to preserve
        # that information when this function is called.
        # Human-readable errors are introduced at the admin.py level,
        # as doing everything here would reduce reliablity.
        try:
            logger.info("deletedInEpp()-> inside _delete_domain")
            self._delete_domain()
        except RegistryError as err:
            logger.error(f"Could not delete domain. Registry returned error: {err}")
            raise err
        except TransitionNotAllowed as err:
            logger.error("Could not delete domain. FSM failure: {err}")
            raise err
        except Exception as err:
            logger.error(
                f"Could not delete domain. An unspecified error occured: {err}"
            )
            raise err
        else:
            self._invalidate_cache()

    @transition(
        field="state",
        source=[State.DNS_NEEDED],
        target=State.READY,
    )
    def ready(self):
        """Transition to the ready state
        domain should have nameservers and all contacts
        and now should be considered live on a domain
        """
        # TODO - in nameservers tickets 848 and 562
        #   check here if updates need to be made
        # consider adding these checks as constraints
        #  within the transistion itself
        nameserverList = self.nameservers
        logger.info("Changing to ready state")
        if len(nameserverList) < 2 or len(nameserverList) > 13:
            raise ValueError("Not ready to become created, cannot transition yet")
        logger.info("able to transition to ready state")

    def _disclose_fields(self, contact: PublicContact):
        """creates a disclose object that can be added to a contact Create using
        .disclose= <this function> on the command before sending.
        if item is security email then make sure email is visable"""
        isSecurity = contact.contact_type == contact.ContactTypeChoices.SECURITY
        DF = epp.DiscloseField
        fields = {DF.FAX, DF.VOICE, DF.ADDR}

        if not isSecurity or (
            isSecurity and contact.email == PublicContact.get_default_security().email
        ):
            fields.add(DF.EMAIL)
        return epp.Disclose(
            flag=False,
            fields=fields,
            types={DF.ADDR: "loc"},
        )

    def _make_epp_contact_postal_info(self, contact: PublicContact):  # type: ignore
        return epp.PostalInfo(  # type: ignore
            name=contact.name,
            addr=epp.ContactAddr(
                street=[
                    getattr(contact, street)
                    for street in ["street1", "street2", "street3"]
                    if hasattr(contact, street)
                ],  # type: ignore
                city=contact.city,
                pc=contact.pc,
                cc=contact.cc,
                sp=contact.sp,
            ),
            org=contact.org,
            type="loc",
        )

    def _make_contact_in_registry(self, contact: PublicContact):
        """Create the contact in the registry, ignore duplicate contact errors
        returns int corresponding to ErrorCode values"""

        create = commands.CreateContact(
            id=contact.registry_id,
            postal_info=self._make_epp_contact_postal_info(contact=contact),
            email=contact.email,
            voice=contact.voice,
            fax=contact.fax,
            auth_info=epp.ContactAuthInfo(pw="2fooBAR123fooBaz"),
        )  # type: ignore
        # security contacts should only show email addresses, for now
        create.disclose = self._disclose_fields(contact=contact)
        try:
            registry.send(create, cleaned=True)
            return ErrorCode.COMMAND_COMPLETED_SUCCESSFULLY
        except RegistryError as err:
            # don't throw an error if it is just saying this is a duplicate contact
            if err.code != ErrorCode.OBJECT_EXISTS:
                logger.error(
                    "Registry threw error for contact id %s"
                    " contact type is %s,"
                    " error code is\n %s"
                    " full error is %s",
                    contact.registry_id,
                    contact.contact_type,
                    err.code,
                    err,
                )
                # TODO - 433 Error handling here

            else:
                logger.warning(
                    "Registrar tried to create duplicate contact for id %s",
                    contact.registry_id,
                )
            return err.code

    def _fetch_contacts(self, contact_data):
        """Fetch contact info."""
        choices = PublicContact.ContactTypeChoices
        # We expect that all these fields get populated,
        # so we can create these early, rather than waiting.
        contacts_dict = {
            choices.ADMINISTRATIVE: None,
            choices.SECURITY: None,
            choices.TECHNICAL: None,
        }
        for domainContact in contact_data:
            req = commands.InfoContact(id=domainContact.contact)
            data = registry.send(req, cleaned=True).res_data[0]

            # Map the object we recieved from EPP to a PublicContact
            mapped_object = self.map_epp_contact_to_public_contact(
                data, domainContact.contact, domainContact.type
            )

            # Find/create it in the DB
            in_db = self._get_or_create_public_contact(mapped_object)
            contacts_dict[in_db.contact_type] = in_db.registry_id
        return contacts_dict

    def _get_or_create_contact(self, contact: PublicContact):
        """Try to fetch info about a contact. Create it if it does not exist."""
        try:
            return self._request_contact_info(contact)
        except RegistryError as e:
            if e.code == ErrorCode.OBJECT_DOES_NOT_EXIST:
                logger.info(
                    "_get_or_create_contact()-> contact doesn't exist so making it"
                )
                contact.domain = self
                contact.save()  # this will call the function based on type of contact
                return self._request_contact_info(contact=contact)
            else:
                logger.error(
                    "Registry threw error for contact id %s"
                    " contact type is %s,"
                    " error code is\n %s"
                    " full error is %s",
                    contact.registry_id,
                    contact.contact_type,
                    e.code,
                    e,
                )

                raise e

    def _fetch_hosts(self, host_data):
        """Fetch host info."""
        hosts = []
        for name in host_data:
            req = commands.InfoHost(name=name)
            data = registry.send(req, cleaned=True).res_data[0]
            host = {
                "name": name,
                "addrs": getattr(data, "addrs", ...),
                "cr_date": getattr(data, "cr_date", ...),
                "statuses": getattr(data, "statuses", ...),
                "tr_date": getattr(data, "tr_date", ...),
                "up_date": getattr(data, "up_date", ...),
            }
            hosts.append({k: v for k, v in host.items() if v is not ...})
        return hosts

    def _update_or_create_host(self, host):
        raise NotImplementedError()

    def _delete_host(self, host):
        raise NotImplementedError()

    def _fetch_cache(self, fetch_hosts=False, fetch_contacts=False):
        """Contact registry for info about a domain."""
        try:
            # get info from registry
            dataResponse = self._get_or_create_domain()
            data = dataResponse.res_data[0]
            # extract properties from response
            # (Ellipsis is used to mean "null")
            cache = {
                "auth_info": getattr(data, "auth_info", ...),
                "_contacts": getattr(data, "contacts", ...),
                "cr_date": getattr(data, "cr_date", ...),
                "ex_date": getattr(data, "ex_date", ...),
                "_hosts": getattr(data, "hosts", ...),
                "name": getattr(data, "name", ...),
                "registrant": getattr(data, "registrant", ...),
                "statuses": getattr(data, "statuses", ...),
                "tr_date": getattr(data, "tr_date", ...),
                "up_date": getattr(data, "up_date", ...),
            }
            # remove null properties (to distinguish between "a value of None" and null)
            cleaned = {k: v for k, v in cache.items() if v is not ...}

            # statuses can just be a list no need to keep the epp object
            if "statuses" in cleaned:
                cleaned["statuses"] = [status.state for status in cleaned["statuses"]]

            # get extensions info, if there is any
            # DNSSECExtension is one possible extension, make sure to handle
            # only DNSSECExtension and not other type extensions
            returned_extensions = dataResponse.extensions
            cleaned["dnssecdata"] = None
            for extension in returned_extensions:
                if isinstance(extension, extensions.DNSSECExtension):
                    cleaned["dnssecdata"] = extension
            # Capture and store old hosts and contacts from cache if they exist
            old_cache_hosts = self._cache.get("hosts")
            old_cache_contacts = self._cache.get("contacts")

            # get contact info, if there are any
            if (
                fetch_contacts
                and "_contacts" in cleaned
                and isinstance(cleaned["_contacts"], list)
                and len(cleaned["_contacts"]) > 0
            ):
                cleaned["contacts"] = self._fetch_contacts(cleaned["_contacts"])
                # We're only getting contacts, so retain the old
                # hosts that existed in cache (if they existed)
                # and pass them along.
                if old_cache_hosts is not None:
                    cleaned["hosts"] = old_cache_hosts

            # get nameserver info, if there are any
            if (
                fetch_hosts
                and "_hosts" in cleaned
                and isinstance(cleaned["_hosts"], list)
                and len(cleaned["_hosts"])
            ):
                cleaned["hosts"] = self._fetch_hosts(cleaned["_hosts"])
                # We're only getting hosts, so retain the old
                # contacts that existed in cache (if they existed)
                # and pass them along.
                if old_cache_contacts is not None:
                    cleaned["contacts"] = old_cache_contacts
            # replace the prior cache with new data
            self._cache = cleaned

        except RegistryError as e:
            logger.error(e)

    def _get_or_create_public_contact(self, public_contact: PublicContact):
        """Tries to find a PublicContact object in our DB.
        If it can't, it'll create it. Returns PublicContact"""
        db_contact = PublicContact.objects.filter(
            registry_id=public_contact.registry_id,
            contact_type=public_contact.contact_type,
            domain=self,
        )

        # Raise an error if we find duplicates.
        # This should not occur
        if db_contact.count() > 1:
            raise Exception(
                f"Multiple contacts found for {public_contact.contact_type}"
            )

        # Save to DB if it doesn't exist already.
        if db_contact.count() == 0:
            # Doesn't run custom save logic, just saves to DB
            public_contact.save(skip_epp_save=True)
            logger.info(f"Created a new PublicContact: {public_contact}")
            # Append the item we just created
            return public_contact

        existing_contact = db_contact.get()

        # Does the item we're grabbing match
        # what we have in our DB?
        if (
            existing_contact.email != public_contact.email
            or existing_contact.registry_id != public_contact.registry_id
        ):
            existing_contact.delete()
            public_contact.save()
            logger.warning("Requested PublicContact is out of sync " "with DB.")
            return public_contact
        # If it already exists, we can
        # assume that the DB instance was updated
        # during set, so we should just use that.
        return existing_contact

    def _registrant_to_public_contact(self, registry_id: str):
        """EPPLib returns the registrant as a string,
        which is the registrants associated registry_id. This function is used to
        convert that id to a useable object by calling commands.InfoContact
        on that ID, then mapping that object to type PublicContact."""
        contact = PublicContact(
            registry_id=registry_id,
            contact_type=PublicContact.ContactTypeChoices.REGISTRANT,
        )
        # Grabs the expanded contact
        full_object = self._request_contact_info(contact)
        # Maps it to type PublicContact
        mapped_object = self.map_epp_contact_to_public_contact(
            full_object, contact.registry_id, contact.contact_type
        )
        return self._get_or_create_public_contact(mapped_object)

    def _invalidate_cache(self):
        """Remove cache data when updates are made."""
        self._cache = {}

    def _get_property(self, property):
        """Get some piece of info about a domain."""
        if property not in self._cache:
            self._fetch_cache(
                fetch_hosts=(property == "hosts"),
                fetch_contacts=(property == "contacts"),
            )

        if property in self._cache:
            return self._cache[property]
        else:
            raise KeyError(
                "Requested key %s was not found in registry cache." % str(property)
            )<|MERGE_RESOLUTION|>--- conflicted
+++ resolved
@@ -685,22 +685,6 @@
         help_text="Very basic info about the lifecycle of this domain object",
     )
 
-<<<<<<< HEAD
-    dnssec_enabled = models.BooleanField(
-        default=False,
-        help_text="Boolean indicating if dnssec is enabled",
-    )
-    
-    dnssec_ds_confirmed = models.BooleanField(
-        default=False,
-        help_text="Boolean indicating if DS record adding is confirmed",
-    )
-    
-    dnssec_key_confirmed = models.BooleanField(
-        default=False,
-        help_text="Boolean indicating if Key record adding is confirmed",
-    )
-=======
     def isActive(self):
         return self.state == Domain.State.CREATED
 
@@ -925,7 +909,6 @@
             return contact
         else:
             raise ValueError("Invalid contact object for registrant_contact")
->>>>>>> 1f978062
 
     # ForeignKey on UserDomainRole creates a "permissions" member for
     # all of the user-roles that are in place for this domain

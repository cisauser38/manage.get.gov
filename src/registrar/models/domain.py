import logging

from datetime import date
<<<<<<< HEAD
from string import digits
=======
from django_fsm import FSMField  # type: ignore
>>>>>>> 8bb833c4

from django.db import models

from epplibwrapper import (
    CLIENT as registry,
    commands,
    common as epp,
    RegistryError,
    ErrorCode,
)

from .utility.domain_field import DomainField
from .utility.domain_helper import DomainHelper
from .utility.time_stamped_model import TimeStampedModel

from .public_contact import PublicContact

logger = logging.getLogger(__name__)


class Domain(TimeStampedModel, DomainHelper):
    """
    Manage the lifecycle of domain names.

    The registry is the source of truth for this data and this model exists:
        1. To tie ownership information in the registrar to
           DNS entries in the registry

    ~~~ HOW TO USE THIS CLASS ~~~

    A) You can create a Domain object with just a name. `Domain(name="something.gov")`.
    B) Saving the Domain object will not contact the registry, as it may be useful
       to have Domain objects in an `UNKNOWN` pre-created state.
    C) Domain properties are lazily loaded. Accessing `my_domain.expiration_date` will
       contact the registry, if a cached copy does not exist.
    D) Domain creation is lazy. If `my_domain.expiration_date` finds that `my_domain`
       does not exist in the registry, it will ask the registry to create it.
    F) Created is _not_ the same as active aka live on the internet.
    G) Activation is controlled by the registry. It will happen automatically when the
       domain meets the required checks.
    """

    def __init__(self, *args, **kwargs):
        self._cache = {}
        super(Domain, self).__init__(*args, **kwargs)


    class Status(models.TextChoices):
        """
        The status codes we can receive from the registry.

        These are detailed in RFC 5731 in section 2.3.
        https://www.rfc-editor.org/std/std69.txt
        """

        # Requests to delete the object MUST be rejected.
        CLIENT_DELETE_PROHIBITED = "clientDeleteProhibited"
        SERVER_DELETE_PROHIBITED = "serverDeleteProhibited"

        # DNS delegation information MUST NOT be published for the object.
        CLIENT_HOLD = "clientHold"
        SERVER_HOLD = "serverHold"

        # Requests to renew the object MUST be rejected.
        CLIENT_RENEW_PROHIBITED = "clientRenewProhibited"
        SERVER_RENEW_PROHIBITED = "serverRenewProhibited"

        # Requests to transfer the object MUST be rejected.
        CLIENT_TRANSFER_PROHIBITED = "clientTransferProhibited"
        SERVER_TRANSFER_PROHIBITED = "serverTransferProhibited"

        # Requests to update the object (other than to remove this status)
        # MUST be rejected.
        CLIENT_UPDATE_PROHIBITED = "clientUpdateProhibited"
        SERVER_UPDATE_PROHIBITED = "serverUpdateProhibited"

        # Delegation information has not been associated with the object.
        # This is the default status when a domain object is first created
        # and there are no associated host objects for the DNS delegation.
        # This status can also be set by the server when all host-object
        # associations are removed.
        INACTIVE = "inactive"

        # This is the normal status value for an object that has no pending
        # operations or prohibitions.  This value is set and removed by the
        # server as other status values are added or removed.
        OK = "ok"

        # A transform command has been processed for the object, but the
        # action has not been completed by the server.  Server operators can
        # delay action completion for a variety of reasons, such as to allow
        # for human review or third-party action.  A transform command that
        # is processed, but whose requested action is pending, is noted with
        # response code 1001.
        PENDING_CREATE = "pendingCreate"
        PENDING_DELETE = "pendingDelete"
        PENDING_RENEW = "pendingRenew"
        PENDING_TRANSFER = "pendingTransfer"
        PENDING_UPDATE = "pendingUpdate"


    class State(models.TextChoices):
        """These capture (some of) the states a domain object can be in."""

        # the normal state of a domain object -- may or may not be active!
        CREATED = "created"

        # previously existed but has been deleted from the registry
        DELETED = "deleted"

        # the state is indeterminate
        UNKNOWN = "unknown"


    class Cache(property):
        """
        Python descriptor to turn class methods into properties.

        The purpose of subclassing `property` rather than using it directly
        as a decorator (`@Cache`) is to insert generic code to run
        before or after _all_ properties are accessed, modified, or deleted.

        As an example:

                domain = Domain(name="example.gov")
                domain.save()
                                      <--- insert code here
                date = domain.creation_date
                                      <--- or here
                (...other stuff...)
        """

        def __get__(self, obj, objtype=None):
            """Called during get. Example: `r = domain.registrant`."""
            return super().__get__(obj, objtype)

        def __set__(self, obj, value):
            """Called during set. Example: `domain.registrant = 'abc123'`."""
            super().__set__(obj, value)
            # always invalidate cache after sending updates to the registry
            obj._invalidate_cache()

        def __delete__(self, obj):
            """Called during delete. Example: `del domain.registrant`."""
            super().__delete__(obj)


    @classmethod
    def available(cls, domain: str) -> bool:
        """Check if a domain is available."""
        if not cls.string_could_be_domain(domain):
            raise ValueError("Not a valid domain: %s" % str(domain))
        req = commands.CheckDomain([domain])
        return registry.send(req, cleaned=True).res_data[0].avail

    @classmethod
    def registered(cls, domain: str) -> bool:
        """Check if a domain is _not_ available."""
        return not cls.available(domain)

    @Cache
    def contacts(self) -> dict[str, str]:
        """
        Get a dictionary of registry IDs for the contacts for this domain.

        IDs are provided as strings, e.g.

            { PublicContact.ContactTypeChoices.REGISTRANT: "jd1234",
              PublicContact.ContactTypeChoices.ADMINISTRATIVE: "sh8013",...}
        """
        raise NotImplementedError()

    @Cache
    def creation_date(self) -> date:
        """Get the `cr_date` element from the registry."""
        raise NotImplementedError()

    @Cache
    def last_transferred_date(self) -> date:
        """Get the `tr_date` element from the registry."""
        raise NotImplementedError()

    @Cache
    def last_updated_date(self) -> date:
        """Get the `up_date` element from the registry."""
        raise NotImplementedError()

    @Cache
    def expiration_date(self) -> date:
        """Get or set the `ex_date` element from the registry."""
        raise NotImplementedError()

    @expiration_date.setter  # type: ignore
    def expiration_date(self, ex_date: date):
        raise NotImplementedError()

    @Cache
    def password(self) -> str:
        """
        Get the `auth_info.pw` element from the registry. Not a real password.

        This `auth_info` element is required by the EPP protocol, but the registry is
        using a different mechanism to ensure unauthorized clients cannot perform
        actions on domains they do not own. This field provides no security features.
        It is not a secret.
        """
        raise NotImplementedError()

    @Cache
    def nameservers(self) -> list[tuple[str]]:
        """
        Get or set a complete list of nameservers for this domain.

        Hosts are provided as a list of tuples, e.g.

            [("ns1.example.com",), ("ns1.example.gov", "0.0.0.0")]

        Subordinate hosts (something.your-domain.gov) MUST have IP addresses,
        while non-subordinate hosts MUST NOT.
        """
        # TODO: call EPP to get this info instead of returning fake data.
        return [
            ("ns1.example.com",),
            ("ns2.example.com",),
            ("ns3.example.com",),
        ]

    @nameservers.setter  # type: ignore
    def nameservers(self, hosts: list[tuple[str]]):
        # TODO: call EPP to set this info.
        pass

    @Cache
    def statuses(self) -> list[str]:
        """
        Get or set the domain `status` elements from the registry.

        A domain's status indicates various properties. See Domain.Status.
        """
        # implementation note: the Status object from EPP stores the string in
        # a dataclass property `state`, not to be confused with the `state` field here
        raise NotImplementedError()

    @statuses.setter  # type: ignore
    def statuses(self, statuses: list[str]):
        # TODO: there are a long list of rules in the RFC about which statuses
        # can be combined; check that here and raise errors for invalid combinations -
        # some statuses cannot be set by the client at all
        raise NotImplementedError()

    @Cache
    def registrant_contact(self) -> PublicContact:
        """Get or set the registrant for this domain."""
        raise NotImplementedError()

    @registrant_contact.setter  # type: ignore
    def registrant_contact(self, contact: PublicContact):
        raise NotImplementedError()

    @Cache
    def administrative_contact(self) -> PublicContact:
        """Get or set the admin contact for this domain."""
        raise NotImplementedError()

    @administrative_contact.setter  # type: ignore
    def administrative_contact(self, contact: PublicContact):
        raise NotImplementedError()

    @Cache
    def security_contact(self) -> PublicContact:
        """Get or set the security contact for this domain."""
        # TODO: replace this with a real implementation
        contact = PublicContact.get_default_security()
        contact.domain = self
        contact.email = "mayor@igorville.gov"
        return contact

    @security_contact.setter  # type: ignore
    def security_contact(self, contact: PublicContact):
        # TODO: replace this with a real implementation
        pass

    @Cache
    def technical_contact(self) -> PublicContact:
        """Get or set the tech contact for this domain."""
        raise NotImplementedError()

    @technical_contact.setter  # type: ignore
    def technical_contact(self, contact: PublicContact):
        raise NotImplementedError()

    def is_active(self) -> bool:
        """Is the domain live on the inter webs?"""
        # TODO: implement a check -- should be performant so it can be called for
        # any number of domains on a status page
        # this is NOT as simple as checking if Domain.Status.OK is in self.statuses
        return False

    def transfer(self):
        """Going somewhere. Not implemented."""
        raise NotImplementedError()

    def renew(self):
        """Time to renew. Not implemented."""
        raise NotImplementedError()

    def place_client_hold(self):
        """This domain should not be active."""
        raise NotImplementedError()

    def remove_client_hold(self):
        """This domain is okay to be active."""
        raise NotImplementedError()

    def __str__(self) -> str:
        return self.name

    name = DomainField(
        max_length=253,
        blank=False,
        default=None,  # prevent saving without a value
        unique=True,
        help_text="Fully qualified domain name",
    )

    state = FSMField(
        max_length=21,
        choices=State.choices,
        default=State.UNKNOWN,
        protected=True,  # cannot change state directly, particularly in Django admin
        help_text="Very basic info about the lifecycle of this domain object",
    )

    # ForeignKey on UserDomainRole creates a "permissions" member for
    # all of the user-roles that are in place for this domain

    # ManyToManyField on User creates a "users" member for all of the
    # users who have some role on this domain

    # ForeignKey on DomainInvitation creates an "invitations" member for
    # all of the invitations that have been sent for this domain

    def _validate_host_tuples(self, hosts: list[tuple[str]]):
        """
        Helper function. Validate hostnames and IP addresses.

        Raises:
            ValueError if hostname or IP address appears invalid or mismatched.
        """
        for host in hosts:
            hostname = host[0].lower()
            addresses: tuple[str] = host[1:]  # type: ignore
            if not bool(Domain.HOST_REGEX.match(hostname)):
                raise ValueError("Invalid hostname: %s." % hostname)
            if len(hostname) > Domain.MAX_LENGTH:
                raise ValueError("Too long hostname: %s" % hostname)

            is_subordinate = hostname.split(".", 1)[-1] == self.name
            if is_subordinate and len(addresses) == 0:
                raise ValueError("Must supply IP addresses for %s" % hostname)
            if not is_subordinate and len(addresses) > 0:
                raise ValueError("Must not supply IP addresses for %s" % hostname)

            for address in addresses:
                allow = set(":." + digits)
                if any(c not in allow for c in address):
                    raise ValueError("Invalid IP address: %s." % address)

    def _get_or_create_domain(self):
        """Try to fetch info about this domain. Create it if it does not exist."""
        already_tried_to_create = False
        while True:
            try:
                req = commands.InfoDomain(name=self.name)
                return registry.send(req).res_data[0]
            except RegistryError as e:
                if already_tried_to_create:
                    raise e
                if e.code == ErrorCode.OBJECT_DOES_NOT_EXIST:
                    # avoid infinite loop
                    already_tried_to_create = True
                    registrant = self._get_or_create_contact(
                        PublicContact.get_default_registrant()
                    )
                    req = commands.CreateDomain(
                        name=self.name,
                        registrant=registrant.id,
                        auth_info=epp.DomainAuthInfo(
                            pw="2fooBAR123fooBaz"
                        ),  # not a password
                    )
                    registry.send(req)
                    # no error, so go ahead and update state
                    self.state = Domain.State.CREATED
                    self.save()
                else:
                    raise e

    def _get_or_create_contact(self, contact: PublicContact):
        """Try to fetch info about a contact. Create it if it does not exist."""
        while True:
            try:
                req = commands.InfoContact(id=contact.registry_id)
                return registry.send(req).res_data[0]
            except RegistryError as e:
                if e.code == ErrorCode.OBJECT_DOES_NOT_EXIST:
                    create = commands.CreateContact(
                        id=contact.registry_id,
                        postal_info=epp.PostalInfo(  # type: ignore
                            name=contact.name,
                            addr=epp.ContactAddr(
                                street=[
                                    getattr(contact, street)
                                    for street in ["street1", "street2", "street3"]
                                    if hasattr(contact, street)
                                ],
                                city=contact.city,
                                pc=contact.pc,
                                cc=contact.cc,
                                sp=contact.sp,
                            ),
                            org=contact.org,
                            type="loc",
                        ),
                        email=contact.email,
                        voice=contact.voice,
                        fax=contact.fax,
                        auth_info=epp.ContactAuthInfo(pw="2fooBAR123fooBaz"),
                    )
                    # security contacts should only show email addresses, for now
                    if (
                        contact.contact_type
                        == PublicContact.ContactTypeChoices.SECURITY
                    ):
                        DF = epp.DiscloseField
                        create.disclose = epp.Disclose(
                            flag=False,
                            fields={DF.FAX, DF.VOICE, DF.ADDR},
                            types={DF.ADDR: "loc"},
                        )
                    registry.send(create)
                else:
                    raise e

    def _update_or_create_host(self, host):
        raise NotImplementedError()

    def _delete_host(self, host):
        raise NotImplementedError()

    def _fetch_cache(self, fetch_hosts=False, fetch_contacts=False):
        """Contact registry for info about a domain."""
        try:
            # get info from registry
            data = self._get_or_create_domain()
            # extract properties from response
            # (Ellipsis is used to mean "null")
            cache = {
                "auth_info": getattr(data, "auth_info", ...),
                "_contacts": getattr(data, "contacts", ...),
                "cr_date": getattr(data, "cr_date", ...),
                "ex_date": getattr(data, "ex_date", ...),
                "_hosts": getattr(data, "hosts", ...),
                "name": getattr(data, "name", ...),
                "registrant": getattr(data, "registrant", ...),
                "statuses": getattr(data, "statuses", ...),
                "tr_date": getattr(data, "tr_date", ...),
                "up_date": getattr(data, "up_date", ...),
            }
            # remove null properties (to distinguish between "a value of None" and null)
            cleaned = {k: v for k, v in cache if v is not ...}

            # get contact info, if there are any
            if (
                fetch_contacts
                and "_contacts" in cleaned
                and isinstance(cleaned["_contacts"], list)
                and len(cleaned["_contacts"])
            ):
                cleaned["contacts"] = []
                for id in cleaned["_contacts"]:
                    # we do not use _get_or_create_* because we expect the object we
                    # just asked the registry for still exists --
                    # if not, that's a problem
                    req = commands.InfoContact(id=id)
                    data = registry.send(req).res_data[0]
                    # extract properties from response
                    # (Ellipsis is used to mean "null")
                    contact = {
                        "id": id,
                        "auth_info": getattr(data, "auth_info", ...),
                        "cr_date": getattr(data, "cr_date", ...),
                        "disclose": getattr(data, "disclose", ...),
                        "email": getattr(data, "email", ...),
                        "fax": getattr(data, "fax", ...),
                        "postal_info": getattr(data, "postal_info", ...),
                        "statuses": getattr(data, "statuses", ...),
                        "tr_date": getattr(data, "tr_date", ...),
                        "up_date": getattr(data, "up_date", ...),
                        "voice": getattr(data, "voice", ...),
                    }
                    cleaned["contacts"].append(
                        {k: v for k, v in contact if v is not ...}
                    )

            # get nameserver info, if there are any
            if (
                fetch_hosts
                and "_hosts" in cleaned
                and isinstance(cleaned["_hosts"], list)
                and len(cleaned["_hosts"])
            ):
                cleaned["hosts"] = []
                for name in cleaned["_hosts"]:
                    # we do not use _get_or_create_* because we expect the object we
                    # just asked the registry for still exists --
                    # if not, that's a problem
                    req = commands.InfoHost(name=name)
                    data = registry.send(req).res_data[0]
                    # extract properties from response
                    # (Ellipsis is used to mean "null")
                    host = {
                        "name": name,
                        "addrs": getattr(data, "addrs", ...),
                        "cr_date": getattr(data, "cr_date", ...),
                        "statuses": getattr(data, "statuses", ...),
                        "tr_date": getattr(data, "tr_date", ...),
                        "up_date": getattr(data, "up_date", ...),
                    }
                    cleaned["hosts"].append({k: v for k, v in host if v is not ...})

            # replace the prior cache with new data
            self._cache = cleaned
        except RegistryError as e:
            logger.error(e)

    def _invalidate_cache(self):
        """Remove cache data when updates are made."""
        self._cache = {}

    def _get_property(self, property):
        """Get some piece of info about a domain."""
        if property not in self._cache:
            self._fetch_cache(
                fetch_hosts=(property == "hosts"),
                fetch_contacts=(property == "contacts"),
            )
        if property in self._cache:
            return self._cache[property]
        else:
            raise KeyError(
                "Requested key %s was not found in registry cache." % str(property)
            )<|MERGE_RESOLUTION|>--- conflicted
+++ resolved
@@ -1,11 +1,8 @@
 import logging
 
 from datetime import date
-<<<<<<< HEAD
 from string import digits
-=======
 from django_fsm import FSMField  # type: ignore
->>>>>>> 8bb833c4
 
 from django.db import models
 

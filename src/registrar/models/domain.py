--- conflicted
+++ resolved
@@ -203,11 +203,7 @@
         return self._get_property("cr_date")
 
     @creation_date.setter  # type: ignore
-<<<<<<< HEAD
-    def creation_date(self, ex_date: date):
-=======
     def creation_date(self, cr_date: date):
->>>>>>> bf4cb7be
         """
         Direct setting of the creation date in the registry is not implemented.
 
@@ -1612,10 +1608,7 @@
             cache = self._extract_data_from_response(data_response)
             cleaned = self._clean_cache(cache, data_response)
             self._update_hosts_and_contacts(cleaned, fetch_hosts, fetch_contacts)
-<<<<<<< HEAD
             self._update_hosts_and_ips_in_db(cleaned, fetch_hosts)
-=======
->>>>>>> bf4cb7be
             self._update_dates(cleaned)
 
             self._cache = cleaned
@@ -1662,11 +1655,7 @@
         return dnssec_data
 
     def _update_hosts_and_contacts(self, cleaned, fetch_hosts, fetch_contacts):
-<<<<<<< HEAD
         """Capture and cache old hosts and contacts from cache if they don't exist in cleaned"""
-=======
-        """Capture and store old hosts and contacts from cache if they don't exist"""
->>>>>>> bf4cb7be
         old_cache_hosts = self._cache.get("hosts")
         old_cache_contacts = self._cache.get("contacts")
 
@@ -1681,7 +1670,6 @@
             if old_cache_contacts is not None:
                 cleaned["contacts"] = old_cache_contacts
 
-<<<<<<< HEAD
     def _update_hosts_and_ips_in_db(self, cleaned, fetch_hosts):
         """Update hosts and host_ips in database if retrieved from registry.
 
@@ -1727,8 +1715,6 @@
                 for ip_address in cleaned_ips:
                     HostIP.objects.get_or_create(address=ip_address, host=host_in_db)
 
-=======
->>>>>>> bf4cb7be
     def _update_dates(self, cleaned):
         """Update dates (expiration and creation) from cleaned"""
         requires_save = False

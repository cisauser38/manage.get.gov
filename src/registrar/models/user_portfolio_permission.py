--- conflicted
+++ resolved
@@ -204,11 +204,7 @@
         Returns a string representation of the user's domain access level.
 
         Uses the `get_domains_display` function to determine whether the user has
-<<<<<<< HEAD
-        "Viewer, all" access (can view all domains) or "Viewer, limited" access.
-=======
         "Viewer" access (can view all domains) or "Viewer, limited" access.
->>>>>>> 8dfd3110
 
         Returns:
             str: The display name of the user's domain permissions.

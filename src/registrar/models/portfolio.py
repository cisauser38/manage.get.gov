--- conflicted
+++ resolved
@@ -122,7 +122,6 @@
     )
 
     def __str__(self) -> str:
-<<<<<<< HEAD
         return str(self.organization_name)
 
     @property
@@ -149,8 +148,6 @@
     def get_suborganizations(self):
         """Returns all suborganizations associated with this portfolio"""
         return self.portfolio_suborganizations.all()
-=======
-        return f"{self.organization_name}"
 
     def save(self, *args, **kwargs):
         """Save override for custom properties"""
@@ -159,5 +156,4 @@
         if self.state_territory != self.StateTerritoryChoices.PUERTO_RICO and self.urbanization:
             self.urbanization = None
 
-        super().save(*args, **kwargs)
->>>>>>> 9a55ade4
+        super().save(*args, **kwargs)
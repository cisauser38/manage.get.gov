from __future__ import annotations
from typing import Union

import logging

from django.apps import apps
from django.db import models
from django_fsm import FSMField, transition  # type: ignore
from registrar.models.domain import Domain

from .utility.time_stamped_model import TimeStampedModel
from ..utility.email import send_templated_email, EmailSendingError
from itertools import chain

logger = logging.getLogger(__name__)


class DomainApplication(TimeStampedModel):

    """A registrant's application for a new domain."""

    # #### Constants for choice fields ####
    STARTED = "started"
    SUBMITTED = "submitted"
    IN_REVIEW = "in review"
    ACTION_NEEDED = "action needed"
    APPROVED = "approved"
    WITHDRAWN = "withdrawn"
    REJECTED = "rejected"
    INELIGIBLE = "ineligible"
    STATUS_CHOICES = [
        (STARTED, STARTED),
        (SUBMITTED, SUBMITTED),
        (IN_REVIEW, IN_REVIEW),
        (ACTION_NEEDED, ACTION_NEEDED),
        (APPROVED, APPROVED),
        (WITHDRAWN, WITHDRAWN),
        (REJECTED, REJECTED),
        (INELIGIBLE, INELIGIBLE),
    ]

    class StateTerritoryChoices(models.TextChoices):
        ALABAMA = "AL", "Alabama (AL)"
        ALASKA = "AK", "Alaska (AK)"
        AMERICAN_SAMOA = "AS", "American Samoa (AS)"
        ARIZONA = "AZ", "Arizona (AZ)"
        ARKANSAS = "AR", "Arkansas (AR)"
        CALIFORNIA = "CA", "California (CA)"
        COLORADO = "CO", "Colorado (CO)"
        CONNECTICUT = "CT", "Connecticut (CT)"
        DELAWARE = "DE", "Delaware (DE)"
        DISTRICT_OF_COLUMBIA = "DC", "District of Columbia (DC)"
        FLORIDA = "FL", "Florida (FL)"
        GEORGIA = "GA", "Georgia (GA)"
        GUAM = "GU", "Guam (GU)"
        HAWAII = "HI", "Hawaii (HI)"
        IDAHO = "ID", "Idaho (ID)"
        ILLINOIS = "IL", "Illinois (IL)"
        INDIANA = "IN", "Indiana (IN)"
        IOWA = "IA", "Iowa (IA)"
        KANSAS = "KS", "Kansas (KS)"
        KENTUCKY = "KY", "Kentucky (KY)"
        LOUISIANA = "LA", "Louisiana (LA)"
        MAINE = "ME", "Maine (ME)"
        MARYLAND = "MD", "Maryland (MD)"
        MASSACHUSETTS = "MA", "Massachusetts (MA)"
        MICHIGAN = "MI", "Michigan (MI)"
        MINNESOTA = "MN", "Minnesota (MN)"
        MISSISSIPPI = "MS", "Mississippi (MS)"
        MISSOURI = "MO", "Missouri (MO)"
        MONTANA = "MT", "Montana (MT)"
        NEBRASKA = "NE", "Nebraska (NE)"
        NEVADA = "NV", "Nevada (NV)"
        NEW_HAMPSHIRE = "NH", "New Hampshire (NH)"
        NEW_JERSEY = "NJ", "New Jersey (NJ)"
        NEW_MEXICO = "NM", "New Mexico (NM)"
        NEW_YORK = "NY", "New York (NY)"
        NORTH_CAROLINA = "NC", "North Carolina (NC)"
        NORTH_DAKOTA = "ND", "North Dakota (ND)"
        NORTHERN_MARIANA_ISLANDS = "MP", "Northern Mariana Islands (MP)"
        OHIO = "OH", "Ohio (OH)"
        OKLAHOMA = "OK", "Oklahoma (OK)"
        OREGON = "OR", "Oregon (OR)"
        PENNSYLVANIA = "PA", "Pennsylvania (PA)"
        PUERTO_RICO = "PR", "Puerto Rico (PR)"
        RHODE_ISLAND = "RI", "Rhode Island (RI)"
        SOUTH_CAROLINA = "SC", "South Carolina (SC)"
        SOUTH_DAKOTA = "SD", "South Dakota (SD)"
        TENNESSEE = "TN", "Tennessee (TN)"
        TEXAS = "TX", "Texas (TX)"
        UNITED_STATES_MINOR_OUTLYING_ISLANDS = (
            "UM",
            "United States Minor Outlying Islands (UM)",
        )
        UTAH = "UT", "Utah (UT)"
        VERMONT = "VT", "Vermont (VT)"
        VIRGIN_ISLANDS = "VI", "Virgin Islands (VI)"
        VIRGINIA = "VA", "Virginia (VA)"
        WASHINGTON = "WA", "Washington (WA)"
        WEST_VIRGINIA = "WV", "West Virginia (WV)"
        WISCONSIN = "WI", "Wisconsin (WI)"
        WYOMING = "WY", "Wyoming (WY)"
        ARMED_FORCES_AA = "AA", "Armed Forces Americas (AA)"
        ARMED_FORCES_AE = "AE", "Armed Forces Africa, Canada, Europe, Middle East (AE)"
        ARMED_FORCES_AP = "AP", "Armed Forces Pacific (AP)"

    class OrganizationChoices(models.TextChoices):

        """
        Primary organization choices:
        For use in django admin
        Keys need to match OrganizationChoicesVerbose
        """

        FEDERAL = "federal", "Federal"
        INTERSTATE = "interstate", "Interstate"
        STATE_OR_TERRITORY = "state_or_territory", "State or territory"
        TRIBAL = "tribal", "Tribal"
        COUNTY = "county", "County"
        CITY = "city", "City"
        SPECIAL_DISTRICT = "special_district", "Special district"
        SCHOOL_DISTRICT = "school_district", "School district"

    class OrganizationChoicesVerbose(models.TextChoices):

        """
        Secondary organization choices
        For use in the application form and on the templates
        Keys need to match OrganizationChoices
        """

        FEDERAL = (
            "federal",
            "Federal: an agency of the U.S. government's executive, legislative, or judicial branches",
        )
        INTERSTATE = "interstate", "Interstate: an organization of two or more states"
        STATE_OR_TERRITORY = (
            "state_or_territory",
            "State or territory: one of the 50 U.S. states, the District of Columbia, "
            "American Samoa, Guam, Northern Mariana Islands, Puerto Rico, or the U.S. "
            "Virgin Islands",
        )
        TRIBAL = (
            "tribal",
            "Tribal: a tribal government recognized by the federal or a state government",
        )
        COUNTY = "county", "County: a county, parish, or borough"
        CITY = "city", "City: a city, town, township, village, etc."
        SPECIAL_DISTRICT = (
            "special_district",
            "Special district: an independent organization within a single state",
        )
        SCHOOL_DISTRICT = (
            "school_district",
            "School district: a school district that is not part of a local government",
        )

    class BranchChoices(models.TextChoices):
        EXECUTIVE = "executive", "Executive"
        JUDICIAL = "judicial", "Judicial"
        LEGISLATIVE = "legislative", "Legislative"

    AGENCIES = [
        "Administrative Conference of the United States",
        "Advisory Council on Historic Preservation",
        "American Battle Monuments Commission",
        "AMTRAK",
        "Appalachian Regional Commission",
<<<<<<< HEAD
        (
            "Appraisal Subcommittee of the Federal Financial "
            "Institutions Examination Council"
        ),
        "Appraisal Subcommittee",
        "Architect of the Capitol",
=======
        ("Appraisal Subcommittee of the Federal Financial Institutions Examination Council"),
>>>>>>> 88ab9a4f
        "Armed Forces Retirement Home",
        "Barry Goldwater Scholarship and Excellence in Education Foundation",
        "Barry Goldwater Scholarship and Excellence in Education Program",
        "Central Intelligence Agency",
        "Chemical Safety Board",
        "Christopher Columbus Fellowship Foundation",
        "Civil Rights Cold Case Records Review Board",
        "Commission for the Preservation of America's Heritage Abroad",
        "Commission of Fine Arts",
        "Committee for Purchase From People Who Are Blind or Severely Disabled",
        "Commodity Futures Trading Commission",
        "Congressional Budget Office",
        "Consumer Financial Protection Bureau",
        "Consumer Product Safety Commission",
        "Corporation for National & Community Service",
        "Corporation for National and Community Service",
        "Council of Inspectors General on Integrity and Efficiency",
        "Court Services and Offender Supervision",
        "Cyberspace Solarium Commission",
        "DC Court Services and Offender Supervision Agency",
        "DC Pre-trial Services",
        "Defense Nuclear Facilities Safety Board",
        "Delta Regional Authority",
        "Denali Commission",
        "Department of Agriculture",
        "Department of Commerce",
        "Department of Defense",
        "Department of Education",
        "Department of Energy",
        "Department of Health and Human Services",
        "Department of Homeland Security",
        "Department of Housing and Urban Development",
        "Department of Justice",
        "Department of Labor",
        "Department of State",
        "Department of the Interior",
        "Department of the Treasury",
        "Department of Transportation",
        "Department of Veterans Affairs",
        "Director of National Intelligence",
        "Dwight D. Eisenhower Memorial Commission",
        "Election Assistance Commission",
        "Environmental Protection Agency",
        "Equal Employment Opportunity Commission",
        "Executive Office of the President",
        "Export-Import Bank of the United States",
        "Export/Import Bank of the U.S.",
        "Farm Credit Administration",
        "Farm Credit System Insurance Corporation",
        "Federal Communications Commission",
        "Federal Deposit Insurance Corporation",
        "Federal Election Commission",
        "Federal Energy Regulatory Commission",
        "Federal Financial Institutions Examination Council",
        "Federal Housing Finance Agency",
        "Federal Judiciary",
        "Federal Labor Relations Authority",
        "Federal Maritime Commission",
        "Federal Mediation and Conciliation Service",
        "Federal Mine Safety and Health Review Commission",
        "Federal Permitting Improvement Steering Council",
        "Federal Reserve Board of Governors",
        "Federal Reserve System",
        "Federal Trade Commission",
        "General Services Administration",
        "gov Administration",
        "Government Accountability Office",
        "Government Publishing Office",
        "Gulf Coast Ecosystem Restoration Council",
        "Harry S Truman Scholarship Foundation",
        "Harry S. Truman Scholarship Foundation",
        "Institute of Museum and Library Services",
        "Institute of Peace",
        "Inter-American Foundation",
        "International Boundary and Water Commission: United States and Mexico",
        "International Boundary Commission: United States and Canada",
        "International Joint Commission: United States and Canada",
        "James Madison Memorial Fellowship Foundation",
        "Japan-United States Friendship Commission",
        "Japan-US Friendship Commission",
        "John F. Kennedy Center for Performing Arts",
        "John F. Kennedy Center for the Performing Arts",
        "Legal Services Corporation",
        "Legislative Branch",
        "Library of Congress",
        "Marine Mammal Commission",
        "Medicaid and CHIP Payment and Access Commission",
        "Medical Payment Advisory Commission",
        "Medicare Payment Advisory Commission",
        "Merit Systems Protection Board",
        "Millennium Challenge Corporation",
        "Morris K. Udall and Stewart L. Udall Foundation",
        "National Aeronautics and Space Administration",
        "National Archives and Records Administration",
        "National Capital Planning Commission",
        "National Council on Disability",
        "National Credit Union Administration",
        "National Endowment for the Arts",
        "National Endowment for the Humanities",
        "National Foundation on the Arts and the Humanities",
        "National Gallery of Art",
        "National Indian Gaming Commission",
        "National Labor Relations Board",
        "National Mediation Board",
        "National Science Foundation",
        "National Security Commission on Artificial Intelligence",
        "National Transportation Safety Board",
        "Networking Information Technology Research and Development",
        "Non-Federal Agency",
        "Northern Border Regional Commission",
        "Nuclear Regulatory Commission",
        "Nuclear Safety Oversight Committee",
        "Nuclear Waste Technical Review Board",
        "Occupational Safety & Health Review Commission",
        "Occupational Safety and Health Review Commission",
        "Office of Compliance",
        "Office of Congressional Workplace Rights",
        "Office of Government Ethics",
        "Office of Navajo and Hopi Indian Relocation",
        "Office of Personnel Management",
        "Open World Leadership Center",
        "Overseas Private Investment Corporation",
        "Peace Corps",
        "Pension Benefit Guaranty Corporation",
        "Postal Regulatory Commission",
        "Presidio Trust",
        "Privacy and Civil Liberties Oversight Board",
        "Public Buildings Reform Board",
        "Public Defender Service for the District of Columbia",
        "Railroad Retirement Board",
        "Securities and Exchange Commission",
        "Selective Service System",
        "Small Business Administration",
        "Smithsonian Institution",
        "Social Security Administration",
        "Social Security Advisory Board",
        "Southeast Crescent Regional Commission",
        "Southwest Border Regional Commission",
        "State Justice Institute",
        "State, Local, and Tribal Government",
        "Stennis Center for Public Service",
        "Surface Transportation Board",
        "Tennessee Valley Authority",
        "The Executive Office of the President",
        "The Intelligence Community",
        "The Legislative Branch",
        "The Supreme Court",
        "The United States World War One Centennial Commission",
        "U.S. Access Board",
        "U.S. Agency for Global Media",
        "U.S. Agency for International Development",
        "U.S. Capitol Police",
        "U.S. Chemical Safety Board",
        "U.S. China Economic and Security Review Commission",
        "U.S. Commission for the Preservation of Americas Heritage Abroad",
        "U.S. Commission of Fine Arts",
        "U.S. Commission on Civil Rights",
        "U.S. Commission on International Religious Freedom",
        "U.S. Courts",
        "U.S. Department of Agriculture",
        "U.S. Interagency Council on Homelessness",
        "U.S. International Trade Commission",
        "U.S. Nuclear Waste Technical Review Board",
        "U.S. Office of Special Counsel",
        "U.S. Peace Corps",
        "U.S. Postal Service",
        "U.S. Semiquincentennial Commission",
        "U.S. Trade and Development Agency",
        "U.S.-China Economic and Security Review Commission",
        "Udall Foundation",
        "United States AbilityOne",
        "United States Access Board",
        "United States African Development Foundation",
        "United States Agency for Global Media",
        "United States Arctic Research Commission",
        "United States Global Change Research Program",
        "United States Holocaust Memorial Museum",
        "United States Institute of Peace",
        "United States Interagency Council on Homelessness",
        "United States International Development Finance Corporation",
        "United States International Trade Commission",
        "United States Postal Service",
        "United States Senate",
        "United States Trade and Development Agency",
        "Utah Reclamation Mitigation and Conservation Commission",
        "Vietnam Education Foundation",
        "Western Hemisphere Drug Policy Commission",
        "Woodrow Wilson International Center for Scholars",
        "World War I Centennial Commission",
    ]
    AGENCY_CHOICES = [(v, v) for v in AGENCIES]

    # #### Internal fields about the application #####
    status = FSMField(
        choices=STATUS_CHOICES,  # possible states as an array of constants
        default=STARTED,  # sensible default
        protected=False,  # can change state directly, particularly in Django admin
    )
    # This is the application user who created this application. The contact
    # information that they gave is in the `submitter` field
    creator = models.ForeignKey(
        "registrar.User",
        on_delete=models.PROTECT,
        related_name="applications_created",
    )
    investigator = models.ForeignKey(
        "registrar.User",
        null=True,
        blank=True,
        on_delete=models.SET_NULL,
        related_name="applications_investigating",
    )

    # ##### data fields from the initial form #####
    organization_type = models.CharField(
        max_length=255,
        # use the short names in Django admin
        choices=OrganizationChoices.choices,
        null=True,
        blank=True,
        help_text="Type of organization",
    )

    federally_recognized_tribe = models.BooleanField(
        null=True,
        help_text="Is the tribe federally recognized",
    )

    state_recognized_tribe = models.BooleanField(
        null=True,
        help_text="Is the tribe recognized by a state",
    )

    tribe_name = models.TextField(
        null=True,
        blank=True,
        help_text="Name of tribe",
    )

    federal_agency = models.TextField(
        null=True,
        blank=True,
        help_text="Federal agency",
    )

    federal_type = models.CharField(
        max_length=50,
        choices=BranchChoices.choices,
        null=True,
        blank=True,
        help_text="Federal government branch",
    )

    is_election_board = models.BooleanField(
        null=True,
        blank=True,
        help_text="Is your organization an election office?",
    )

    organization_name = models.TextField(
        null=True,
        blank=True,
        help_text="Organization name",
        db_index=True,
    )
    address_line1 = models.TextField(
        null=True,
        blank=True,
        help_text="Street address",
    )
    address_line2 = models.TextField(
        null=True,
        blank=True,
        help_text="Street address line 2",
    )
    city = models.TextField(
        null=True,
        blank=True,
        help_text="City",
    )
    state_territory = models.CharField(
        max_length=2,
        null=True,
        blank=True,
        help_text="State, territory, or military post",
    )
    zipcode = models.CharField(
        max_length=10,
        null=True,
        blank=True,
        help_text="Zip code",
        db_index=True,
    )
    urbanization = models.TextField(
        null=True,
        blank=True,
        help_text="Urbanization (Puerto Rico only)",
    )

    about_your_organization = models.TextField(
        null=True,
        blank=True,
        help_text="Information about your organization",
    )

    authorizing_official = models.ForeignKey(
        "registrar.Contact",
        null=True,
        blank=True,
        related_name="authorizing_official",
        on_delete=models.PROTECT,
    )

    # "+" means no reverse relation to lookup applications from Website
    current_websites = models.ManyToManyField(
        "registrar.Website",
        blank=True,
        related_name="current+",
    )

    approved_domain = models.OneToOneField(
        "Domain",
        null=True,
        blank=True,
        help_text="The approved domain",
        related_name="domain_application",
        on_delete=models.SET_NULL,
    )

    requested_domain = models.OneToOneField(
        "DraftDomain",
        null=True,
        blank=True,
        help_text="The requested domain",
        related_name="domain_application",
        on_delete=models.PROTECT,
    )
    alternative_domains = models.ManyToManyField(
        "registrar.Website",
        blank=True,
        related_name="alternatives+",
    )

    # This is the contact information provided by the applicant. The
    # application user who created it is in the `creator` field.
    submitter = models.ForeignKey(
        "registrar.Contact",
        null=True,
        blank=True,
        related_name="submitted_applications",
        on_delete=models.PROTECT,
    )

    purpose = models.TextField(
        null=True,
        blank=True,
        help_text="Purpose of your domain",
    )

    other_contacts = models.ManyToManyField(
        "registrar.Contact",
        blank=True,
        related_name="contact_applications",
    )

    no_other_contacts_rationale = models.TextField(
        null=True,
        blank=True,
        help_text="Reason for listing no additional contacts",
    )

    anything_else = models.TextField(
        null=True,
        blank=True,
        help_text="Anything else we should know?",
    )

    is_policy_acknowledged = models.BooleanField(
        null=True,
        blank=True,
        help_text="Acknowledged .gov acceptable use policy",
    )

    def __str__(self):
        try:
            if self.requested_domain and self.requested_domain.name:
                return self.requested_domain.name
            else:
                return f"{self.status} application created by {self.creator}"
        except Exception:
            return ""

    def domain_is_not_active(self):
        if self.approved_domain:
            return not self.approved_domain.is_active()
        return True

    def _send_status_update_email(self, new_status, email_template, email_template_subject):
        """Send a atatus update email to the submitter.

        The email goes to the email address that the submitter gave as their
        contact information. If there is not submitter information, then do
        nothing.
        """

        if self.submitter is None or self.submitter.email is None:
            logger.warning(f"Cannot send {new_status} email, no submitter email address.")
            return
        try:
            send_templated_email(
                email_template,
                email_template_subject,
                self.submitter.email,
                context={"application": self},
            )
            logger.info(f"The {new_status} email sent to: {self.submitter.email}")
        except EmailSendingError:
            logger.warning("Failed to send confirmation email", exc_info=True)

    @transition(field="status", source=[STARTED, ACTION_NEEDED, WITHDRAWN], target=SUBMITTED)
    def submit(self):
        """Submit an application that is started.

        As a side effect, an email notification is sent."""

        # check our conditions here inside the `submit` method so that we
        # can raise more informative exceptions

        # requested_domain could be None here
        if not hasattr(self, "requested_domain"):
            raise ValueError("Requested domain is missing.")

        if self.requested_domain is None:
            raise ValueError("Requested domain is missing.")

        DraftDomain = apps.get_model("registrar.DraftDomain")
        if not DraftDomain.string_could_be_domain(self.requested_domain.name):
            raise ValueError("Requested domain is not a valid domain name.")

        self._send_status_update_email(
            "submission confirmation",
            "emails/submission_confirmation.txt",
            "emails/submission_confirmation_subject.txt",
        )

    @transition(field="status", source=SUBMITTED, target=IN_REVIEW)
    def in_review(self):
        """Investigate an application that has been submitted.

        As a side effect, an email notification is sent."""

        self._send_status_update_email(
            "application in review",
            "emails/status_change_in_review.txt",
            "emails/status_change_in_review_subject.txt",
        )

    @transition(field="status", source=[IN_REVIEW, REJECTED], target=ACTION_NEEDED)
    def action_needed(self):
        """Send back an application that is under investigation or rejected.

        As a side effect, an email notification is sent."""

        self._send_status_update_email(
            "action needed",
            "emails/status_change_action_needed.txt",
            "emails/status_change_action_needed_subject.txt",
        )

    @transition(
        field="status",
        source=[SUBMITTED, IN_REVIEW, REJECTED, INELIGIBLE],
        target=APPROVED,
    )
    def approve(self):
        """Approve an application that has been submitted.

        This has substantial side-effects because it creates another database
        object for the approved Domain and makes the user who created the
        application into an admin on that domain. It also triggers an email
        notification."""

        # create the domain
        Domain = apps.get_model("registrar.Domain")
        if Domain.objects.filter(name=self.requested_domain.name).exists():
            raise ValueError("Cannot approve. Requested domain is already in use.")
        created_domain = Domain.objects.create(name=self.requested_domain.name)
        self.approved_domain = created_domain

        # copy the information from domainapplication into domaininformation
        DomainInformation = apps.get_model("registrar.DomainInformation")
        DomainInformation.create_from_da(self, domain=created_domain)

        # create the permission for the user
        UserDomainRole = apps.get_model("registrar.UserDomainRole")
        UserDomainRole.objects.get_or_create(
            user=self.creator, domain=created_domain, role=UserDomainRole.Roles.MANAGER
        )

        self._send_status_update_email(
            "application approved",
            "emails/status_change_approved.txt",
            "emails/status_change_approved_subject.txt",
        )

    @transition(field="status", source=[SUBMITTED, IN_REVIEW], target=WITHDRAWN)
    def withdraw(self):
        """Withdraw an application that has been submitted."""
        self._send_status_update_email(
            "withdraw",
            "emails/domain_request_withdrawn.txt",
            "emails/domain_request_withdrawn_subject.txt",
        )

    @transition(
        field="status",
        source=[IN_REVIEW, APPROVED],
        target=REJECTED,
        conditions=[domain_is_not_active],
    )
    def reject(self):
        """Reject an application that has been submitted.

        As side effects this will delete the domain and domain_information
        (will cascade), and send an email notification."""
        if self.status == self.APPROVED:
            domain_state = self.approved_domain.state
            # Only reject if it exists on EPP
            if domain_state != Domain.State.UNKNOWN:
                self.approved_domain.deletedInEpp()
            self.approved_domain.delete()
            self.approved_domain = None

        self._send_status_update_email(
            "action needed",
            "emails/status_change_rejected.txt",
            "emails/status_change_rejected_subject.txt",
        )

    @transition(
        field="status",
        source=[IN_REVIEW, APPROVED],
        target=INELIGIBLE,
        conditions=[domain_is_not_active],
    )
    def reject_with_prejudice(self):
        """The applicant is a bad actor, reject with prejudice.

        No email As a side effect, but we block the applicant from editing
        any existing domains/applications and from submitting new aplications.
        We do this by setting an ineligible status on the user, which the
        permissions classes test against. This will also delete the domain
        and domain_information (will cascade) when they exist."""

        if self.status == self.APPROVED:
            domain_state = self.approved_domain.state
            # Only reject if it exists on EPP
            if domain_state != Domain.State.UNKNOWN:
                self.approved_domain.deletedInEpp()
            self.approved_domain.delete()
            self.approved_domain = None

        self.creator.restrict_user()

    # ## Form policies ###
    #
    # These methods control what questions need to be answered by applicants
    # during the application flow. They are policies about the application so
    # they appear here.

    def show_organization_federal(self) -> bool:
        """Show this step if the answer to the first question was "federal"."""
        user_choice = self.organization_type
        return user_choice == DomainApplication.OrganizationChoices.FEDERAL

    def show_tribal_government(self) -> bool:
        """Show this step if the answer to the first question was "tribal"."""
        user_choice = self.organization_type
        return user_choice == DomainApplication.OrganizationChoices.TRIBAL

    def show_organization_election(self) -> bool:
        """Show this step if the answer to the first question implies it.

        This shows for answers that aren't "Federal" or "Interstate".
        This also doesnt show if user selected "School District" as well (#524)
        """
        user_choice = self.organization_type
        excluded = [
            DomainApplication.OrganizationChoices.FEDERAL,
            DomainApplication.OrganizationChoices.INTERSTATE,
            DomainApplication.OrganizationChoices.SCHOOL_DISTRICT,
        ]
        return bool(user_choice and user_choice not in excluded)

    def show_about_your_organization(self) -> bool:
        """Show this step if this is a special district or interstate."""
        user_choice = self.organization_type
        return user_choice in [
            DomainApplication.OrganizationChoices.SPECIAL_DISTRICT,
            DomainApplication.OrganizationChoices.INTERSTATE,
        ]

    def show_no_other_contacts_rationale(self) -> bool:
        """Show this step if the other contacts are blank."""
        return not self.other_contacts.exists()

    def is_federal(self) -> Union[bool, None]:
        """Is this application for a federal agency?

        organization_type can be both null and blank,
        """
        if not self.organization_type:
            # organization_type is either blank or None, can't answer
            return None
        if self.organization_type == DomainApplication.OrganizationChoices.FEDERAL:
            return True
        return False

    def to_dict(self):
        """This is to process to_dict for Domain Information, making it friendly
        to "copy" it

        More information can be found at this- (This used #5)
        https://stackoverflow.com/questions/21925671/convert-django-model-object-to-dict-with-all-of-the-fields-intact/29088221#29088221
        """  # noqa 590
        opts = self._meta
        data = {}
        for field in chain(opts.concrete_fields, opts.private_fields):
            if field.get_internal_type() in ("ForeignKey", "OneToOneField"):
                # get the related instance of the FK value
                fk_id = field.value_from_object(self)
                if fk_id:
                    data[field.name] = field.related_model.objects.get(id=fk_id)
                else:
                    data[field.name] = None
            else:
                data[field.name] = field.value_from_object(self)
        for field in opts.many_to_many:
            data[field.name] = field.value_from_object(self)
        return data<|MERGE_RESOLUTION|>--- conflicted
+++ resolved
@@ -166,16 +166,12 @@
         "American Battle Monuments Commission",
         "AMTRAK",
         "Appalachian Regional Commission",
-<<<<<<< HEAD
         (
             "Appraisal Subcommittee of the Federal Financial "
             "Institutions Examination Council"
         ),
         "Appraisal Subcommittee",
         "Architect of the Capitol",
-=======
-        ("Appraisal Subcommittee of the Federal Financial Institutions Examination Council"),
->>>>>>> 88ab9a4f
         "Armed Forces Retirement Home",
         "Barry Goldwater Scholarship and Excellence in Education Foundation",
         "Barry Goldwater Scholarship and Excellence in Education Program",

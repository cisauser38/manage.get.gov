import logging
from django import template
import re
from registrar.models.domain_request import DomainRequest
from phonenumber_field.phonenumber import PhoneNumber
from registrar.views.domain_request import DomainRequestWizard

from registrar.models.utility.generic_helper import get_url_name

register = template.Library()
logger = logging.getLogger(__name__)


@register.filter(name="extract_value")
def extract_value(html_input):
    match = re.search(r'value="([^"]*)"', html_input)
    if match:
        return match.group(1)
    return ""


@register.filter
def extract_a_text(value):
    # Use regex to extract the text within the <a> tag
    pattern = r"<a\b[^>]*>(.*?)</a>"
    match = re.search(pattern, value)
    if match:
        extracted_text = match.group(1)
    else:
        extracted_text = ""

    return extracted_text


@register.filter
def find_index(haystack, needle):
    try:
        return haystack.index(needle)
    except ValueError:
        return -1


@register.filter
def slice_after(value, substring):
    index = value.find(substring)
    if index != -1:
        result = value[index + len(substring) :]
        return result
    return value


@register.filter
def contains_checkbox(html_list):
    for html_string in html_list:
        if re.search(r'<input[^>]*type="checkbox"', html_string):
            return True
    return False


@register.filter
def get_organization_long_name(generic_org_type):
    organization_choices_dict = dict(DomainRequest.OrganizationChoicesVerbose.choices)
    long_form_type = organization_choices_dict[generic_org_type]
    if long_form_type is None:
        logger.error("Organization type error, triggered by a template's custom filter")
        return "Error"

    return long_form_type


@register.filter(name="has_permission")
def has_permission(user, permission):
    return user.has_perm(permission)


@register.filter
def get_region(state):
    if state and isinstance(state, str):
        regions = {
            "CT": 1,
            "ME": 1,
            "MA": 1,
            "NH": 1,
            "RI": 1,
            "VT": 1,
            "NJ": 2,
            "NY": 2,
            "PR": 2,
            "VI": 2,
            "DE": 3,
            "DC": 3,
            "MD": 3,
            "PA": 3,
            "VA": 3,
            "WV": 3,
            "AL": 4,
            "FL": 4,
            "GA": 4,
            "KY": 4,
            "MS": 4,
            "NC": 4,
            "SC": 4,
            "TN": 4,
            "IL": 5,
            "IN": 5,
            "MI": 5,
            "MN": 5,
            "OH": 5,
            "WI": 5,
            "AR": 6,
            "LA": 6,
            "NM": 6,
            "OK": 6,
            "TX": 6,
            "IA": 7,
            "KS": 7,
            "MO": 7,
            "NE": 7,
            "CO": 8,
            "MT": 8,
            "ND": 8,
            "SD": 8,
            "UT": 8,
            "WY": 8,
            "AZ": 9,
            "CA": 9,
            "HI": 9,
            "NV": 9,
            "GU": 9,
            "AS": 9,
            "MP": 9,
            "AK": 10,
            "ID": 10,
            "OR": 10,
            "WA": 10,
        }
        return regions.get(state.upper(), "N/A")
    else:
        return None


@register.filter
def format_phone(value):
    """Converts a phonenumber to a national format"""
    if value:
        phone_number = value
        if isinstance(value, str):
            phone_number = PhoneNumber.from_string(value)
        return phone_number.as_national
    return value


@register.filter
def in_path(url, path):
    return url in path


@register.filter(name="and")
def and_filter(value, arg):
    """
    Implements logical AND operation in templates.
    Usage: {{ value|and:arg }}
    """
    return bool(value and arg)


@register.filter(name="has_contact_info")
def has_contact_info(user):
    """Checks if the given object has the attributes: title, email, phone
    and checks if at least one of those is not null."""
    if not hasattr(user, "title") or not hasattr(user, "email") or not hasattr(user, "phone"):
        return False
    else:
        return bool(user.title or user.email or user.phone)


@register.filter
def model_name_lowercase(instance):
    return instance.__class__.__name__.lower()


@register.filter(name="is_domain_subpage")
def is_domain_subpage(path):
    """Checks if the given page is a subpage of domains.
    Takes a path name, like '/domains/'."""
    # Since our pages aren't unified under a common path, we need this approach for now.
    url_names = [
        "domains",
        "no-portfolio-domains",
        "domain",
        "domain-users",
        "domain-dns",
        "domain-dns-nameservers",
        "domain-dns-dnssec",
        "domain-dns-dnssec-dsdata",
        "domain-your-contact-information",
        "domain-org-name-address",
        "domain-senior-official",
        "domain-security-email",
        "domain-users-add",
        "domain-request-delete",
        "domain-user-delete",
        "invitation-delete",
    ]
    return get_url_name(path) in url_names


@register.filter(name="is_domain_request_subpage")
def is_domain_request_subpage(path):
    """Checks if the given page is a subpage of domain requests.
    Takes a path name, like '/requests/'."""
    # Since our pages aren't unified under a common path, we need this approach for now.
    url_names = [
        "domain-requests",
        "no-portfolio-requests",
        "domain-request-status",
        "domain-request-withdraw-confirmation",
        "domain-request-withdrawn",
        "domain-request-delete",
    ]

    # The domain request wizard pages don't have a defined path,
    # so we need to check directly on it.
    wizard_paths = [
        DomainRequestWizard.EDIT_URL_NAME,
        DomainRequestWizard.URL_NAMESPACE,
        DomainRequestWizard.NEW_URL_NAME,
    ]
    return get_url_name(path) in url_names or any(wizard in path for wizard in wizard_paths)


@register.filter(name="is_portfolio_subpage")
def is_portfolio_subpage(path):
    """Checks if the given page is a subpage of portfolio.
    Takes a path name, like '/organization/'."""
    # Since our pages aren't unified under a common path, we need this approach for now.
    url_names = [
        "organization",
        "senior-official",
    ]
    return get_url_name(path) in url_names


<<<<<<< HEAD
@register.filter(name="portfolio_role_summary")
def portfolio_role_summary(user, portfolio):
    """Returns the value of user.portfolio_role_summary"""
    if user and portfolio:
        return user.portfolio_role_summary(portfolio)
    else:
        return []
=======
@register.filter(name="is_members_subpage")
def is_members_subpage(path):
    """Checks if the given page is a subpage of members.
    Takes a path name, like '/organization/'."""
    # Since our pages aren't unified under a common path, we need this approach for now.
    url_names = [
        "members",
    ]
    return get_url_name(path) in url_names
>>>>>>> 9aa35044
<|MERGE_RESOLUTION|>--- conflicted
+++ resolved
@@ -241,22 +241,21 @@
     return get_url_name(path) in url_names
 
 
-<<<<<<< HEAD
+@register.filter(name="is_members_subpage")
+def is_members_subpage(path):
+    """Checks if the given page is a subpage of members.
+    Takes a path name, like '/organization/'."""
+    # Since our pages aren't unified under a common path, we need this approach for now.
+    url_names = [
+        "members",
+    ]
+    return get_url_name(path) in url_names
+
+
 @register.filter(name="portfolio_role_summary")
 def portfolio_role_summary(user, portfolio):
     """Returns the value of user.portfolio_role_summary"""
     if user and portfolio:
         return user.portfolio_role_summary(portfolio)
     else:
-        return []
-=======
-@register.filter(name="is_members_subpage")
-def is_members_subpage(path):
-    """Checks if the given page is a subpage of members.
-    Takes a path name, like '/organization/'."""
-    # Since our pages aren't unified under a common path, we need this approach for now.
-    url_names = [
-        "members",
-    ]
-    return get_url_name(path) in url_names
->>>>>>> 9aa35044
+        return []
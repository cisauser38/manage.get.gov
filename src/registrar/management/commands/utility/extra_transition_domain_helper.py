--- conflicted
+++ resolved
@@ -196,7 +196,6 @@
                     f"Exception encountered on {domain_name}. Could not update."
                     f"{TerminalColors.ENDC}"
                 )
-<<<<<<< HEAD
                 failed_transition_domains.append(domain_name)
 
         failed_count = len(failed_transition_domains)
@@ -204,7 +203,8 @@
             logger.info(
                 f"""{TerminalColors.OKGREEN}
                 ============= FINISHED ===============
-                Updated {len(updated_transition_domains)} transition domain entries
+                Updated {len(updated_transition_domains)} transition domain entries:
+                {TerminalHelper.array_as_string(updated_transition_domains)}
                 {TerminalColors.ENDC}
                 """
             )
@@ -217,17 +217,6 @@
                 {TerminalColors.ENDC}
                 """
             )
-=======
-                raise err
-        logger.info(
-            f"""{TerminalColors.OKGREEN}
-            ============= FINISHED ===============
-            updated {len(updated_trasition_domains)} transition domain entries:
-            {TerminalHelper.array_as_string(updated_trasition_domains)}
-            {TerminalColors.ENDC}
-            """
-        )
->>>>>>> 4595c2b5
 
     def parse_creation_expiration_data(self, domain_name, transition_domain):
         """Grabs expiration_date from the parsed files and associates it

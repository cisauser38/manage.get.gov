""""
Data migration: Renaming deprecated Federal Agencies to
their new updated names ie (U.S. Peace Corps to Peace Corps)
within Domain Information and Domain Requests
"""

import logging

from django.core.management import BaseCommand
from registrar.models import DomainInformation, DomainRequest, FederalAgency
from registrar.management.commands.utility.terminal_helper import ScriptDataHelper


logger = logging.getLogger(__name__)


class Command(BaseCommand):
    help = "Transfers Domain Request and Domain Information federal agency field from string to FederalAgency object"

    # Deprecated federal agency names mapped to designated replacements {old_value, new value}
    rename_deprecated_federal_agency = {
        "Appraisal Subcommittee": "Appraisal Subcommittee of the Federal Financial Institutions Examination Council",
        "Barry Goldwater Scholarship and Excellence in Education Program": "Barry Goldwater Scholarship and Excellence in Education Foundation",  # noqa
        "Federal Reserve System": "Federal Reserve Board of Governors",
        "Harry S Truman Scholarship Foundation": "Harry S. Truman Scholarship Foundation",
        "Japan-US Friendship Commission": "Japan-U.S. Friendship Commission",
        "Japan-United States Friendship Commission": "Japan-U.S. Friendship Commission",
        "John F. Kennedy Center for Performing Arts": "John F. Kennedy Center for the Performing Arts",
        "Occupational Safety & Health Review Commission": "Occupational Safety and Health Review Commission",
        "Corporation for National & Community Service": "Corporation for National and Community Service",
        "Export/Import Bank of the U.S.": "Export-Import Bank of the United States",
        "Medical Payment Advisory Commission": "Medicare Payment Advisory Commission",
        "U.S. Peace Corps": "Peace Corps",
        "Chemical Safety Board": "U.S. Chemical Safety Board",
        "Nuclear Waste Technical Review Board": "U.S. Nuclear Waste Technical Review Board",
        "State, Local, and Tribal Government": "Non-Federal Agency",
    }

    def find_federal_agency_row(self, domain_object):
        federal_agency = domain_object.federal_agency
        # Domain Information objects without a federal agency default to Non-Federal Agency
        if federal_agency is None:
            federal_agency = "Non-Federal Agency"
        if federal_agency in self.rename_deprecated_federal_agency.keys():
            federal_agency = self.rename_deprecated_federal_agency[federal_agency]
        return FederalAgency.objects.filter(agency=federal_agency).get()

    def handle(self, **options):
        """
        Renames the Federal Agency to the correct new naming
        for both Domain Information and Domain Requests objects.

        NOTE: If it's None for a domain request, we skip it as
        a user most likely hasn't gotten to it yet.
        """
        logger.info("Transferring federal agencies to FederalAgency object")
        # DomainInformation object we populate with updated_federal_agency which are then bulk updated
        domain_infos_to_update = []
        domain_requests_to_update = []
        # Domain Requests with null federal_agency that are not populated with updated_federal_agency
        domain_requests_skipped = []
        domain_infos_with_errors = []
        domain_requests_with_errors = []

        domain_infos = DomainInformation.objects.all()
        domain_requests = DomainRequest.objects.all()

        logger.info(f"Found {len(domain_infos)} DomainInfo objects with federal agency.")
        logger.info(f"Found {len(domain_requests)} Domain Request objects with federal agency.")

        for domain_info in domain_infos:
            try:
                federal_agency_row = self.find_federal_agency_row(domain_info)
                domain_info.updated_federal_agency = federal_agency_row
                domain_infos_to_update.append(domain_info)
                logger.info(
<<<<<<< HEAD
                    f"DomainInformation {domain_info} updated_federal_agency set to: {domain_info.updated_federal_agency}"
                )
            except Exception as err:
                logger.info(
                    f"DomainInformation for {domain_information} failed to update updated_federal_agency: {err}"
                )
=======
                    f"DomainInformation {domain_info} => updated_federal_agency set to:"
                    f"{domain_info.updated_federal_agency}"
                )
            except Exception as err:
                logger.info(f"DomainInformation for {domain_info} failed to update updated_federal_agency: {err}")
>>>>>>> df2f21a7
                domain_infos_with_errors.append(domain_info)

        ScriptDataHelper.bulk_update_fields(DomainInformation, domain_infos_to_update, ["updated_federal_agency"])

        for domain_request in domain_requests:
            try:
                if domain_request.federal_agency is None:
                    domain_requests_skipped.append(domain_request)
                else:
                    federal_agency_row = self.find_federal_agency_row(domain_request)
                    domain_request.updated_federal_agency = federal_agency_row
                    domain_requests_to_update.append(domain_request)
                    logger.info(
<<<<<<< HEAD
                        f"DomainRequest {domain_request} updated_federal_agency set to: {domain_request.updated_federal_agency}"
=======
                        f"DomainRequest {domain_request} => updated_federal_agency set to:"
                        f"{domain_request.updated_federal_agency}"
>>>>>>> df2f21a7
                    )
            except Exception as err:
                logger.info(f"DomainRequest for {domain_request} failed to update updated_federal_agency: {err}")
                domain_requests_with_errors.append(domain_request)

        ScriptDataHelper.bulk_update_fields(DomainRequest, domain_requests_to_update, ["updated_federal_agency"])

        logger.info(f"{len(domain_infos_to_update)} DomainInformation rows updated update_federal_agency.")
        logger.info(
            f"{len(domain_infos_with_errors)} DomainInformation rows errored when updating update_federal_agency."
        )
        logger.info(f"{len(domain_requests_to_update)} DomainRequest rows updated update_federal_agency.")
        logger.info(f"{len(domain_requests_skipped)} DomainRequest rows with null federal_agency skipped.")
        logger.info(
<<<<<<< HEAD
            f"{len(domain_requests_with_errors)} DomainRequest rows errored when updating update_federal_agency.\n{domain_requests_with_errors}"
        )
=======
            f"{len(domain_requests_with_errors)} DomainRequest rows errored when updating update_federal_agency."
            f"{domain_requests_with_errors}"
        )

    def find_federal_agency_row(self, domain_object):
        """
        We grab the "old" federal agency object to rename and set the new object.
        If the old name is null, we set it to "Non-Federal Agency".
        Otherwise, we grab the key of the older name in
        the rename_deprecated_federal_agency list and set it to the
        value which is the new updated name we want and then grab that object
        """

        federal_agency = domain_object.federal_agency
        if not federal_agency:
            federal_agency = "Non-Federal Agency"
        if federal_agency in self.rename_deprecated_federal_agency.keys():
            federal_agency = self.rename_deprecated_federal_agency[federal_agency]
        return FederalAgency.objects.filter(agency=federal_agency).get()
>>>>>>> df2f21a7
<|MERGE_RESOLUTION|>--- conflicted
+++ resolved
@@ -74,20 +74,11 @@
                 domain_info.updated_federal_agency = federal_agency_row
                 domain_infos_to_update.append(domain_info)
                 logger.info(
-<<<<<<< HEAD
-                    f"DomainInformation {domain_info} updated_federal_agency set to: {domain_info.updated_federal_agency}"
-                )
-            except Exception as err:
-                logger.info(
-                    f"DomainInformation for {domain_information} failed to update updated_federal_agency: {err}"
-                )
-=======
                     f"DomainInformation {domain_info} => updated_federal_agency set to:"
                     f"{domain_info.updated_federal_agency}"
                 )
             except Exception as err:
                 logger.info(f"DomainInformation for {domain_info} failed to update updated_federal_agency: {err}")
->>>>>>> df2f21a7
                 domain_infos_with_errors.append(domain_info)
 
         ScriptDataHelper.bulk_update_fields(DomainInformation, domain_infos_to_update, ["updated_federal_agency"])
@@ -101,12 +92,8 @@
                     domain_request.updated_federal_agency = federal_agency_row
                     domain_requests_to_update.append(domain_request)
                     logger.info(
-<<<<<<< HEAD
-                        f"DomainRequest {domain_request} updated_federal_agency set to: {domain_request.updated_federal_agency}"
-=======
                         f"DomainRequest {domain_request} => updated_federal_agency set to:"
                         f"{domain_request.updated_federal_agency}"
->>>>>>> df2f21a7
                     )
             except Exception as err:
                 logger.info(f"DomainRequest for {domain_request} failed to update updated_federal_agency: {err}")
@@ -121,27 +108,6 @@
         logger.info(f"{len(domain_requests_to_update)} DomainRequest rows updated update_federal_agency.")
         logger.info(f"{len(domain_requests_skipped)} DomainRequest rows with null federal_agency skipped.")
         logger.info(
-<<<<<<< HEAD
-            f"{len(domain_requests_with_errors)} DomainRequest rows errored when updating update_federal_agency.\n{domain_requests_with_errors}"
-        )
-=======
             f"{len(domain_requests_with_errors)} DomainRequest rows errored when updating update_federal_agency."
             f"{domain_requests_with_errors}"
-        )
-
-    def find_federal_agency_row(self, domain_object):
-        """
-        We grab the "old" federal agency object to rename and set the new object.
-        If the old name is null, we set it to "Non-Federal Agency".
-        Otherwise, we grab the key of the older name in
-        the rename_deprecated_federal_agency list and set it to the
-        value which is the new updated name we want and then grab that object
-        """
-
-        federal_agency = domain_object.federal_agency
-        if not federal_agency:
-            federal_agency = "Non-Federal Agency"
-        if federal_agency in self.rename_deprecated_federal_agency.keys():
-            federal_agency = self.rename_deprecated_federal_agency[federal_agency]
-        return FederalAgency.objects.filter(agency=federal_agency).get()
->>>>>>> df2f21a7
+        )
--- conflicted
+++ resolved
@@ -378,15 +378,11 @@
 
 
 def export_data_type_to_csv(csv_file):
-<<<<<<< HEAD
-    """All domains report with extra columns"""
-=======
     """
     All domains report with extra columns.
     This maps to the "All domain metadata" button.
     """
 
->>>>>>> 6d0220e7
     writer = csv.writer(csv_file)
     # define columns to include in export
     columns = [

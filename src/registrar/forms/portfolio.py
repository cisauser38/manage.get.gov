"""Forms for portfolio."""

import logging
from django import forms
from django.core.validators import RegexValidator
from django.core.validators import MaxLengthValidator

<<<<<<< HEAD
from registrar.models.user_portfolio_permission import UserPortfolioPermission

from ..models import DomainInformation, Portfolio, SeniorOfficial, User
=======
from registrar.models import (
    PortfolioInvitation,
    UserPortfolioPermission,
    DomainInformation,
    Portfolio,
    SeniorOfficial,
)
from registrar.models.utility.portfolio_helper import UserPortfolioPermissionChoices, UserPortfolioRoleChoices
>>>>>>> 772fc170

logger = logging.getLogger(__name__)


class PortfolioOrgAddressForm(forms.ModelForm):
    """Form for updating the portfolio org mailing address."""

    zipcode = forms.CharField(
        label="Zip code",
        validators=[
            RegexValidator(
                "^[0-9]{5}(?:-[0-9]{4})?$|^$",
                message="Enter a 5-digit or 9-digit zip code, like 12345 or 12345-6789.",
            )
        ],
        error_messages={
            "required": "Enter a 5-digit or 9-digit zip code, like 12345 or 12345-6789.",
        },
    )

    class Meta:
        model = Portfolio
        fields = [
            "address_line1",
            "address_line2",
            "city",
            "state_territory",
            "zipcode",
            # "urbanization",
        ]
        error_messages = {
            "address_line1": {"required": "Enter the street address of your organization."},
            "city": {"required": "Enter the city where your organization is located."},
            "state_territory": {
                "required": "Select the state, territory, or military post where your organization is located."
            },
            "zipcode": {"required": "Enter a 5-digit or 9-digit zip code, like 12345 or 12345-6789."},
        }
        widgets = {
            # We need to set the required attributed for State/territory
            # because for this fields we are creating an individual
            # instance of the Select. For the other fields we use the for loop to set
            # the class's required attribute to true.
            "address_line1": forms.TextInput,
            "address_line2": forms.TextInput,
            "city": forms.TextInput,
            "state_territory": forms.Select(
                attrs={
                    "required": True,
                },
                choices=DomainInformation.StateTerritoryChoices.choices,
            ),
            # "urbanization": forms.TextInput,
        }

    # the database fields have blank=True so ModelForm doesn't create
    # required fields by default. Use this list in __init__ to mark each
    # of these fields as required
    required = ["address_line1", "city", "state_territory", "zipcode"]

    def __init__(self, *args, **kwargs):
        super().__init__(*args, **kwargs)
        for field_name in self.required:
            self.fields[field_name].required = True
        self.fields["state_territory"].widget.attrs.pop("maxlength", None)
        self.fields["zipcode"].widget.attrs.pop("maxlength", None)


class PortfolioSeniorOfficialForm(forms.ModelForm):
    """
    Form for updating the portfolio senior official.
    This form is readonly for now.
    """

    JOIN = "senior_official"
    full_name = forms.CharField(label="Full name", required=False)

    class Meta:
        model = SeniorOfficial
        fields = [
            "title",
            "email",
        ]

    def __init__(self, *args, **kwargs):
        super().__init__(*args, **kwargs)
        if self.instance and self.instance.id:
            self.fields["full_name"].initial = self.instance.get_formatted_name()

    def clean(self):
        """Clean override to remove unused fields"""
        cleaned_data = super().clean()
        cleaned_data.pop("full_name", None)
        return cleaned_data
<<<<<<< HEAD
    

class NewMemberForm(forms.ModelForm):
    admin_org_domain_request_permissions = forms.ChoiceField(
        label="Select permission",
        choices=[('view_only', 'View all requests'), ('view_and_create', 'View all requests plus create requests')], 
        widget=forms.RadioSelect, 
        required=True)
    admin_org_members_permissions = forms.ChoiceField(
        label="Select permission", choices=[('view_only', 'View all members'), ('view_and_create', 'View all members plus manage members')], widget=forms.RadioSelect, required=True)
    basic_org_domain_request_permissions = forms.ChoiceField(
        label="Select permission", choices=[('view_only', 'View all requests'), ('view_and_create', 'View all requests plus create requests'),('no_access', 'No access')], widget=forms.RadioSelect, required=True)
    
    email = forms.EmailField(
        label="Enter the email of the member you'd like to invite",
        max_length=None,
        error_messages={
            "invalid": ("Enter an email address in the required format, like name@example.com."),
            "required": ("Enter an email address in the required format, like name@example.com."),
        },
        validators=[
            MaxLengthValidator(
                320,
                message="Response must be less than 320 characters.",
            )
        ],
        required=True
    )

    class Meta:
        model = User
        fields = ['email'] #, 'grade', 'sport']

    def clean(self):
        cleaned_data = super().clean()

        # Lowercase the value of the 'email' field
        email_value = cleaned_data.get("email")
        if email_value:
            cleaned_data["email"] = email_value.lower()

        # Check for an existing user (if there isn't any, send an invite)
        if email_value:
            try:
                existingUser = User.objects.get(email=email_value)
            except existingUser.DoesNotExist:
                raise forms.ValidationError("User with this email does not exist.")
            
        # grade = cleaned_data.get('grade')
        # sport = cleaned_data.get('sport')

        # # Handle sport options based on grade
        # if grade == 'Junior':
        #     self.fields['sport'].choices = [('Basketball', 'Basketball'), ('Football', 'Football')]
        # elif grade == 'Varsity':
        #     self.fields['sport'].choices = [('Swimming', 'Swimming'), ('Tennis', 'Tennis')]

        # # Ensure both sport and grade are selected and valid
        # if not grade or not sport:
        #     raise forms.ValidationError("Both grade and sport must be selected.")

        return cleaned_data
=======


class PortfolioMemberForm(forms.ModelForm):
    """
    Form for updating a portfolio member.
    """

    roles = forms.MultipleChoiceField(
        choices=UserPortfolioRoleChoices.choices,
        widget=forms.SelectMultiple(attrs={"class": "usa-select"}),
        required=False,
        label="Roles",
    )

    additional_permissions = forms.MultipleChoiceField(
        choices=UserPortfolioPermissionChoices.choices,
        widget=forms.SelectMultiple(attrs={"class": "usa-select"}),
        required=False,
        label="Additional Permissions",
    )

    class Meta:
        model = UserPortfolioPermission
        fields = [
            "roles",
            "additional_permissions",
        ]


class PortfolioInvitedMemberForm(forms.ModelForm):
    """
    Form for updating a portfolio invited member.
    """

    roles = forms.MultipleChoiceField(
        choices=UserPortfolioRoleChoices.choices,
        widget=forms.SelectMultiple(attrs={"class": "usa-select"}),
        required=False,
        label="Roles",
    )

    additional_permissions = forms.MultipleChoiceField(
        choices=UserPortfolioPermissionChoices.choices,
        widget=forms.SelectMultiple(attrs={"class": "usa-select"}),
        required=False,
        label="Additional Permissions",
    )

    class Meta:
        model = PortfolioInvitation
        fields = [
            "roles",
            "additional_permissions",
        ]
>>>>>>> 772fc170
<|MERGE_RESOLUTION|>--- conflicted
+++ resolved
@@ -5,20 +5,15 @@
 from django.core.validators import RegexValidator
 from django.core.validators import MaxLengthValidator
 
-<<<<<<< HEAD
-from registrar.models.user_portfolio_permission import UserPortfolioPermission
-
-from ..models import DomainInformation, Portfolio, SeniorOfficial, User
-=======
 from registrar.models import (
     PortfolioInvitation,
     UserPortfolioPermission,
     DomainInformation,
     Portfolio,
     SeniorOfficial,
+    User,
 )
 from registrar.models.utility.portfolio_helper import UserPortfolioPermissionChoices, UserPortfolioRoleChoices
->>>>>>> 772fc170
 
 logger = logging.getLogger(__name__)
 
@@ -113,20 +108,86 @@
         cleaned_data = super().clean()
         cleaned_data.pop("full_name", None)
         return cleaned_data
-<<<<<<< HEAD
-    
+
+
+class PortfolioMemberForm(forms.ModelForm):
+    """
+    Form for updating a portfolio member.
+    """
+
+    roles = forms.MultipleChoiceField(
+        choices=UserPortfolioRoleChoices.choices,
+        widget=forms.SelectMultiple(attrs={"class": "usa-select"}),
+        required=False,
+        label="Roles",
+    )
+
+    additional_permissions = forms.MultipleChoiceField(
+        choices=UserPortfolioPermissionChoices.choices,
+        widget=forms.SelectMultiple(attrs={"class": "usa-select"}),
+        required=False,
+        label="Additional Permissions",
+    )
+
+    class Meta:
+        model = UserPortfolioPermission
+        fields = [
+            "roles",
+            "additional_permissions",
+        ]
+
+
+class PortfolioInvitedMemberForm(forms.ModelForm):
+    """
+    Form for updating a portfolio invited member.
+    """
+
+    roles = forms.MultipleChoiceField(
+        choices=UserPortfolioRoleChoices.choices,
+        widget=forms.SelectMultiple(attrs={"class": "usa-select"}),
+        required=False,
+        label="Roles",
+    )
+
+    additional_permissions = forms.MultipleChoiceField(
+        choices=UserPortfolioPermissionChoices.choices,
+        widget=forms.SelectMultiple(attrs={"class": "usa-select"}),
+        required=False,
+        label="Additional Permissions",
+    )
+
+    class Meta:
+        model = PortfolioInvitation
+        fields = [
+            "roles",
+            "additional_permissions",
+        ]
+
 
 class NewMemberForm(forms.ModelForm):
     admin_org_domain_request_permissions = forms.ChoiceField(
         label="Select permission",
-        choices=[('view_only', 'View all requests'), ('view_and_create', 'View all requests plus create requests')], 
-        widget=forms.RadioSelect, 
-        required=True)
+        choices=[("view_only", "View all requests"), ("view_and_create", "View all requests plus create requests")],
+        widget=forms.RadioSelect,
+        required=True,
+    )
     admin_org_members_permissions = forms.ChoiceField(
-        label="Select permission", choices=[('view_only', 'View all members'), ('view_and_create', 'View all members plus manage members')], widget=forms.RadioSelect, required=True)
+        label="Select permission",
+        choices=[("view_only", "View all members"), ("view_and_create", "View all members plus manage members")],
+        widget=forms.RadioSelect,
+        required=True,
+    )
     basic_org_domain_request_permissions = forms.ChoiceField(
-        label="Select permission", choices=[('view_only', 'View all requests'), ('view_and_create', 'View all requests plus create requests'),('no_access', 'No access')], widget=forms.RadioSelect, required=True)
-    
+        label="Select permission",
+        choices=[
+            ("view_only", "View all requests"),
+            ("view_and_create", "View all requests plus create requests"),
+            ("no_access", "No access"),
+        ],
+        widget=forms.RadioSelect,
+        required=True,
+    )
+
     email = forms.EmailField(
         label="Enter the email of the member you'd like to invite",
         max_length=None,
@@ -140,12 +201,12 @@
                 message="Response must be less than 320 characters.",
             )
         ],
-        required=True
+        required=True,
     )
 
     class Meta:
         model = User
-        fields = ['email'] #, 'grade', 'sport']
+        fields = ["email"]
 
     def clean(self):
         cleaned_data = super().clean()
@@ -156,79 +217,10 @@
             cleaned_data["email"] = email_value.lower()
 
         # Check for an existing user (if there isn't any, send an invite)
-        if email_value:
-            try:
-                existingUser = User.objects.get(email=email_value)
-            except existingUser.DoesNotExist:
-                raise forms.ValidationError("User with this email does not exist.")
-            
-        # grade = cleaned_data.get('grade')
-        # sport = cleaned_data.get('sport')
-
-        # # Handle sport options based on grade
-        # if grade == 'Junior':
-        #     self.fields['sport'].choices = [('Basketball', 'Basketball'), ('Football', 'Football')]
-        # elif grade == 'Varsity':
-        #     self.fields['sport'].choices = [('Swimming', 'Swimming'), ('Tennis', 'Tennis')]
-
-        # # Ensure both sport and grade are selected and valid
-        # if not grade or not sport:
-        #     raise forms.ValidationError("Both grade and sport must be selected.")
-
-        return cleaned_data
-=======
-
-
-class PortfolioMemberForm(forms.ModelForm):
-    """
-    Form for updating a portfolio member.
-    """
-
-    roles = forms.MultipleChoiceField(
-        choices=UserPortfolioRoleChoices.choices,
-        widget=forms.SelectMultiple(attrs={"class": "usa-select"}),
-        required=False,
-        label="Roles",
-    )
-
-    additional_permissions = forms.MultipleChoiceField(
-        choices=UserPortfolioPermissionChoices.choices,
-        widget=forms.SelectMultiple(attrs={"class": "usa-select"}),
-        required=False,
-        label="Additional Permissions",
-    )
-
-    class Meta:
-        model = UserPortfolioPermission
-        fields = [
-            "roles",
-            "additional_permissions",
-        ]
-
-
-class PortfolioInvitedMemberForm(forms.ModelForm):
-    """
-    Form for updating a portfolio invited member.
-    """
-
-    roles = forms.MultipleChoiceField(
-        choices=UserPortfolioRoleChoices.choices,
-        widget=forms.SelectMultiple(attrs={"class": "usa-select"}),
-        required=False,
-        label="Roles",
-    )
-
-    additional_permissions = forms.MultipleChoiceField(
-        choices=UserPortfolioPermissionChoices.choices,
-        widget=forms.SelectMultiple(attrs={"class": "usa-select"}),
-        required=False,
-        label="Additional Permissions",
-    )
-
-    class Meta:
-        model = PortfolioInvitation
-        fields = [
-            "roles",
-            "additional_permissions",
-        ]
->>>>>>> 772fc170
+        # if email_value:
+        #     try:
+        #         existingUser = User.objects.get(email=email_value)
+        #     except User.DoesNotExist:
+        #         raise forms.ValidationError("User with this email does not exist.")
+
+        return cleaned_data
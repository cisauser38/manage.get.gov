--- conflicted
+++ resolved
@@ -52,7 +52,6 @@
 
             user_portfolio_permissions_to_create = []
             for user in users:
-<<<<<<< HEAD
                 # Assign a random portfolio to a user
                 portfolio = random.choice(portfolios)  # nosec
                 try:
@@ -61,6 +60,7 @@
                             user=user,
                             portfolio=portfolio,
                             roles=[UserPortfolioRoleChoices.ORGANIZATION_ADMIN],
+                            additional_permissions=[UserPortfolioPermissionChoices.EDIT_MEMBERS],
                         )
                         user_portfolio_permissions_to_create.append(user_portfolio_permission)
                     else:
@@ -70,25 +70,6 @@
                         )
                 except Exception as e:
                     logger.warning(e)
-=======
-                for portfolio in portfolios:
-                    try:
-                        if not UserPortfolioPermission.objects.filter(user=user, portfolio=portfolio).exists():
-                            user_portfolio_permission = UserPortfolioPermission(
-                                user=user,
-                                portfolio=portfolio,
-                                roles=[UserPortfolioRoleChoices.ORGANIZATION_ADMIN],
-                                additional_permissions=[UserPortfolioPermissionChoices.EDIT_MEMBERS],
-                            )
-                            user_portfolio_permissions_to_create.append(user_portfolio_permission)
-                        else:
-                            logger.info(
-                                f"Permission exists for user '{user.username}' "
-                                f"on portfolio '{portfolio.organization_name}'."
-                            )
-                    except Exception as e:
-                        logger.warning(e)
->>>>>>> 9fd41c85
 
             # Bulk create permissions
             cls._bulk_create_permissions(user_portfolio_permissions_to_create)

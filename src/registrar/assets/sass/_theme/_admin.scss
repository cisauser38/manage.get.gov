@use "cisa_colors" as *;
@use "uswds-core" as *;

// We'll use Django's CSS vars: https://docs.djangoproject.com/en/4.2/ref/contrib/admin/#theming-support 
// and assign USWDS theme vars whenever possible
// If needed (see below), we'll use the USWDS hex value
// As a last resort, we'll use CISA colors to supplement the palette
:root,
html[data-theme="light"] {
    --primary: #{$theme-color-primary};
    --secondary: #{$theme-color-primary-darkest};
    --accent: #{$theme-color-accent-cool};
    // --primary-fg: #fff;

    // USWDS theme vars that are set to a token, such as #{$theme-color-base-darker}
    // would interpolate to 'gray-cool-70' and output invalid CSS, so we use the hex
    // source value instead: https://designsystem.digital.gov/design-tokens/color/system-tokens/
    --body-fg: #3d4551;
    // --body-bg: #fff;
    --body-quiet-color: #{$theme-color-base-dark};
    // --body-loud-color: #000;

    --header-color: var( --primary-fg);
    --header-branding-color:  var( --primary-fg);
    // --header-bg: var(--secondary);
    // --header-link-color: var(--primary-fg);

    --breadcrumbs-fg: #{$theme-color-accent-cool-lightest};
    // --breadcrumbs-link-fg: var(--body-bg);
    --breadcrumbs-bg: #{$theme-color-primary-dark};

    // #{$theme-link-color} would interpolate to 'primary', so we use the source value instead
    --link-fg: #{$theme-color-primary};
    --link-hover-color: #{$theme-color-primary};
    // $theme-link-visited-color - violet-70v
    --link-selected-fg: #54278f;

    --hairline-color: #{$dhs-gray-15};
    // $theme-color-base-lightest - gray-5
    --border-color: #f0f0f0;

    --error-fg: #{$theme-color-error};

    --message-success-bg: #{$theme-color-success-lighter};
    // $theme-color-warning-lighter - yellow-5
    --message-warning-bg: #faf3d1;
    --message-error-bg: #{$theme-color-error-lighter};

    --darkened-bg: #{$dhs-gray-15}; /* A bit darker than --body-bg */
    --selected-bg: var(--border-color); /* E.g. selected table cells */
    --selected-row: var(--message-warning-bg);

    // --button-fg: #fff;
    // --button-bg: var(--secondary);
    --button-hover-bg: #{$theme-color-primary-darker};
    --default-button-bg: #{$theme-color-primary-dark};
    --default-button-hover-bg: #{$theme-color-primary-darkest};
    // #{$theme-color-base} - 'gray-cool-50'
    --close-button-bg: #71767a;
    // #{$theme-color-base-darker} - 'gray-cool-70'
    --close-button-hover-bg: #3d4551;
    --delete-button-bg: #{$theme-color-error};
    --delete-button-hover-bg: #{$theme-color-error-dark};

    // --object-tools-fg: var(--button-fg);
    // --object-tools-bg: var(--close-button-bg);
    // --object-tools-hover-bg: var(--close-button-hover-bg);
}

// Fold dark theme settings into our main CSS
// https://docs.djangoproject.com/en/4.2/ref/contrib/admin/#theming-support > dark theme note
@media (prefers-color-scheme: dark) {
    :root,
    html[data-theme="dark"] {
      // Edit the primary to meet accessibility requ.  
      --primary: #23485a;
      --primary-fg: #f7f7f7;
  
      --body-fg: #eeeeee;
      --body-bg: #121212;
      --body-quiet-color: #e0e0e0;
      --body-loud-color: #ffffff;
  
      --breadcrumbs-link-fg: #e0e0e0;
      --breadcrumbs-bg: var(--primary);
  
      --link-fg: #81d4fa;
      --link-hover-color: #4ac1f7;
      --link-selected-fg: #6f94c6;
  
      --hairline-color: #272727;
      --border-color: #353535;
  
      --error-fg: #e35f5f;
      --message-success-bg: #006b1b;
      --message-warning-bg: #583305;
      --message-error-bg: #570808;
  
      --darkened-bg: #212121;
      --selected-bg: #1b1b1b;
      --selected-row: #00363a;
  
      --close-button-bg: #333333;
      --close-button-hover-bg: #666666;
    }

    // Dark mode django (bug due to scss cascade) and USWDS tables
    .change-list .usa-table,
    .change-list .usa-table--striped tbody tr:nth-child(odd) td,
    .change-list .usa-table--borderless thead th,
    .change-list .usa-table thead td, 
    .change-list .usa-table thead th,
    body.dashboard,
    body.change-list,
    body.change-form,
    .analytics {
        color: var(--body-fg);
    }
}

// Firefox needs this to be specifically set
html[data-theme="dark"] {
    .change-list .usa-table,
    .change-list .usa-table--striped tbody tr:nth-child(odd) td,
    .change-list .usa-table--borderless thead th,
    .change-list .usa-table thead td, 
    .change-list .usa-table thead th,
    body.dashboard,
    body.change-list,
    body.change-form {
        color: var(--body-fg);
    }
}

#branding h1 a:link, #branding h1 a:visited {
    color: var(--primary-fg);
}



#branding h1,
h1, h2, h3,
.module h2 {
    font-weight: font-weight('bold');
}

div#content > h2 {
    font-size: 1.3rem;
}

.module h3 {
    padding: 0;
    color: var(--link-fg);
    margin: units(2) 0 units(1) 0;
}

.change-list {
    .usa-table--striped tbody tr:nth-child(odd) td,
    .usa-table--striped tbody tr:nth-child(odd) th,
    .usa-table td,
    .usa-table th {
        background-color: transparent;
    }
}

#nav-sidebar {
    padding-top: 20px;
}

// Fix django admin button height bugs
.submit-row a.deletelink,
.delete-confirmation form .cancel-link,
.submit-row a.closelink {
    height: auto!important;
    font-size: 14px;
}

// right justify custom buttons and display as links
.submit-row input.custom-link-button,
.submit-row input.custom-link-button:hover {
    background: none;
    border: none;
    color: var(--link-fg);
    cursor: pointer;
    text-decoration: none;
    padding: 0;
    font-size: inherit;
    margin-left: auto;
}
.submit-row div.spacer {
    flex-grow: 1;
}
.submit-row .mini-spacer{
    margin-left: 2px;
    margin-right: 2px;
}
.submit-row span {
    margin-top: units(1);
}

// Customize 
// Keep th from collapsing 
.min-width-25 {
    min-width: 25px;
}
.min-width-81 {
    min-width: 81px;
}

.primary-th {
    padding-top: 8px;
    padding-bottom: 8px;
    font-size: 0.75rem;
    letter-spacing: 0.5px;
    text-transform: none;
    font-weight: font-weight('bold');
    text-align: left;
    background: var(--primary);
    color: var(--header-link-color);
}

// Font mismatch issue due to conflicts between django and uswds,
// rough overrides for consistency and readability. May want to revise
// in the future
.object-tools li a,
.object-tools p a {
    font-family: "Source Sans Pro Web", "Helvetica Neue", Helvetica, Roboto, Arial, sans-serif;
    text-transform: none!important;
    font-size: 14px!important;
}

// For consistency, make the overrided p a
// object tool buttons the same size as the ul li a
.object-tools p {
    line-height: 1.25rem;
}

// Fix margins in mobile view
@media (max-width: 767px) {
    .object-tools li {
        // our CSS is read before django's, so need !important
        // to override
        margin-left: 0!important;
        margin-right: 15px;
    }
}

// Fix height of buttons
.object-tools li {
    height: auto;
}

// Fixing height of buttons breaks layout because
// object-tools and changelist are siblings with
// flexbox positioning
#changelist {
    clear: both;
}

// Account for the h2, roughly 90px
@include at-media(tablet) {
    .object-tools {
        padding-left: 90px;
    }
}

// Combo box
#select2-id_domain-results,
#select2-id_user-results {
    width: 100%;
}

// Content list inside of a DjA alert, unstyled
.messagelist_content-list--unstyled {
    padding-left: 0;
    li {
        font-family: "Source Sans Pro Web", "Helvetica Neue", Helvetica, Roboto, Arial, sans-serif;
        font-size: 13.92px!important;
        background: none!important;
        padding: 0!important;
        margin: 0!important;
    }
}

// Fixes a display issue where the list was entirely white, or had too much whitespace
.select2-dropdown {
    display: inline-grid !important;
}

input.admin-confirm-button {
    text-transform: none;
}

// Button groups in /admin incorrectly have bullets.
// Remove that!
.usa-modal__footer .usa-button-group__item {
    list-style-type: none;
}

// USWDS media checks are overzealous in this situation,
// we should manually define this behaviour.
@media (max-width: 768px) {
    .button-list-mobile {
        display: contents !important;
    }
}

.usa-button-group {
    margin-left: -0.25rem!important;
    padding-left: 0!important;
    .usa-button-group__item {
        list-style-type: none;
        line-height: normal;
    }
    .button {
        display: inline-block;
        padding: 10px 8px;
        line-height: normal;
    }
    .usa-icon {
        top: 2px;
    }
    a.button:active, a.button:focus {
        text-decoration: none;
    }
}

.module--custom {
    a {
        font-size: 13px;
        font-weight: 600;
        border: solid 1px var(--darkened-bg);
        background: var(--darkened-bg);
    }
}

.usa-modal--django-admin .usa-prose ul > li {
    list-style-type: inherit;
    // Styling based off of the <p> styling in django admin
    line-height: 1.5;
    margin-bottom: 0;
    margin-top: 0;
    max-width: 68ex;
}

.usa-summary-box__dhs-color {
    color: $dhs-blue-70;
}

details.dja-detail-table {
    display: inline-table;
    background-color: var(--body-bg);
    .dja-details-summary {
        cursor: pointer;
        color: var(--body-quiet-color);
    }

    @media (max-width: 1024px){
        .dja-detail-contents {
            max-width: 400px !important;
            overflow-x: scroll !important;
        }
    }

    tr {
        background-color: transparent;
    }

    td, th {
        padding-left: 12px;
        border: none
    }

    thead > tr > th {
        border-radius: 4px;
        border-top: none;
        border-bottom: none;
    }

}


address.margin-top-neg-1__detail-list {
    margin-top: -8px !important;
}

.dja-detail-list {
    dl {
        padding-left: 0px !important;
        margin-top: 5px !important;
    }
    // Mimic the normal label size
    dt {
        font-size: 0.8125rem;
        color: var(--body-quiet-color);
    }

    address {
        font-size: 0.8125rem;
        color: var(--body-quiet-color);
    }
}

address.dja-address-contact-list {
    font-size: 0.8125rem;
    color: var(--body-quiet-color);
}

// Mimic the normal label size
@media (max-width: 1024px){
    .dja-detail-list dt {
        font-size: 0.875rem;
        color: var(--body-quiet-color);
    }
    .dja-detail-list address {
        font-size: 0.875rem;
        color: var(--body-quiet-color);
    }
}

.errors span.select2-selection {
    border: 1px solid var(--error-fg) !important;
}

<<<<<<< HEAD
// Let's define this block of code once and use it for analysts over a certain screen size,
// superusers over another screen size.
@mixin submit-row-wrapper--collapsed-one-line(){
    &.submit-row-wrapper--collapsed {
     transform: translate3d(0, 42px, 0);
    }
    .submit-row {
        clear: none;
    }
  }

// Sticky submit bar for domain requests on desktop
@media screen and (min-width:768px) {
    .submit-row-wrapper {
        position: fixed;
        bottom: 0;
        right: 0;
        left: 338px;
        background: var(--darkened-bg);
        border-top-left-radius: 6px;
        transition: transform .2s ease-out;
        .submit-row {
            margin-bottom: 0;
        }
    }
    .submit-row-wrapper--collapsed {
        // translate3d is more performant than translateY
        // https://stackoverflow.com/questions/22111256/translate3d-vs-translate-performance
        transform: translate3d(0, 88px, 0);
    }
    .submit-row-wrapper--collapsed-one-line {
        @include submit-row-wrapper--collapsed-one-line();
    }
    .submit-row {
        clear: both;
    }
    .submit-row-toggle{
        display: inline-block;
        position: absolute;
        top: -30px;
        right: 0;
        background: var(--darkened-bg);
    }
    #submitRowToggle {
        color: var(--body-fg);
    }
    .requested-domain-sticky {
        max-width: 325px;
        overflow: hidden;
        white-space: nowrap;
        text-overflow: ellipsis;
    }
}

@media screen and (min-width:935px) {
    // Analyst only class
    .submit-row-wrapper--analyst-view {
        @include submit-row-wrapper--collapsed-one-line();
    }
}

@media screen and (min-width:1256px) {
    .submit-row-wrapper {
        @include submit-row-wrapper--collapsed-one-line();
=======
.module.collapse {
    margin-top: -35px;
    padding-top: 0;
    border: none;
    h2 {
        background: none;
        color: var(--body-fg)!important;
        text-transform: none;
    }
    a {
        color: var(--link-fg);
>>>>>>> e4a8773e
    }
}<|MERGE_RESOLUTION|>--- conflicted
+++ resolved
@@ -422,7 +422,6 @@
     border: 1px solid var(--error-fg) !important;
 }
 
-<<<<<<< HEAD
 // Let's define this block of code once and use it for analysts over a certain screen size,
 // superusers over another screen size.
 @mixin submit-row-wrapper--collapsed-one-line(){
@@ -487,7 +486,10 @@
 @media screen and (min-width:1256px) {
     .submit-row-wrapper {
         @include submit-row-wrapper--collapsed-one-line();
-=======
+    }
+}
+
+// Collapse button styles for fieldsets
 .module.collapse {
     margin-top: -35px;
     padding-top: 0;
@@ -499,6 +501,5 @@
     }
     a {
         color: var(--link-fg);
->>>>>>> e4a8773e
     }
 }
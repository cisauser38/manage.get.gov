@use "uswds-core" as *;
@use "cisa_colors" as *;

/* Styles for making visible to screen reader / AT users only. */
.sr-only {
  @include sr-only;
}

.clear-both {
  clear: both;
}
 
* {
  -webkit-font-smoothing: antialiased;
  -moz-osx-font-smoothing: grayscale;
}
 
body {
  display: flex;
  flex-direction: column;
  min-height: 100vh;
}
 
#wrapper {
  flex-grow: 1;
  padding-top: units(3);
  padding-bottom: units(6) * 2 ; //Workaround because USWDS units jump from 10 to 15
}

#wrapper.dashboard {
  background-color: color('primary-lightest');
  padding-top: units(5)!important;
}

#wrapper.dashboard--portfolio {
  padding-top: units(4)!important;
}

#wrapper.dashboard--grey-1 {
  background-color: color('gray-1');
}


.section-outlined {
  background-color: color('white');
  border: 1px solid color('base-lighter');
  border-radius: 4px;
  padding: 0 units(4) units(3) units(2);
  margin-top: units(3);

  &.margin-top-0 {
    margin-top: 0;
  }

  h2 {
    color: color('primary-dark');
    margin-top: units(2);
    margin-bottom: units(2);
  }

  p {
    margin-bottom: 0;
  }

  @include at-media(mobile-lg) {
    margin-top: units(5);

    &.margin-top-0 {
      margin-top: 0;
    }

    h2 {
      margin-bottom: 0;
    }
  }
}

.section-outlined--border-base-light {
  border: 1px solid color('base-light');
}

.section-outlined__header--no-portfolio {
  .section-outlined__search,
  .section-outlined__utility-button {
    margin-top: units(2);
  }

  @include at-media(tablet) {
    display: flex;
    column-gap: units(3);

    .section-outlined__search,
    .section-outlined__utility-button {
      margin-top: 0;
    }
    .section-outlined__search {
      flex-grow: 4;
      // Align right
      max-width: 383px;
      margin-left: auto;
    }
  }
}

.break-word {
  word-break: break-word;
}

.dotgov-status-box {
  background-color: color('primary-lightest'); 
  border-color: color('accent-cool-lighter');
}

.dotgov-status-box--action-need {
  background-color: color('warning-lighter'); 
  border-color: color('warning');
}

footer {
  border-top: 1px solid color('primary-darker');
}

.usa-footer__secondary-section {
  background-color: color('primary-lightest');
}

.usa-footer__secondary-section a {
  color: color('primary');
}

abbr[title] {
  // workaround for underlining abbr element
  border-bottom: none;
  text-decoration: none;
}

@include at-media(tablet) {
  .float-right-tablet {
      float: right;
  }
  .float-left-tablet {
     float: left;
  }
}

.visible-desktop {
  display: none;
}

@include at-media(desktop) {
  .float-right-desktop {
     float: right;
  }
  .float-left-desktop {
     float: left;
  }
  .visible-desktop {
    display: block;
  }
}

.flex-end {
  align-items: flex-end;
}

.cursor-pointer {
  cursor: pointer;
}

.padding--8-8-9 {
  padding: 8px 8px 9px !important;
}

.ellipsis {
  display: inline-block;
  white-space: nowrap;
  overflow: hidden;
  text-overflow: ellipsis;
}

.ellipsis--23 {
  max-width: 23ch;
}

.ellipsis--30 {
  max-width: 30ch;
}

.ellipsis--50 {
  max-width: 50ch;
}

.vertical-align-middle {
  vertical-align: middle;
}

@include at-media(desktop) {
  .ellipsis--desktop-50 {
    max-width: 50ch;
  }
}

<<<<<<< HEAD
// Boost this USWDS utility class for the accordions in the portfolio requests table
.left-auto {
  left: auto!important;
=======
.margin-right-neg-4px {
  margin-right: -4px;
>>>>>>> cebbd42c
}<|MERGE_RESOLUTION|>--- conflicted
+++ resolved
@@ -200,12 +200,7 @@
   }
 }
 
-<<<<<<< HEAD
 // Boost this USWDS utility class for the accordions in the portfolio requests table
 .left-auto {
   left: auto!important;
-=======
-.margin-right-neg-4px {
-  margin-right: -4px;
->>>>>>> cebbd42c
 }
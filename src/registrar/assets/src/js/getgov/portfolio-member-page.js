--- conflicted
+++ resolved
@@ -7,6 +7,7 @@
 // This is specifically for the Member Profile (Manage Member) Page member/invitation removal
 export function initPortfolioNewMemberPageToggle() {
     document.addEventListener("DOMContentLoaded", () => {
+      console.log("initPortfolioNewMemberPageToggle");
         const wrapperDeleteAction = document.getElementById("wrapper-delete-action")
         if (wrapperDeleteAction) {
             const member_type = wrapperDeleteAction.getAttribute("data-member-type");
@@ -50,11 +51,8 @@
  * on the Add New Member page.
  */
 export function initAddNewMemberPageListeners() {
-<<<<<<< HEAD
-  let add_member_form = document.getElementById("add_member_form")
-=======
+  console.log("initializing add new member page listeners");
   let add_member_form = document.getElementById("add_member_form");
->>>>>>> f475f4af
   if (!add_member_form){
      return;
   }
@@ -190,11 +188,12 @@
           }
         );
       }else if (newMemberForm){
+        console.log("initializing listeners")
         hookupRadioTogglerListener(
           'member_access_level', 
           {
-              'admin': 'new-member-admin-permissions',
-              'basic': 'new-member-basic-permissions'
+              'organization_admin': 'new-member-admin-permissions',
+              'organization_member': 'new-member-basic-permissions'
           }
         );
       }

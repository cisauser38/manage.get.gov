/**
 * @file get-gov.js includes custom code for the .gov registrar.
 *
 * Constants and helper functions are at the top.
 * Event handlers are in the middle.
 * Initialization (run-on-load) stuff goes at the bottom.
 */


var DEFAULT_ERROR = "Please check this field for errors.";

var INFORMATIVE = "info";
var WARNING = "warning";
var ERROR = "error";
var SUCCESS = "success";

// <<>><<>><<>><<>><<>><<>><<>><<>><<>><<>><<>><<>><<>><<>><<>>
// Helper functions.

/** Makes an element invisible. */
function makeHidden(el) {
  el.style.position = "absolute";
  el.style.left = "-100vw";
  // The choice of `visiblity: hidden`
  // over `display: none` is due to
  // UX: the former will allow CSS
  // transitions when the elements appear.
  el.style.visibility = "hidden";
}

/** Makes visible a perviously hidden element. */
function makeVisible(el) {
  el.style.position = "relative";
  el.style.left = "unset";
  el.style.visibility = "visible";
}

/** Creates and returns a live region element. */
function createLiveRegion(id) {
  const liveRegion = document.createElement("div");
  liveRegion.setAttribute("role", "region");
  liveRegion.setAttribute("aria-live", "polite");
  liveRegion.setAttribute("id", id + "-live-region");
  liveRegion.classList.add("usa-sr-only");
  document.body.appendChild(liveRegion);
  return liveRegion;
}

/** Announces changes to assistive technology users. */
function announce(id, text) {
  let liveRegion = document.getElementById(id + "-live-region");
  if (!liveRegion) liveRegion = createLiveRegion(id);
  liveRegion.innerHTML = text;
}

/**
 * Slow down event handlers by limiting how frequently they fire.
 *
 * A wait period must occur with no activity (activity means "this
 * debounce function being called") before the handler is invoked.
 *
 * @param {Function} handler - any JS function
 * @param {number} cooldown - the wait period, in milliseconds
 */
function debounce(handler, cooldown=600) {
  let timeout;
  return function(...args) {
    const context = this;
    clearTimeout(timeout);
    timeout = setTimeout(() => handler.apply(context, args), cooldown);
  }
}

/** Asyncronously fetches JSON. No error handling. */
function fetchJSON(endpoint, callback, url="/api/v1/") {
    const xhr = new XMLHttpRequest();
    xhr.open('GET', url + endpoint);
    xhr.send();
    xhr.onload = function() {
      if (xhr.status != 200) return;
      callback(JSON.parse(xhr.response));
    };
    // nothing, don't care
    // xhr.onerror = function() { };
}

/** Modifies CSS and HTML when an input is valid/invalid. */
function toggleInputValidity(el, valid, msg=DEFAULT_ERROR) {
  if (valid) {
    el.setCustomValidity("");
    el.removeAttribute("aria-invalid");
    el.classList.remove('usa-input--error');
  } else {
    el.classList.remove('usa-input--success');
    el.setAttribute("aria-invalid", "true");
    el.setCustomValidity(msg);
    el.classList.add('usa-input--error');
  }
}

/** Display (or hide) a message beneath an element. */
function inlineToast(el, id, style, msg) {
  if (!el.id && !id) {
    console.error("Elements must have an `id` to show an inline toast.");
    return;
  }
  let toast = document.getElementById((el.id || id) + "--toast");
  if (style) {
    if (!toast) {
      // create and insert the message div
      toast = document.createElement("div");
      const toastBody = document.createElement("div");
      const p = document.createElement("p");
      toast.setAttribute("id", (el.id || id) + "--toast");
      toast.className = `usa-alert usa-alert--${style} usa-alert--slim`;
      toastBody.classList.add("usa-alert__body");
      p.classList.add("usa-alert__text");
      p.innerText = msg;
      toastBody.appendChild(p);
      toast.appendChild(toastBody);
      el.parentNode.insertBefore(toast, el.nextSibling);
    } else {
      // update and show the existing message div
      toast.className = `usa-alert usa-alert--${style} usa-alert--slim`;
      toast.querySelector("div p").innerText = msg;
      makeVisible(toast);
    }
  } else {
    if (toast) makeHidden(toast);
  }
}

function _checkDomainAvailability(el) {
  const callback = (response) => {
    toggleInputValidity(el, (response && response.available), msg=response.message);
    announce(el.id, response.message);
    if (el.validity.valid) {
      el.classList.add('usa-input--success');
      // use of `parentElement` due to .gov inputs being wrapped in www/.gov decoration
      inlineToast(el.parentElement, el.id, SUCCESS, response.message);
    } else {
      inlineToast(el.parentElement, el.id, ERROR, response.message);
    }
  }
  fetchJSON(`available/${el.value}`, callback);
}

/** Call the API to see if the domain is good. */
const checkDomainAvailability = debounce(_checkDomainAvailability);

/** Hides the toast message and clears the aira live region. */
function clearDomainAvailability(el) {
  el.classList.remove('usa-input--success');
  announce(el.id, "");
  // use of `parentElement` due to .gov inputs being wrapped in www/.gov decoration
  inlineToast(el.parentElement, el.id);
}

/** Runs all the validators associated with this element. */
function runValidators(el) {
  const attribute = el.getAttribute("validate") || "";
  if (!attribute.length) return;
  const validators = attribute.split(" ");
  let isInvalid = false;
  for (const validator of validators) {
    switch (validator) {
      case "domain":
        checkDomainAvailability(el);
        break;
    }
  }
  toggleInputValidity(el, !isInvalid);
}

/** Clears all the validators associated with this element. */
function clearValidators(el) {
  const attribute = el.getAttribute("validate") || "";
  if (!attribute.length) return;
  const validators = attribute.split(" ");
  for (const validator of validators) {
    switch (validator) {
      case "domain":
        clearDomainAvailability(el);
        break;
    }
  }
  toggleInputValidity(el, true);
}

// <<>><<>><<>><<>><<>><<>><<>><<>><<>><<>><<>><<>><<>><<>><<>>
// Event handlers.

/** On input change, handles running any associated validators. */
function handleInputValidation(e) {
  clearValidators(e.target);
  if (e.target.hasAttribute("auto-validate")) runValidators(e.target);
}

/** On button click, handles running any associated validators. */
function handleValidationClick(e) {
  const attribute = e.target.getAttribute("validate-for") || "";
  if (!attribute.length) return;
  const input = document.getElementById(attribute);
  runValidators(input);
}

// <<>><<>><<>><<>><<>><<>><<>><<>><<>><<>><<>><<>><<>><<>><<>>
// Initialization code.

/**
 * An IIFE that will attach validators to inputs.
 *
 * It looks for elements with `validate="<type> <type>"` and adds change handlers.
 * 
 * These handlers know about two other attributes:
 *  - `validate-for="<id>"` creates a button which will run the validator(s) on <id>
 *  - `auto-validate` will run validator(s) when the user stops typing (otherwise,
 *     they will only run when a user clicks the button with `validate-for`)
 */
 (function validatorsInit() {
  "use strict";
  const needsValidation = document.querySelectorAll('[validate]');
  for(const input of needsValidation) {
    input.addEventListener('input', handleInputValidation);
  }
  const activatesValidation = document.querySelectorAll('[validate-for]');
  for(const button of activatesValidation) {
    button.addEventListener('click', handleValidationClick);
  }
})();


/**
 * Prepare the namerservers and DS data forms delete buttons
 * We will call this on the forms init, and also every time we add a form
 * 
 */
function prepareDeleteButtons(formLabel) {
  let deleteButtons = document.querySelectorAll(".delete-record");
  let totalForms = document.querySelector("#id_form-TOTAL_FORMS");
  let isNameserversForm = false;
  let addButton = document.querySelector("#add-form");
  if (document.title.includes("DNS name servers |"))
    isNameserversForm = true;

  // Loop through each delete button and attach the click event listener
  deleteButtons.forEach((deleteButton) => {
    deleteButton.addEventListener('click', removeForm);
  });

  function removeForm(e){
    let formToRemove = e.target.closest(".repeatable-form");
    formToRemove.remove();
    let forms = document.querySelectorAll(".repeatable-form");
    totalForms.setAttribute('value', `${forms.length}`);

    let formNumberRegex = RegExp(`form-(\\d){1}-`, 'g');
    let formLabelRegex = RegExp(`${formLabel} (\\d+){1}`, 'g');
    // For the eample on Nameservers
    let formExampleRegex = RegExp(`ns(\\d+){1}`, 'g');

    forms.forEach((form, index) => {
      // Iterate over child nodes of the current element
      Array.from(form.querySelectorAll('label, input, select')).forEach((node) => {
        // Iterate through the attributes of the current node
        Array.from(node.attributes).forEach((attr) => {
          // Check if the attribute value matches the regex
          if (formNumberRegex.test(attr.value)) {
            // Replace the attribute value with the updated value
            attr.value = attr.value.replace(formNumberRegex, `form-${index}-`);
          }
        });
      });

      // h2 and legend for DS form, label for nameservers  
      Array.from(form.querySelectorAll('h2, legend, label, p')).forEach((node) => {
        
        // Ticket: 1192
        // if (isNameserversForm && index <= 1 && !node.innerHTML.includes('*')) {
        // // Create a new element
        // const newElement = document.createElement('abbr');
        // newElement.textContent = '*';
        // // TODO: finish building abbr

        // // Append the new element to the parent
        // node.appendChild(newElement);
        //   // Find the next sibling that is an input element
        //   let nextInputElement = node.nextElementSibling;

        //   while (nextInputElement) {
        //     if (nextInputElement.tagName === 'INPUT') {
        //       // Found the next input element
        //       console.log(nextInputElement);
        //       break;
        //     }
        //     nextInputElement = nextInputElement.nextElementSibling;
        //   }
        //   nextInputElement.required = true;
        // }

        // Ticket: 1192 - remove if
        if (!(isNameserversForm && index <= 1)) {
          node.textContent = node.textContent.replace(formLabelRegex, `${formLabel} ${index + 1}`);
          node.textContent = node.textContent.replace(formExampleRegex, `ns${index + 1}`);
        }
      });

      // Remove the add more button if we have less than 13 forms
      if (isNameserversForm && forms.length <= 13) {
        addButton.classList.remove("display-none")
      }
    
    });
  }
}

/**
 * An IIFE that attaches a click handler for our dynamic formsets
 *
 * Only does something on a few pages, but it should be fast enough to run
 * it everywhere.
 */
(function prepareFormsetsForms() {
  let repeatableForm = document.querySelectorAll(".repeatable-form");
  let container = document.querySelector("#form-container");
  let addButton = document.querySelector("#add-form");
  let totalForms = document.querySelector("#id_form-TOTAL_FORMS");
  let cloneIndex = 0;
  let formLabel = '';
  let isNameserversForm = false;
  if (document.title.includes("DNS name servers |")) {
    isNameserversForm = true;
    cloneIndex = 2;
    formLabel = "Name server";
  } else if ((document.title.includes("DS Data |")) || (document.title.includes("Key Data |"))) {
    formLabel = "DS Data record";
  }

  // Attach click event listener on the delete buttons of the existing forms
  prepareDeleteButtons(formLabel);

  if (addButton)
    addButton.addEventListener('click', addForm);

  function addForm(e){
      let forms = document.querySelectorAll(".repeatable-form");
      let formNum = forms.length;
      let newForm = repeatableForm[cloneIndex].cloneNode(true);
      let formNumberRegex = RegExp(`form-(\\d){1}-`,'g');
      let formLabelRegex = RegExp(`${formLabel} (\\d){1}`, 'g');
      // For the eample on Nameservers
      let formExampleRegex = RegExp(`ns(\\d){1}`, 'g');

      formNum++;
      newForm.innerHTML = newForm.innerHTML.replace(formNumberRegex, `form-${formNum-1}-`);
      newForm.innerHTML = newForm.innerHTML.replace(formLabelRegex, `${formLabel} ${formNum}`);
      newForm.innerHTML = newForm.innerHTML.replace(formExampleRegex, `ns${formNum}`);
      container.insertBefore(newForm, addButton);

      let inputs = newForm.querySelectorAll("input");
      // Reset the values of each input to blank
      inputs.forEach((input) => {
        input.classList.remove("usa-input--error");
        if (input.type === "text" || input.type === "number" || input.type === "password") {
          input.value = ""; // Set the value to an empty string
          
        } else if (input.type === "checkbox" || input.type === "radio") {
          input.checked = false; // Uncheck checkboxes and radios
        }
      });

      // Reset any existing validation classes
      let selects = newForm.querySelectorAll("select");
      selects.forEach((select) => {
        select.classList.remove("usa-input--error");
        select.selectedIndex = 0; // Set the value to an empty string
      });

      let labels = newForm.querySelectorAll("label");
      labels.forEach((label) => {
        label.classList.remove("usa-label--error");
      });

      let usaFormGroups = newForm.querySelectorAll(".usa-form-group");
      usaFormGroups.forEach((usaFormGroup) => {
        usaFormGroup.classList.remove("usa-form-group--error");
      });

      // Remove any existing error messages
      let usaErrorMessages = newForm.querySelectorAll(".usa-error-message");
      usaErrorMessages.forEach((usaErrorMessage) => {
        let parentDiv = usaErrorMessage.closest('div');
        if (parentDiv) {
          parentDiv.remove(); // Remove the parent div if it exists
        }
      });

      totalForms.setAttribute('value', `${formNum}`);

      // Attach click event listener on the delete buttons of the new form
      prepareDeleteButtons(formLabel);

<<<<<<< HEAD
      // Hide the add more button if we have 13 forms
      if (isNameserversForm && formNum == 13) {
        addButton.classList.add("display-none")
      }
=======
})();

/**
 * An IIFE that triggers a modal on the DS Data Form under certain conditions
 *
 */
(function triggerModalOnDsDataForm() {
  let saveButon = document.querySelector("#save-ds-data");

  // The view context will cause a hitherto hidden modal trigger to
  // show up. On save, we'll test for that modal trigger appearing. We'll
  // run that test once every 100 ms for 5 secs, which should balance performance
  // while accounting for network or lag issues.
  if (saveButon) {
    let i = 0;
    var tryToTriggerModal = setInterval(function() {
        i++;
        if (i > 100) {
          clearInterval(tryToTriggerModal);
        }
        let modalTrigger = document.querySelector("#ds-toggle-dnssec-alert");
        if (modalTrigger) {
          modalTrigger.click()
          clearInterval(tryToTriggerModal);
        }
    }, 50);
>>>>>>> b352bbff
  }
})();<|MERGE_RESOLUTION|>--- conflicted
+++ resolved
@@ -400,12 +400,11 @@
       // Attach click event listener on the delete buttons of the new form
       prepareDeleteButtons(formLabel);
 
-<<<<<<< HEAD
       // Hide the add more button if we have 13 forms
       if (isNameserversForm && formNum == 13) {
         addButton.classList.add("display-none")
       }
-=======
+  }
 })();
 
 /**
@@ -432,6 +431,5 @@
           clearInterval(tryToTriggerModal);
         }
     }, 50);
->>>>>>> b352bbff
   }
 })();
--- conflicted
+++ resolved
@@ -1926,11 +1926,8 @@
           const memberList = document.querySelector('.members__table tbody');
           memberList.innerHTML = '';
 
-<<<<<<< HEAD
           const UserPortfolioPermissionChoices = data.UserPortfolioPermissionChoices;
-=======
           const invited = 'Invited';
->>>>>>> 9fd41c85
 
           data.members.forEach(member => {
             const member_name = member.name;

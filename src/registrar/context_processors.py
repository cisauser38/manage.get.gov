from django.conf import settings
from waffle.decorators import flag_is_active


def language_code(request):
    """Add LANGUAGE_CODE to the template context.

    The <html> element of a web page should include a lang="..." attribute. In
    Django, the correct thing to put in that attribute is the value of
    settings.LANGUAGE_CODE but the template context can't access that value
    unless we add it here (and configure this context processor in the
    TEMPLATES dict of our settings file).
    """
    return {"LANGUAGE_CODE": settings.LANGUAGE_CODE}


def canonical_path(request):
    """Add a canonical URL to the template context.

    To make a correct "rel=canonical" link in the HTML page, we need to
    construct an absolute URL for the page, and we can't do that in the
    template itself, so we do it here and pass the information on.
    """
    return {"CANONICAL_PATH": request.build_absolute_uri(request.path)}


def is_demo_site(request):
    """Add a boolean if this is a demo site.

    To be able to render or not our "demo site" banner, we need a context
    variable for the template that indicates if this banner should or
    should not appear.
    """
    return {"IS_DEMO_SITE": settings.IS_DEMO_SITE}


def is_production(request):
    """Add a boolean if this is our production site."""
    return {"IS_PRODUCTION": settings.IS_PRODUCTION}


def org_user_status(request):
    if request.user.is_authenticated:
        is_org_user = request.user.is_org_user(request)
    else:
        is_org_user = False

    return {
        "is_org_user": is_org_user,
    }


def add_path_to_context(request):
    return {"path": getattr(request, "path", None)}


def add_has_profile_feature_flag_to_context(request):
    return {"has_profile_feature_flag": flag_is_active(request, "profile_feature")}


def portfolio_permissions(request):
    """Make portfolio permissions for the request user available in global context"""
<<<<<<< HEAD
    default_context = {
            "has_base_portfolio_permission": False,
            "has_any_domains_portfolio_permission": False,
            "has_any_requests_portfolio_permission": False,
            "has_edit_request_portfolio_permission": False,
            "has_view_suborganization_portfolio_permission": False,
            "has_edit_suborganization_portfolio_permission": False,
            "portfolio": None,
            "has_organization_feature_flag": False,
        }
=======
    context = {
        "has_base_portfolio_permission": False,
        "has_domains_portfolio_permission": False,
        "has_domain_requests_portfolio_permission": False,
        "has_view_members_portfolio_permission": False,
        "has_edit_members_portfolio_permission": False,
        "has_view_suborganization": False,
        "has_edit_suborganization": False,
        "portfolio": None,
        "has_organization_feature_flag": False,
    }
>>>>>>> 85739502
    try:
        portfolio = request.session.get("portfolio")
        if portfolio:
            return {
                "has_base_portfolio_permission": request.user.has_base_portfolio_permission(portfolio),
                "has_edit_request_portfolio_permission": request.user.has_edit_request_portfolio_permission(portfolio),
                "has_view_suborganization_portfolio_permission": request.user.has_view_suborganization_portfolio_permission(
                    portfolio
                ),
                "has_edit_suborganization_portfolio_permission": request.user.has_edit_suborganization_portfolio_permission(
                    portfolio
                ),
                "has_any_domains_portfolio_permission": request.user.has_any_domains_portfolio_permission(portfolio),
                "has_any_requests_portfolio_permission": request.user.has_any_requests_portfolio_permission(
                    portfolio
                ),
<<<<<<< HEAD
                "portfolio": portfolio,
                "has_organization_feature_flag": True,
            }
        return default_context

    except AttributeError:
        # Handles cases where request.user might not exist
        return default_context
=======
                "has_view_members_portfolio_permission": request.user.has_view_members_portfolio_permission(portfolio),
                "has_edit_members_portfolio_permission": request.user.has_edit_members_portfolio_permission(portfolio),
                "has_view_suborganization": request.user.has_view_suborganization(portfolio),
                "has_edit_suborganization": request.user.has_edit_suborganization(portfolio),
                "portfolio": portfolio,
                "has_organization_feature_flag": True,
            }
        return context

    except AttributeError:
        # Handles cases where request.user might not exist
        return context
>>>>>>> 85739502
<|MERGE_RESOLUTION|>--- conflicted
+++ resolved
@@ -60,7 +60,6 @@
 
 def portfolio_permissions(request):
     """Make portfolio permissions for the request user available in global context"""
-<<<<<<< HEAD
     default_context = {
             "has_base_portfolio_permission": False,
             "has_any_domains_portfolio_permission": False,
@@ -68,22 +67,11 @@
             "has_edit_request_portfolio_permission": False,
             "has_view_suborganization_portfolio_permission": False,
             "has_edit_suborganization_portfolio_permission": False,
+            "has_view_members_portfolio_permission": False,
+            "has_edit_members_portfolio_permission": False,
             "portfolio": None,
             "has_organization_feature_flag": False,
         }
-=======
-    context = {
-        "has_base_portfolio_permission": False,
-        "has_domains_portfolio_permission": False,
-        "has_domain_requests_portfolio_permission": False,
-        "has_view_members_portfolio_permission": False,
-        "has_edit_members_portfolio_permission": False,
-        "has_view_suborganization": False,
-        "has_edit_suborganization": False,
-        "portfolio": None,
-        "has_organization_feature_flag": False,
-    }
->>>>>>> 85739502
     try:
         portfolio = request.session.get("portfolio")
         if portfolio:
@@ -100,7 +88,8 @@
                 "has_any_requests_portfolio_permission": request.user.has_any_requests_portfolio_permission(
                     portfolio
                 ),
-<<<<<<< HEAD
+                "has_view_members_portfolio_permission": request.user.has_view_members_portfolio_permission(portfolio),
+                "has_edit_members_portfolio_permission": request.user.has_edit_members_portfolio_permission(portfolio),
                 "portfolio": portfolio,
                 "has_organization_feature_flag": True,
             }
@@ -108,18 +97,4 @@
 
     except AttributeError:
         # Handles cases where request.user might not exist
-        return default_context
-=======
-                "has_view_members_portfolio_permission": request.user.has_view_members_portfolio_permission(portfolio),
-                "has_edit_members_portfolio_permission": request.user.has_edit_members_portfolio_permission(portfolio),
-                "has_view_suborganization": request.user.has_view_suborganization(portfolio),
-                "has_edit_suborganization": request.user.has_edit_suborganization(portfolio),
-                "portfolio": portfolio,
-                "has_organization_feature_flag": True,
-            }
-        return context
-
-    except AttributeError:
-        # Handles cases where request.user might not exist
-        return context
->>>>>>> 85739502
+        return default_context
--- conflicted
+++ resolved
@@ -17,13 +17,8 @@
 
 <div id="main-content">
   <div id="toggleable-alert" class="usa-alert usa-alert--slim margin-bottom-2 display-none">
-<<<<<<< HEAD
     <div class="usa-alert__body">
       <p class="usa-alert__text ">
-=======
-    <div class="usa-alert__body usa-alert__body--widescreen">
-      <p class="usa-alert__text">
->>>>>>> f55f497f
         <!-- alert message will be conditionally populated by javascript -->
       </p>
     </div>

{% extends "base.html" %}

{% block wrapper %}
  <div id="wrapper" class="{% block wrapper_class %}dashboard--portfolio{% endblock %}">
    {% block content %}
        
<<<<<<< HEAD
        <main id="main-content" class="grid-container {% if is_widescreen_mode %} grid-container--widescreen {% endif %}">
=======
        <main class="grid-container">
>>>>>>> cebbd42c
            {% if user.is_authenticated %}
            {# the entire logged in page goes here #}
            
            <div class="tablet:grid-col-12">
                {% block messages %}
                    {% include "includes/form_messages.html" %}
                {% endblock %}
            
                {% block portfolio_content %}{% endblock %}
            
            </div>            
            {% else %} {# not user.is_authenticated #}
            {# the entire logged out page goes here #}
            
            <p><a class="usa-button" href="{% url 'login' %}">
            Sign in
            </a></p>
            
            {% endif %}
        </main>

      {% endblock content%}
    <div role="complementary">{% block complementary %}{% endblock %}</div>
    {% block content_bottom %}{% endblock %}
  </div>
{% endblock wrapper %}<|MERGE_RESOLUTION|>--- conflicted
+++ resolved
@@ -4,11 +4,7 @@
   <div id="wrapper" class="{% block wrapper_class %}dashboard--portfolio{% endblock %}">
     {% block content %}
         
-<<<<<<< HEAD
         <main id="main-content" class="grid-container {% if is_widescreen_mode %} grid-container--widescreen {% endif %}">
-=======
-        <main class="grid-container">
->>>>>>> cebbd42c
             {% if user.is_authenticated %}
             {# the entire logged in page goes here #}
             

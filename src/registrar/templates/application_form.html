--- conflicted
+++ resolved
@@ -19,23 +19,32 @@
         {% endif %}
         <h1> {{form_titles|get_item:wizard.steps.current}} </h1>
         {% block form_content %}
-<<<<<<< HEAD
-        {% if wizard.steps.next %}
-        <button type="submit" name="submit_button" value="next" class="usa-button">Next</button>
-        {% else %}
-        <button type="submit" class="usa-button">Submit your domain request</button>
-        {% endif %}
-        <button type="submit" name="submit_button" value="save" class="usa-button usa-button--outline">Save</button>
-=======
+
+        <button type="submit" name="submit_button" value="next" 
+        class="usa-button">Next</button>
+
         <div class="stepnav">
           {% if wizard.steps.next %}
-          <button type="submit" class="usa-button">Next</button>
+          <button
+            type="submit"
+            name="submit_button"
+            value="next"
+            class="usa-button"
+          >Next</button>
           {% else %}
-          <button type="submit" class="usa-button">Submit your domain request</button>
+          <button
+            type="submit"
+            class="usa-button"
+          >Submit your domain request</button>
           {% endif %}
-          <button type="button" class="usa-button usa-button--outline">Save</button>
+          <button 
+            type="submit"
+            name="submit_button"
+            value="save"
+            class="usa-button usa-button--outline"
+          >Save</button>
         </div>
->>>>>>> 6b938ad9
+
       </main>
     </div> 
     {% endblock %}

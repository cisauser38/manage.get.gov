{% extends 'includes/profile_form.html' %}

{% load static url_helpers %}
{% load field_helpers %}

{% block profile_header %}
<h1>Finish setting up your profile</h1>
{% endblock profile_header %}

{% block profile_blurb %}
<p>
    We <a class="usa-link usa-link--always-blue" href="{% public_site_url 'domains/requirements/#keep-your-contact-information-updated' %}"  target="_blank">require</a> 
    that you maintain accurate contact information.
    The details you provide will only be used to support the administration of .gov and won’t be made public. 
</p>

<h2>What contact information should we use to reach you?</h2>
<p>
    Review the details below and update any required information. 
    Note that editing this information won’t affect your Login.gov account information.
</p>

{# We use a var called 'remove_margin_top' rather than 'add_margin_top' because this is more useful as a default #}
{% include "includes/required_fields.html" with remove_margin_top=True %}

{% endblock profile_blurb %}

{% block profile_form %}
<form id="finish-profile-setup-form" class="usa-form usa-form--largest" method="post" novalidate>
    {% csrf_token %}
    <fieldset class="usa-fieldset">
        <legend class="usa-sr-only">
            Your contact information
        </legend>

        <input type="hidden" name="redirect" value="{{ form.initial.redirect }}">

        {% with toggleable_input=True toggleable_label=True group_classes="usa-form-editable usa-form-editable--no-border padding-top-2" %}
            {% input_with_errors form.full_name %}
        {% endwith %}
        
        <div id="profile-name-group" class="display-none" role="group">
            {% with group_classes="usa-form-editable usa-form-editable--no-border padding-top-2" %}
                {% input_with_errors form.first_name %}
            {% endwith %}
            
            {% with group_classes="usa-form-editable padding-top-2" %}
                {% input_with_errors form.middle_name %}
            {% endwith %}
            
            {% with group_classes="usa-form-editable padding-top-2" %}
                {% input_with_errors form.last_name %}
            {% endwith %}
        </div>

<<<<<<< HEAD
        {% public_site_url "help/account-management/#update-your-contact-information" as login_help_url %}
        {% with show_readonly=True add_class="display-none" group_classes="usa-form-editable usa-form-editable padding-top-2 bold-usa-label" %}
=======
        {% with toggleable_input=True toggleable_label=True group_classes="usa-form-editable padding-top-2" %}
            {% input_with_errors form.title %}
        {% endwith %}
        
        {% public_site_url "help/account-management/#get-help-with-login.gov" as login_help_url %}
        {% with toggleable_input=True add_class="display-none" group_classes="usa-form-editable usa-form-editable padding-top-2 bold-usa-label" %}
>>>>>>> d5e28878
            {% with link_href=login_help_url %}
                {% with sublabel_text="We recommend using your work email for your .gov account. If the wrong email is displayed below, you’ll need to update your Login.gov account and log back in. Get help with updating your contact information." %}
                    {% with link_text="Get help with updating your contact information" target_blank=True do_not_show_max_chars=True %}
                        {% input_with_errors form.email %}
                    {% endwith %}
                {% endwith %}
            {% endwith %}
        {% endwith %}

        {% with toggleable_input=True toggleable_label=True group_classes="usa-form-editable padding-top-2" %}
            {% with add_class="usa-input--medium" %}
                {% input_with_errors form.phone %}
            {% endwith %}
        {% endwith %}

    </fieldset>
    <div>

        <button type="submit" name="user_setup_save_button" class="usa-button ">
            Save
        </button>
        {% if user_finished_setup and going_to_specific_page %}
            <button type="submit" name="user_setup_submit_button" class="usa-button usa-button--outline">
                {{redirect_button_text }}
            </button>
        {% endif %}
    </div>
</form>

{% endblock profile_form %}<|MERGE_RESOLUTION|>--- conflicted
+++ resolved
@@ -53,17 +53,13 @@
             {% endwith %}
         </div>
 
-<<<<<<< HEAD
-        {% public_site_url "help/account-management/#update-your-contact-information" as login_help_url %}
-        {% with show_readonly=True add_class="display-none" group_classes="usa-form-editable usa-form-editable padding-top-2 bold-usa-label" %}
-=======
         {% with toggleable_input=True toggleable_label=True group_classes="usa-form-editable padding-top-2" %}
             {% input_with_errors form.title %}
         {% endwith %}
-        
-        {% public_site_url "help/account-management/#get-help-with-login.gov" as login_help_url %}
+
+        {% public_site_url "help/account-management/#update-your-contact-information" as login_help_url %}
         {% with toggleable_input=True add_class="display-none" group_classes="usa-form-editable usa-form-editable padding-top-2 bold-usa-label" %}
->>>>>>> d5e28878
+
             {% with link_href=login_help_url %}
                 {% with sublabel_text="We recommend using your work email for your .gov account. If the wrong email is displayed below, you’ll need to update your Login.gov account and log back in. Get help with updating your contact information." %}
                     {% with link_text="Get help with updating your contact information" target_blank=True do_not_show_max_chars=True %}

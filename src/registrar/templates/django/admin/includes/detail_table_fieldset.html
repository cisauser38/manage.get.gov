{% extends "admin/fieldset.html" %}
{% load custom_filters %}
{% load static url_helpers %}

{% comment %}
This is using a custom implementation fieldset.html (see admin/fieldset.html)
{% endcomment %}

{% block flex_container_start %}
    {% if field.field.name == "status_history" %}
    <div class="flex-container flex-container--mobile-inline {% if not line.fields|length == 1 %} fieldBox{% if field.field.name %} field-{{ field.field.name }}{% endif %}{% if not field.is_readonly and field.errors %} errors{% endif %}{% if field.field.is_hidden %} hidden{% endif %}{% elif field.is_checkbox %} checkbox-row{% endif %}">
    {% else %}
    {% comment %} Default flex container element {% endcomment %}
    <div class="flex-container{% if not line.fields|length == 1 %} fieldBox{% if field.field.name %} field-{{ field.field.name }}{% endif %}{% if not field.is_readonly and field.errors %} errors{% endif %}{% if field.field.is_hidden %} hidden{% endif %}{% elif field.is_checkbox %} checkbox-row{% endif %}">
    {% endif %}
{% endblock flex_container_start %}

{% block field_readonly %}
    {% with all_contacts=original_object.other_contacts.all %}
    {% if field.field.name == "status_history" %}
        {% if filtered_audit_log_entries %}
        <div class="readonly">
            <div class="usa-table-container--scrollable collapse--dgsimple collapsed margin-top-0" tabindex="0">
                <table class="usa-table usa-table--borderless">
                    <thead>
                        <tr>
                            <th>Status</th>
                            <th>User</th>
                            <th>Changed at</th>
                        </tr>
                    </thead>
                    <tbody>
                        {% for entry in filtered_audit_log_entries %}
                            <tr>
                                <td>
                                    {% if entry.status %}
                                        {{ entry.status|default:"Error" }}
                                    {% else %}
                                        Error
                                    {% endif %}
                                    
                                    {% if entry.rejection_reason %}
                                        - {{ entry.rejection_reason|default:"Error" }}
                                    {% endif %}
                                    
                                    {% if entry.action_needed_reason %}
                                        - {{ entry.action_needed_reason|default:"Error" }}
                                    {% endif %}
                                </td>
                                <td>{{ entry.actor|default:"Error" }}</td>
                                <td>{{ entry.timestamp|date:"Y-m-d H:i:s" }}</td>
                            </tr>
                        {% endfor %}
                    </tbody>
                </table>
            </div>
            <button type="button" class="collapse-toggle--dgsimple usa-button usa-button--unstyled margin-top-0">
                <span>Show details</span>
                <svg class="usa-icon" aria-hidden="true" focusable="false" role="img" width="24" height="24">
                    <use xlink:href="/public/img/sprite.svg#expand_more"></use>
                </svg>
            </button>
        </div>
        {% else %}
        <div class="readonly">
            No changelog to display.
        </div>
        {% endif %}
    {% elif field.field.name == "other_contacts" %}
        {% if all_contacts.count > 2 %}
            <div class="readonly">
                {% for contact in all_contacts %}
                    <a href="{% url 'admin:registrar_contact_change' contact.id %}">{{ contact.get_formatted_name }}</a>{% if not forloop.last %}, {% endif %}
                {% endfor %}
            </div>
        {% else %}
            <div class="flex-container dja-detail-list">
                <dl class="usa-list usa-list--unstyled margin-0">
                    {% for contact in all_contacts %}
                        <dt class="{% if forloop.counter == 1%}margin-top-0{% endif %}">
                            Organization contact {{forloop.counter}}
                        </dt>
                        <dd>
                            {% include "django/admin/includes/contact_detail_list.html" with user=contact show_formatted_name=True %}
                        </dd>
                    {% endfor %}
                </dl>
            </div>
        {% endif %}
    {% elif field.field.name == "requested_domain" %}
        {% with current_path=request.get_full_path %}
        <a class="margin-top-05 padding-top-05" id="id_requested_domain" href="{% url 'admin:registrar_draftdomain_change' original.requested_domain.id %}?{{ 'return_path='|add:current_path }}">{{ original.requested_domain }}</a>
        {% endwith%}
    {% elif field.field.name == "current_websites" %}
        {% comment %}
        The "website" model is essentially just a text field.
        It is not useful to be redirected to the object definition,
        rather it is more useful in this scenario to be redirected to the
        actual website (as its just a plaintext string otherwise).

        This ONLY applies to analysts. For superusers, its business as usual.
        {% endcomment %}
        <div class="readonly">
        {% with total_websites=field.contents|split:", " %}
            {% for website in total_websites %}
                <a href="{{ website }}" target="_blank" class="padding-top-1 current-website__{{forloop.counter}}">{{ website }}</a>{% if not forloop.last %}, {% endif %}
                {# Acts as a <br> #}
                {% if total_websites|length < 5 %}
                <div class="display-block margin-top-1"></div>
                {% endif %}
            {% endfor %}
        {% endwith %}
        </div>
    {% elif field.field.name == "alternative_domains" %}
        <div class="readonly">
            {% with current_path=request.get_full_path %}
            {% for alt_domain in original_object.alternative_domains.all %}
                <a href="{% url 'admin:registrar_website_change' alt_domain.id %}?{{ 'return_path='|add:current_path }}">{{ alt_domain }}</a>{% if not forloop.last %}, {% endif %}
            {% endfor %}
            {% endwith %}
        </div>
<<<<<<< HEAD
=======
    {% elif field.field.name == "display_admins" or field.field.name == "domain_managers" or field.field.namd == "invited_domain_managers" %}
        <div class="readonly">{{ field.contents|safe }}</div>
    {% elif field.field.name == "display_members" %}
        <div class="readonly">
            {% if display_members_summary %}
                {{ display_members_summary }}
            {% else %}
                <p>No additional members found.</p>
            {% endif %}
        </div>
>>>>>>> 65174dfc
    {% else %}
        <div class="readonly">{{ field.contents }}</div>
    {% endif %}
    {% endwith %}
{% endblock field_readonly %}

{% block field_other %}
    {% if field.field.name == "action_needed_reason_email" %}

        <div class="margin-top-05 text-faded field-action_needed_reason_email__placeholder">
            &ndash;
        </div>

        {{ field.field }}

        <button
            aria-label="Edit email in textarea"
            type="button"
            class="usa-button usa-button--unstyled usa-button--dja-link-color usa-button__small-text margin-left-1 text-no-underline field-action_needed_reason_email__edit flex-align-self-start"
            ><img src="/public/admin/img/icon-changelink.svg" alt="Change"> Edit email</button
        >
        <a
            href="#email-already-sent-modal"
            class="usa-button usa-button--unstyled usa-button--dja-link-color usa-button__small-text text-no-underline margin-left-1 field-action_needed_reason_email__modal-trigger flex-align-self-start"
            aria-controls="email-already-sent-modal"
            data-open-modal
            ><img src="/public/admin/img/icon-changelink.svg" alt="Change"> Edit email</a
        >
        <div
            class="usa-modal"
            id="email-already-sent-modal"
            aria-labelledby="Are you sure you want to edit this email?"
            aria-describedby="The creator of this request already received an email"
            >
            <div class="usa-modal__content">
                <div class="usa-modal__main">
                    <h2 class="usa-modal__heading">
                        Are you sure you want to edit this email?
                    </h2>
                    <div class="usa-prose">
                        <p>
                            The creator of this request already received an email for this status/reason: 
                        </p>
                        <ul>
                            <li class="font-body-sm">Status: <b>Action needed</b></li>
                            <li class="font-body-sm">Reason: <b>{{ original_object.get_action_needed_reason_display }}</b></li>
                        </ul>
                        <p>
                            If you edit this email's text, <b>the system will send another email</b> to
                            the creator after you “save” your changes.  If you do not want to send another email, click “cancel” below.
                        </p>
                    </div>

                    <div class="usa-modal__footer">
                        <ul class="usa-button-group">
                            <li class="usa-button-group__item">
                                <button
                                type="submit" 
                                class="usa-button" 
                                id="confirm-edit-email"
                                data-close-modal
                                >
                                    Yes, continue editing
                                </button>
                            </li>
                            <li class="usa-button-group__item">
                                <button
                                type="button"
                                class="usa-button usa-button--unstyled padding-105 text-center"
                                name="_cancel_edit_email"
                                data-close-modal
                                >
                                    Cancel
                                </button>
                            </li>
                        </ul>
                    </div>
                </div>
                <button
                type="button"
                class="usa-button usa-modal__close"
                aria-label="Close this window"
                data-close-modal
                >
                    <svg class="usa-icon" aria-hidden="true" focusable="false" role="img">
                        <use xlink:href="{%static 'img/sprite.svg'%}#close"></use>
                    </svg>
                </button>
            </div>
        </div>
        
        {% if original_object.action_needed_reason_email %}
        <input id="last-sent-email-content" class="display-none" value="{{original_object.action_needed_reason_email}}">
        {% else %}
        <input id="last-sent-email-content" class="display-none" value="None">
        {% endif %}

    {% else %}
        {{ field.field }}
    {% endif %}
{% endblock field_other %}

{% block after_help_text %}
    {% if field.field.name == "creator" %}
        <div class="flex-container tablet:margin-top-2">
        <label aria-label="Creator contact details"></label>
            {% include "django/admin/includes/contact_detail_list.html" with user=original_object.creator no_title_top_padding=field.is_readonly user_verification_type=original_object.creator.get_verification_type_display%}
        </div>
        {% if not skip_additional_contact_info %}
            {% include "django/admin/includes/user_detail_list.html" with user=original_object.creator no_title_top_padding=field.is_readonly %}
        {% endif%}
    {% elif field.field.name == "senior_official" %}
        <div class="flex-container">
        <label aria-label="Senior official contact details"></label>
        {% include "django/admin/includes/contact_detail_list.html" with user=original_object.senior_official no_title_top_padding=field.is_readonly %}
        </div>
    {% elif field.field.name == "other_contacts" and original_object.other_contacts.all %}
        {% with all_contacts=original_object.other_contacts.all %}
        {% if all_contacts.count > 2 %}
            <details class="margin-top-1 dja-detail-table" aria-role="button" open>
                <summary class="padding-1 padding-left-0 dja-details-summary">Details</summary>
                <div class="grid-container margin-left-0 padding-left-0 padding-right-0 dja-details-contents">
                    <table>
                        <thead>
                            <tr>
                                <th colspan="4">Other contact information</th>
                            <tr>
                        </thead>
                        <tbody>
                            {% for contact in all_contacts %}
                            <tr>
                                <th class="padding-left-1" scope="row">{{ contact.get_formatted_name }}</th>
                                <td class="padding-left-1">{{ contact.title }}</td>
                                <td class="padding-left-1">
                                    {{ contact.email }}
                                </td>
                                <td class="padding-left-1">{{ contact.phone }}</td>
                                <td class="padding-left-1 text-size-small">
                                    <input aria-hidden="true" class="display-none" value="{{ contact.email }}" />
                                    <button 
                                    class="usa-button usa-button--unstyled padding-right-1 usa-button--icon button--clipboard copy-to-clipboard usa-button__small-text text-no-underline" 
                                    type="button"
                                    >
                                        <svg 
                                        class="usa-icon" 
                                        >
                                            <use aria-hidden="true" xlink:href="{%static 'img/sprite.svg'%}#content_copy"></use>
                                        </svg>
                                        <span>Copy email</span>
                                    </button>
                                </td>
                            </tr>
                            {% endfor %}
                        </tbody>
                    </table>
                </div>
            </details>
        {% endif %}
        {% endwith %}
    {% elif field.field.name == "state_territory" and original_object|model_name_lowercase != 'portfolio' %}
        <div class="flex-container margin-top-2">
            <span>
                CISA region:
                {% if original_object.generic_org_type and original_object.generic_org_type != original_object.OrganizationChoices.FEDERAL %}
                    {{ original_object.state_territory|get_region }}
                {% else %}
                    N/A
                {% endif %}
            </span>
        </div>
    {% elif field.field.name == "investigator" and not field.is_readonly %}
        <div class="flex-container">
            <label aria-label="Assign yourself as the investigator"></label>
            <button id="investigator__assign_self" 
            data-user-name="{{ request.user }}" 
            data-user-id="{{ request.user.id }}" 
            type="button" 
            class="usa-button usa-button--unstyled usa-button--dja-link-color usa-button__small-text text-no-underline margin-top-2 margin-bottom-1 margin-left-1">
                <svg class="usa-icon" aria-hidden="true" focusable="false" role="img" width="24" height="24">
                    <use xlink:href="/public/img/sprite.svg#group_add"></use>
                </svg>
                <span>Assign to me</span>
            </button>
        </div>
    {% endif %}
{% endblock after_help_text %}<|MERGE_RESOLUTION|>--- conflicted
+++ resolved
@@ -119,8 +119,6 @@
             {% endfor %}
             {% endwith %}
         </div>
-<<<<<<< HEAD
-=======
     {% elif field.field.name == "display_admins" or field.field.name == "domain_managers" or field.field.namd == "invited_domain_managers" %}
         <div class="readonly">{{ field.contents|safe }}</div>
     {% elif field.field.name == "display_members" %}
@@ -131,7 +129,6 @@
                 <p>No additional members found.</p>
             {% endif %}
         </div>
->>>>>>> 65174dfc
     {% else %}
         <div class="readonly">{{ field.contents }}</div>
     {% endif %}

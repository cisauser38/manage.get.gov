{% extends "admin/fieldset.html" %}
{% load custom_filters %}
{% load static url_helpers %}

{% comment %}
This is using a custom implementation fieldset.html (see admin/fieldset.html)
{% endcomment %}

{% block flex_container_start %}
    {% if field.field.name == "status_history" %}
    <div class="flex-container flex-container--mobile-inline {% if not line.fields|length == 1 %} fieldBox{% if field.field.name %} field-{{ field.field.name }}{% endif %}{% if not field.is_readonly and field.errors %} errors{% endif %}{% if field.field.is_hidden %} hidden{% endif %}{% elif field.is_checkbox %} checkbox-row{% endif %}">
    {% else %}
    {% comment %} Default flex container element {% endcomment %}
    <div class="flex-container{% if not line.fields|length == 1 %} fieldBox{% if field.field.name %} field-{{ field.field.name }}{% endif %}{% if not field.is_readonly and field.errors %} errors{% endif %}{% if field.field.is_hidden %} hidden{% endif %}{% elif field.is_checkbox %} checkbox-row{% endif %}">
    {% endif %}
{% endblock flex_container_start %}

{% block field_readonly %}
    {% with all_contacts=original_object.other_contacts.all %}
    {% if field.field.name == "status_history" %}
        {% if filtered_audit_log_entries %}
        <div class="readonly">
            <div class="usa-table-container--scrollable collapse--dgsimple collapsed margin-top-0" tabindex="0">
                <table class="usa-table usa-table--borderless">
                    <thead>
                        <tr>
                            <th>Status</th>
                            <th>User</th>
                            <th>Changed at</th>
                        </tr>
                    </thead>
                    <tbody>
                        {% for entry in filtered_audit_log_entries %}
                            <tr>
                                <td>
                                    {% if entry.status %}
                                        {{ entry.status|default:"Error" }}
                                    {% else %}
                                        Error
                                    {% endif %}
                                    
                                    {% if entry.rejection_reason %}
                                        - {{ entry.rejection_reason|default:"Error" }}
                                    {% endif %}
                                    
                                    {% if entry.action_needed_reason %}
                                        - {{ entry.action_needed_reason|default:"Error" }}
                                    {% endif %}
                                </td>
                                <td>{{ entry.actor|default:"Error" }}</td>
                                <td>{{ entry.timestamp|date:"Y-m-d H:i:s" }}</td>
                            </tr>
                        {% endfor %}
                    </tbody>
                </table>
            </div>
            <button type="button" class="collapse-toggle--dgsimple usa-button usa-button--unstyled margin-top-0">
                <span>Show details</span>
                <svg class="usa-icon" aria-hidden="true" focusable="false" role="img" width="24" height="24">
                    <use xlink:href="/public/img/sprite.svg#expand_more"></use>
                </svg>
            </button>
        </div>
        {% else %}
        <div class="readonly">
            No changelog to display.
        </div>
        {% endif %}
<<<<<<< HEAD
=======
    {% elif field.field.name == "action_needed_reason_email" %}
    <div class="readonly textarea-wrapper">
        <div id="action_needed_reason_email_readonly" class="dja-readonly-textarea-container padding-1 margin-top-0 padding-top-0 margin-bottom-1 thin-border collapse--dgsimple collapsed">
            <label class="max-full" for="action_needed_reason_email_view_more">
                <strong>Sent to creator</strong>
            </label>
            <textarea id="action_needed_reason_email_view_more" cols="40" rows="20" class="{% if not original_object.action_needed_reason %}display-none{% endif %}" readonly>
                {{ original_object.action_needed_reason_email }}
            </textarea>
            <p id="no-email-message" class="{% if original_object.action_needed_reason %}display-none{% endif %}">No email will be sent.</p>
        </div>
        <button type="button" class="collapse-toggle--dgsimple usa-button usa-button--unstyled margin-top-0 margin-bottom-1 margin-left-1">
            <span>Show details</span>
            <svg class="usa-icon" aria-hidden="true" focusable="false" role="img" width="24" height="24">
                <use xlink:href="/public/img/sprite.svg#expand_more"></use>
            </svg>
        </button>
    </div>
>>>>>>> 39ec0723
    {% elif field.field.name == "other_contacts" %}
        {% if all_contacts.count > 2 %}
            <div class="readonly">
                {% for contact in all_contacts %}
                    <a href="{% url 'admin:registrar_contact_change' contact.id %}">{{ contact.get_formatted_name }}</a>{% if not forloop.last %}, {% endif %}
                {% endfor %}
            </div>
        {% else %}
            <div class="flex-container dja-detail-list">
                <dl class="usa-list usa-list--unstyled margin-0">
                    {% for contact in all_contacts %}
                        <dt class="{% if forloop.counter == 1%}margin-top-0{% endif %}">
                            Organization contact {{forloop.counter}}
                        </dt>
                        <dd>
                            {% include "django/admin/includes/contact_detail_list.html" with user=contact show_formatted_name=True %}
                        </dd>
                    {% endfor %}
                </dl>
            </div>
        {% endif %}
    {% elif field.field.name == "requested_domain" %}
        {% with current_path=request.get_full_path %}
        <a class="margin-top-05 padding-top-05" id="id_requested_domain" href="{% url 'admin:registrar_draftdomain_change' original.requested_domain.id %}?{{ 'return_path='|add:current_path }}">{{ original.requested_domain }}</a>
        {% endwith%}
    {% elif field.field.name == "current_websites" %}
        {% comment %}
        The "website" model is essentially just a text field.
        It is not useful to be redirected to the object definition,
        rather it is more useful in this scenario to be redirected to the
        actual website (as its just a plaintext string otherwise).

        This ONLY applies to analysts. For superusers, its business as usual.
        {% endcomment %}
        <div class="readonly">
        {% with total_websites=field.contents|split:", " %}
            {% for website in total_websites %}
                <a href="{{ website }}" target="_blank" class="padding-top-1 current-website__{{forloop.counter}}">{{ website }}</a>{% if not forloop.last %}, {% endif %}
                {# Acts as a <br> #}
                {% if total_websites|length < 5 %}
                <div class="display-block margin-top-1"></div>
                {% endif %}
            {% endfor %}
        {% endwith %}
        </div>
    {% elif field.field.name == "alternative_domains" %}
        <div class="readonly">
            {% with current_path=request.get_full_path %}
            {% for alt_domain in original_object.alternative_domains.all %}
                <a href="{% url 'admin:registrar_website_change' alt_domain.id %}?{{ 'return_path='|add:current_path }}">{{ alt_domain }}</a>{% if not forloop.last %}, {% endif %}
            {% endfor %}
            {% endwith %}
        </div>
    {% elif field.field.name == "display_admins" %}
        <div class="readonly">{{ field.contents|safe }}</div>
    {% elif field.field.name == "display_members" %}
        <div class="readonly">
            {% if display_members_summary %}
                {{ display_members_summary }}
            {% else %}
                <p>No additional members found.</p>
            {% endif %}
        </div>
    {% else %}
        <div class="readonly">{{ field.contents }}</div>
    {% endif %}
    {% endwith %}
{% endblock field_readonly %}

{% block field_other %}
    {% if field.field.name == "action_needed_reason_email" %}

        <div class="margin-top-05 text-faded field-action_needed_reason_email__placeholder">
            &ndash;
        </div>

        {{ field.field }}

        <a
            href="#id_action_needed_reason_email"
            class="usa-button usa-button--unstyled usa-button--dja-link-color usa-button__small-text margin-left-1 text-no-underline field-action_needed_reason_email__edit"
            ><img src="/public/admin/img/icon-changelink.svg" alt="Change"> Edit email</a
        >
        <a
            href="#email-already-sent-modal"
            class="usa-button usa-button--unstyled usa-button--dja-link-color usa-button__small-text text-no-underline margin-left-1 field-action_needed_reason_email__modal-trigger"
            aria-controls="email-already-sent-modal"
            data-open-modal
            ><img src="/public/admin/img/icon-changelink.svg" alt="Change"> Edit email</a
        >
        <div
            class="usa-modal"
            id="email-already-sent-modal"
            aria-labelledby="Are you sure you want to edit this email?"
            aria-describedby="The creator of this request already received an email"
            >
            <div class="usa-modal__content">
                <div class="usa-modal__main">
                    <h2 class="usa-modal__heading">
                        Are you sure you want to edit this email?
                    </h2>
                    <div class="usa-prose">
                        <p>
                            The creator of this request already received an email for this status/reason: 
                        </p>
                        <ul>
                            <li class="font-body-sm">Status: <b>Action needed</b></li>
                            <li class="font-body-sm">Reason: <b>{{ original_object.get_action_needed_reason_display }}</b></li>
                        </ul>
                        <p>
                            If you edit this email's text, <b>the system will send another email</b> to
                            the creator after you “save” your changes.  If you do not want to send another email, click “cancel” below.
                        </p>
                    </div>

                    <div class="usa-modal__footer">
                        <ul class="usa-button-group">
                            <li class="usa-button-group__item">
                                <button
                                type="submit" 
                                class="usa-button" 
                                id="confirm-edit-email"
                                data-close-modal
                                >
                                    Yes, continue editing
                                </button>
                            </li>
                            <li class="usa-button-group__item">
                                <button
                                type="button"
                                class="usa-button usa-button--unstyled padding-105 text-center"
                                name="_cancel_edit_email"
                                data-close-modal
                                >
                                    Cancel
                                </button>
                            </li>
                        </ul>
                    </div>
                </div>
                <button
                type="button"
                class="usa-button usa-modal__close"
                aria-label="Close this window"
                data-close-modal
                >
                    <svg class="usa-icon" aria-hidden="true" focusable="false" role="img">
                        <use xlink:href="{%static 'img/sprite.svg'%}#close"></use>
                    </svg>
                </button>
            </div>
        </div>
        
        {% if original_object.action_needed_reason_email %}
        <input id="last-sent-email-content" class="display-none" value="{{original_object.action_needed_reason_email}}">
        {% else %}
        <input id="last-sent-email-content" class="display-none" value="None">
        {% endif %}

    {% else %}
        {{ field.field }}
    {% endif %}
{% endblock field_other %}

{% block after_help_text %}
    {% if field.field.name == "action_needed_reason_email" %}
        <div class="help">
        </div>
    {% elif field.field.name == "creator" %}
        <div class="flex-container tablet:margin-top-2">
        <label aria-label="Creator contact details"></label>
            {% include "django/admin/includes/contact_detail_list.html" with user=original_object.creator no_title_top_padding=field.is_readonly user_verification_type=original_object.creator.get_verification_type_display%}
        </div>
        {% if not skip_additional_contact_info %}
            {% include "django/admin/includes/user_detail_list.html" with user=original_object.creator no_title_top_padding=field.is_readonly %}
        {% endif%}
    {% elif field.field.name == "senior_official" %}
        <div class="flex-container">
        <label aria-label="Senior official contact details"></label>
        {% include "django/admin/includes/contact_detail_list.html" with user=original_object.senior_official no_title_top_padding=field.is_readonly %}
        </div>
    {% elif field.field.name == "other_contacts" and original_object.other_contacts.all %}
        {% with all_contacts=original_object.other_contacts.all %}
        {% if all_contacts.count > 2 %}
            <details class="margin-top-1 dja-detail-table" aria-role="button" open>
                <summary class="padding-1 padding-left-0 dja-details-summary">Details</summary>
                <div class="grid-container margin-left-0 padding-left-0 padding-right-0 dja-details-contents">
                    <table>
                        <thead>
                            <tr>
                                <th colspan="4">Other contact information</th>
                            <tr>
                        </thead>
                        <tbody>
                            {% for contact in all_contacts %}
                            <tr>
                                <th class="padding-left-1" scope="row">{{ contact.get_formatted_name }}</th>
                                <td class="padding-left-1">{{ contact.title }}</td>
                                <td class="padding-left-1">
                                    {{ contact.email }}
                                </td>
                                <td class="padding-left-1">{{ contact.phone }}</td>
                                <td class="padding-left-1 text-size-small">
                                    <input aria-hidden="true" class="display-none" value="{{ contact.email }}" />
                                    <button 
                                    class="usa-button usa-button--unstyled padding-right-1 usa-button--icon button--clipboard copy-to-clipboard usa-button__small-text text-no-underline" 
                                    type="button"
                                    >
                                        <svg 
                                        class="usa-icon" 
                                        >
                                            <use aria-hidden="true" xlink:href="{%static 'img/sprite.svg'%}#content_copy"></use>
                                        </svg>
                                        <span>Copy email</span>
                                    </button>
                                </td>
                            </tr>
                            {% endfor %}
                        </tbody>
                    </table>
                </div>
            </details>
        {% endif %}
        {% endwith %}
    {% elif field.field.name == "display_members" and field.contents %}
        <details class="margin-top-1 dja-detail-table" aria-role="button" open>
            <summary class="padding-1 padding-left-0 dja-details-summary">Details</summary>
            <div class="grid-container margin-left-0 padding-left-0 padding-right-0 dja-details-contents">
                {{ field.contents|safe }}
            </div>
        </details>
    {% elif field.field.name == "state_territory" and original_object|model_name_lowercase != 'portfolio' %}
        <div class="flex-container margin-top-2">
            <span>
                CISA region:
                {% if original_object.generic_org_type and original_object.generic_org_type != original_object.OrganizationChoices.FEDERAL %}
                    {{ original_object.state_territory|get_region }}
                {% else %}
                    N/A
                {% endif %}
            </span>
        </div>
    {% elif field.field.name == "investigator" and not field.is_readonly %}
        <div class="flex-container">
            <label aria-label="Assign yourself as the investigator"></label>
            <button id="investigator__assign_self" 
            data-user-name="{{ request.user }}" 
            data-user-id="{{ request.user.id }}" 
            type="button" 
            class="usa-button usa-button--unstyled usa-button--dja-link-color usa-button__small-text text-no-underline margin-top-2 margin-bottom-1 margin-left-1">
                <svg class="usa-icon" aria-hidden="true" focusable="false" role="img" width="24" height="24">
                    <use xlink:href="/public/img/sprite.svg#group_add"></use>
                </svg>
                <span>Assign to me</span>
            </button>
        </div>
    {% endif %}
{% endblock after_help_text %}<|MERGE_RESOLUTION|>--- conflicted
+++ resolved
@@ -66,27 +66,6 @@
             No changelog to display.
         </div>
         {% endif %}
-<<<<<<< HEAD
-=======
-    {% elif field.field.name == "action_needed_reason_email" %}
-    <div class="readonly textarea-wrapper">
-        <div id="action_needed_reason_email_readonly" class="dja-readonly-textarea-container padding-1 margin-top-0 padding-top-0 margin-bottom-1 thin-border collapse--dgsimple collapsed">
-            <label class="max-full" for="action_needed_reason_email_view_more">
-                <strong>Sent to creator</strong>
-            </label>
-            <textarea id="action_needed_reason_email_view_more" cols="40" rows="20" class="{% if not original_object.action_needed_reason %}display-none{% endif %}" readonly>
-                {{ original_object.action_needed_reason_email }}
-            </textarea>
-            <p id="no-email-message" class="{% if original_object.action_needed_reason %}display-none{% endif %}">No email will be sent.</p>
-        </div>
-        <button type="button" class="collapse-toggle--dgsimple usa-button usa-button--unstyled margin-top-0 margin-bottom-1 margin-left-1">
-            <span>Show details</span>
-            <svg class="usa-icon" aria-hidden="true" focusable="false" role="img" width="24" height="24">
-                <use xlink:href="/public/img/sprite.svg#expand_more"></use>
-            </svg>
-        </button>
-    </div>
->>>>>>> 39ec0723
     {% elif field.field.name == "other_contacts" %}
         {% if all_contacts.count > 2 %}
             <div class="readonly">

--- conflicted
+++ resolved
@@ -53,14 +53,9 @@
         </div>
     {% elif field.field.name == "alternative_domains" %}
         <div class="readonly">
-<<<<<<< HEAD
+            {% with current_path=request.get_full_path %}
             {% for alt_domain in original_object.alternative_domains.all %}
-                <a href="{% url 'admin:registrar_website_change' alt_domain.id %}">{{ alt_domain }}</a>{% if not forloop.last %}, {% endif %}
-=======
-            {% with current_path=request.get_full_path %}
-            {% for alt_domain in original.alternative_domains.all %}
                 <a href="{% url 'admin:registrar_website_change' alt_domain.id %}?{{ 'return_path='|add:current_path }}">{{ alt_domain }}</a>{% if not forloop.last %}, {% endif %}
->>>>>>> 64d0ec3f
             {% endfor %}
             {% endwith %}
         </div>
@@ -78,7 +73,11 @@
         </div>
         <div class="flex-container">
             <label aria-label="User summary details"></label>
-            {% include "django/admin/includes/user_detail_list.html" with user=original.creator no_title_top_padding=field.is_readonly %}
+            {% include "django/admin/includes/user_detail_list.html" with user=original_object.creator no_title_top_padding=field.is_readonly %}
+        </div>
+        <div class="flex-container">
+            <label aria-label="User summary details"></label>
+            {% include "django/admin/includes/user_detail_list.html" with user=original_object.creator no_title_top_padding=field.is_readonly %}
         </div>
     {% elif field.field.name == "submitter" %}
         <div class="flex-container">

{% extends "domain_base.html" %}
{% load static url_helpers %}
{% load custom_filters %}

{% block domain_content %}
  {% block breadcrumb %}
  {% if portfolio %}
  <!-- Navigation breadcrumbs -->
  <nav class="usa-breadcrumb padding-top-0" aria-label="Domain breadcrumb">
    <ol class="usa-breadcrumb__list">
      <li class="usa-breadcrumb__list-item">
        <a href="{% url 'domains' %}" class="usa-breadcrumb__link"><span>Domains</span></a>
      </li>
      <li class="usa-breadcrumb__list-item usa-current" aria-current="page">
        <span>{{ domain.name }}</span>
      </li>
    </ol>
  </nav>
  {% endif %}
  {% endblock breadcrumb %}

  {{ block.super }}

  <div class="margin-top-4 tablet:grid-col-10">
    <h2 class="text-bold text-primary-dark domain-name-wrap">{{ domain.name }}</h2>
    <div
        class="usa-summary-box dotgov-status-box padding-bottom-0 margin-top-3 padding-left-2{% if not domain.is_expired %}{% if domain.state == domain.State.UNKNOWN or domain.state == domain.State.DNS_NEEDED %} dotgov-status-box--action-need{% endif %}{% endif %}"
        role="region"
        aria-labelledby="summary-box-key-information"
    >
      <div class="usa-summary-box__body">
        <p class="usa-summary-box__heading font-sans-md margin-bottom-0" 
          id="summary-box-key-information"
        > 
          <span class="text-bold text-primary-darker">
            Status:
          </span>
          <span class="text-primary-darker">
            {# UNKNOWN domains would not have an expiration date and thus would show 'Expired' #}
            {% if domain.is_expired and domain.state != domain.State.UNKNOWN %}
              Expired
            {% elif domain.state == domain.State.UNKNOWN or domain.state == domain.State.DNS_NEEDED %}
              DNS needed
            {% else %}
                {{ domain.state|title }}
            {% endif %}
          </span>
          {% if domain.get_state_help_text %}
            <div class="padding-top-1 text-primary-darker">
              {{ domain.get_state_help_text }}
            </div>
          {% endif %}
        </p>
      </div>
    </div>
    <br>
    

    {% include "includes/domain_dates.html" %}

<<<<<<< HEAD
    {% if is_portfolio_admin and not is_domain_manager %}
    <div class="usa-alert usa-alert--info usa-alert--slim">
      <div class="usa-alert__body">
        <p class="usa-alert__text ">
          To manage information for this domain, you must add yourself as a domain manager.
        </p>
      </div>
    </div>
    {% elif is_portfolio_user and not is_domain_manager %}
    <div class="usa-alert usa-alert--info usa-alert--slim">
      <div class="usa-alert__body">
        <p class="usa-alert__text ">
          You don't have access to manage {{domain.name}}. If you need to make updates, contact one of the listed domain managers.
        </p>
=======
    {% if analyst_action != 'edit' or analyst_action_location != domain.pk %}
      {% if is_portfolio_user and not is_domain_manager %}
      <div class="usa-alert usa-alert--info usa-alert--slim">
        <div class="usa-alert__body">
          <p class="usa-alert__text ">
            You don't have access to manage {{domain.name}}. If you need to make updates, contact one of the listed domain managers.
          </p>
        </div>
>>>>>>> 5b7a6678
      </div>
      {% endif %}
    {% endif %}

    {% url 'domain-dns-nameservers' pk=domain.id as url %}
    {% if domain.nameservers|length > 0 %}
      {% include "includes/summary_item.html" with title='DNS name servers' domains='true' value=domain.nameservers list='true' edit_link=url editable=is_editable %}
    {% else %}
      {% if is_editable %}
      <h3 class="margin-top-3"> DNS name servers </h3>
      <p> No DNS name servers have been added yet. Before your domain can be used we’ll need information about your domain name servers.</p>
      <a class="usa-button margin-bottom-1" href="{{url}}"> Add DNS name servers </a>
      {% else %}
        {% include "includes/summary_item.html" with title='DNS name servers' domains='true' value='' edit_link=url editable=is_editable %}
      {% endif %}
    {% endif %}
    
    {% url 'domain-dns-dnssec' pk=domain.id as url %}
    {% if domain.dnssecdata is not None %}
      {% include "includes/summary_item.html" with title='DNSSEC' value='Enabled' edit_link=url editable=is_editable %}
    {% else %}
      {% include "includes/summary_item.html" with title='DNSSEC' value='Not Enabled' edit_link=url editable=is_editable %}
    {% endif %}

    {% if portfolio %}
      {% if has_any_domains_portfolio_permission and has_edit_suborganization_portfolio_permission %}
        {% url 'domain-suborganization' pk=domain.id as url %}
        {% include "includes/summary_item.html" with title='Suborganization' value=domain.domain_info.sub_organization edit_link=url editable=is_editable|and:has_edit_suborganization_portfolio_permission %}
    {% elif has_any_domains_portfolio_permission and has_view_suborganization_portfolio_permission %}
        {% url 'domain-suborganization' pk=domain.id as url %}
        {% include "includes/summary_item.html" with title='Suborganization' value=domain.domain_info.sub_organization edit_link=url editable=is_editable|and:has_view_suborganization_portfolio_permission view_button=True %}


        {% endif %}
    {% else %}
      {% url 'domain-org-name-address' pk=domain.id as url %}
      {% include "includes/summary_item.html" with title='Organization' value=domain.domain_info address='true' edit_link=url editable=is_editable %}

      {% url 'domain-senior-official' pk=domain.id as url %}
      {% include "includes/summary_item.html" with title='Senior official' value=domain.domain_info.senior_official contact='true' edit_link=url editable=is_editable %}
    {% endif %}

    {% url 'domain-security-email' pk=domain.id as url %}
    {% if security_email is not None and security_email not in hidden_security_emails%}
      {% include "includes/summary_item.html" with title='Security email' value=security_email edit_link=url editable=is_editable %}
    {% else %}
      {% include "includes/summary_item.html" with title='Security email' value='None provided' edit_link=url editable=is_editable %}
    {% endif %}
    {% url 'domain-users' pk=domain.id as url %}
    {% if portfolio %}
      {% include "includes/summary_item.html" with title='Domain managers' domain_permissions=True value=domain edit_link=url editable=is_editable %}
    {% else %}
      {% include "includes/summary_item.html" with title='Domain managers' list=True users=True value=domain.permissions.all edit_link=url editable=is_editable %}
    {% endif %}

  </div>
{% endblock %}  {# domain_content #}<|MERGE_RESOLUTION|>--- conflicted
+++ resolved
@@ -58,31 +58,22 @@
 
     {% include "includes/domain_dates.html" %}
 
-<<<<<<< HEAD
-    {% if is_portfolio_admin and not is_domain_manager %}
-    <div class="usa-alert usa-alert--info usa-alert--slim">
-      <div class="usa-alert__body">
-        <p class="usa-alert__text ">
-          To manage information for this domain, you must add yourself as a domain manager.
-        </p>
+    {% if analyst_action != 'edit' or analyst_action_location != domain.pk %}
+      {% if is_portfolio_admin and not is_domain_manager %}
+      <div class="usa-alert usa-alert--info usa-alert--slim">
+        <div class="usa-alert__body">
+          <p class="usa-alert__text ">
+            To manage information for this domain, you must add yourself as a domain manager.
+          </p>
+        </div>
       </div>
-    </div>
-    {% elif is_portfolio_user and not is_domain_manager %}
-    <div class="usa-alert usa-alert--info usa-alert--slim">
-      <div class="usa-alert__body">
-        <p class="usa-alert__text ">
-          You don't have access to manage {{domain.name}}. If you need to make updates, contact one of the listed domain managers.
-        </p>
-=======
-    {% if analyst_action != 'edit' or analyst_action_location != domain.pk %}
-      {% if is_portfolio_user and not is_domain_manager %}
+      {% elif is_portfolio_user and not is_domain_manager %}
       <div class="usa-alert usa-alert--info usa-alert--slim">
         <div class="usa-alert__body">
           <p class="usa-alert__text ">
             You don't have access to manage {{domain.name}}. If you need to make updates, contact one of the listed domain managers.
           </p>
         </div>
->>>>>>> 5b7a6678
       </div>
       {% endif %}
     {% endif %}

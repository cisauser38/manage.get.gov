--- conflicted
+++ resolved
@@ -11,10 +11,9 @@
 {% block portfolio_content %}
 {% include "includes/form_errors.html" with form=form %}
 
-<<<<<<< HEAD
 <div id="main-content" class=" {% if not is_widescreen_centered %}desktop:grid-offset-2{% endif %}">
   <!-- Navigation breadcrumbs -->
-  <nav class="usa-breadcrumb padding-top-0" aria-label="Domain request breadcrumb">
+  <nav class="usa-breadcrumb padding-top-0 bg-gray-1" aria-label="Domain request breadcrumb">
     <ol class="usa-breadcrumb__list">
       <li class="usa-breadcrumb__list-item">
         <a href="{% url 'members' %}" class="usa-breadcrumb__link"><span>Members</span></a>
@@ -24,54 +23,6 @@
           {% url 'member' pk=member.pk as back_url %}
         {% elif invitation %}
           {% url 'invitedmember' pk=invitation.pk as back_url %}
-=======
-<!-- Navigation breadcrumbs -->
-<nav class="usa-breadcrumb padding-top-0 bg-gray-1" aria-label="Domain request breadcrumb">
-  <ol class="usa-breadcrumb__list">
-    <li class="usa-breadcrumb__list-item">
-      <a href="{% url 'members' %}" class="usa-breadcrumb__link"><span>Members</span></a>
-    </li>
-    <li class="usa-breadcrumb__list-item">
-      {% if member %}
-        {% url 'member' pk=member.pk as back_url %}
-      {% elif invitation %}
-        {% url 'invitedmember' pk=invitation.pk as back_url %}
-      {% endif %}
-      <a href="{{ back_url }}" class="usa-breadcrumb__link"><span>Manage member</span></a>
-    </li>
-    {% comment %} Manage members {% endcomment %}
-    <li class="usa-breadcrumb__list-item usa-current" aria-current="page">
-      <span>Member access and permissions</span>
-    </li>
-  </ol>
-</nav>
-
-<!-- Page header -->
-<h1>Member access and permissions</h1>
-
-{% include "includes/required_fields.html" with remove_margin_top=True %}
-
-<form class="usa-form usa-form--large" method="post" id="member_form" novalidate>
-  {% csrf_token %}
-  <fieldset class="usa-fieldset">
-    <legend>
-      {% if member and member.email or invitation and invitation.email %}
-        <h2 class="margin-top-1">Member email</h2>
-      {% else %}
-        <h2 class="margin-top-1">Member</h2>
-      {% endif %}
-    </legend>
-    <p class="margin-top-0">
-      {% comment %} 
-      Show member email if possible, then invitation email.
-      If neither of these are true, show the name or as a last resort just "None".
-      {% endcomment %}
-      {% if member %}
-        {% if member.email %}
-          {{ member.email }}
-        {% else %}
-          {{ member.get_formatted_name }}
->>>>>>> 1745f6a2
         {% endif %}
         <a href="{{ back_url }}" class="usa-breadcrumb__link"><span>Manage member</span></a>
       </li>
@@ -127,7 +78,6 @@
 
     <em>Select the level of access for this member. <abbr class="usa-hint usa-hint--required" title="required">*</abbr></em>
 
-<<<<<<< HEAD
     {% with add_class="usa-radio__input--tile" add_legend_class="usa-sr-only" %}
       {% input_with_errors form.role %}
     {% endwith %}
@@ -138,7 +88,7 @@
   <div id="member-admin-permissions" class="margin-top-2">
       <h2>Admin access permissions</h2>
       <p>Member permissions available for admin-level acccess.</p>
-=======
+
     <h3 class="summary-item__title
     text-primary-dark
     margin-bottom-0">Organization domain requests</h3>
@@ -154,40 +104,17 @@
       {% input_with_errors form.member_permission_admin %}
     {% endwith %}
   </div>
->>>>>>> 1745f6a2
-
-      <h3 class="summary-item__title
-      text-primary-dark
-      margin-bottom-0">Organization domain requests</h3>
-      {% with group_classes="usa-form-editable usa-form-editable--no-border padding-top-0" %}
-        {% input_with_errors form.domain_request_permission_admin %}
-      {% endwith %}
-
-<<<<<<< HEAD
-      <h3 class="summary-item__title
-      text-primary-dark
-      margin-bottom-0
-      margin-top-3">Organization members</h3>
-      {% with group_classes="usa-form-editable usa-form-editable--no-border padding-top-0" %}
-        {% input_with_errors form.member_permission_admin %}
-=======
-      <h3 class="margin-bottom-0 summary-item__title text-primary-dark">Organization domain requests</h3>
-      {% with group_classes="usa-form-editable usa-form-editable--no-border bg-gray-1 padding-top-0" %}
-        {% input_with_errors form.domain_request_permission_member %}
->>>>>>> 1745f6a2
-      {% endwith %}
-    </div>
 
     <!-- Basic access form -->
     <div id="member-basic-permissions" class="margin-top-2">
         <h2>Basic member permissions</h2>
         <p>Member permissions available for basic-level acccess.</p>
 
-        <h3 class="margin-bottom-0 summary-item__title text-primary-dark">Organization domain requests</h3>
-        {% with group_classes="usa-form-editable usa-form-editable--no-border padding-top-0" %}
-          {% input_with_errors form.domain_request_permission_member %}
-        {% endwith %}
-    </div>
+      <h3 class="margin-bottom-0 summary-item__title text-primary-dark">Organization domain requests</h3>
+      {% with group_classes="usa-form-editable usa-form-editable--no-border bg-gray-1 padding-top-0" %}
+        {% input_with_errors form.domain_request_permission_member %}
+      {% endwith %}
+  </div>
 
     <!-- Submit/cancel buttons -->
     <div class="margin-top-3">

--- conflicted
+++ resolved
@@ -134,13 +134,8 @@
     <a href="{% url 'todo' %}" class="usa-button usa-button--outline">
       Export domains as csv
     </a>
-<<<<<<< HEAD
-  </section>
-  -->
-=======
   </section> -->
 
->>>>>>> a5096c00
 </div>
 
 {% else %} {# not user.is_authenticated #}

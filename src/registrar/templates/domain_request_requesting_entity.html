--- conflicted
+++ resolved
@@ -7,15 +7,11 @@
 {% endblock %}
 
 {% block form_fields %}
-<<<<<<< HEAD
-    <input id="bubblegum" class="display-none" value="Other (enter your suborganization manually)">
-=======
     {% comment %} 
     Store the other option in a variable to be used by the js function handleRequestingEntity. 
     Injected into the 'sub_organization' option list.
     {% endcomment %}
     <input id="option-to-add-suborg" class="display-none" value="Other (enter your suborganization manually)"/>
->>>>>>> 9e190dae
     <fieldset class="usa-fieldset">
         <legend>
         <h2>Who will use the domain you’re requesting?</h2>

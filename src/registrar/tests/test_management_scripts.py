import copy
import boto3_mocking  # type: ignore
from datetime import date, datetime, time
from django.core.management import call_command
from django.test import TestCase, override_settings
from registrar.models.domain_group import DomainGroup
from registrar.models.portfolio_invitation import PortfolioInvitation
from registrar.models.senior_official import SeniorOfficial
from registrar.models.user_portfolio_permission import UserPortfolioPermission
from registrar.models.utility.portfolio_helper import UserPortfolioRoleChoices
from registrar.utility.constants import BranchChoices
from django.utils import timezone
from django.utils.module_loading import import_string
import logging
import pyzipper
from django.core.management.base import CommandError
from registrar.management.commands.clean_tables import Command as CleanTablesCommand
from registrar.management.commands.export_tables import Command as ExportTablesCommand
from registrar.models import (
    User,
    Domain,
    DomainRequest,
    Contact,
    Website,
    DomainInvitation,
    TransitionDomain,
    DomainInformation,
    UserDomainRole,
    VerifiedByStaff,
    PublicContact,
    FederalAgency,
    Portfolio,
    Suborganization,
)
import tablib
from unittest.mock import patch, call, MagicMock, mock_open
from epplibwrapper import commands, common

from .common import (
    MockEppLib,
    completed_domain_request,
    MockSESClient,
    MockDbForIndividualTests,
)
from api.tests.common import less_console_noise_decorator


logger = logging.getLogger(__name__)


class TestPopulateVerificationType(MockEppLib):
    """Tests for the populate_organization_type script"""

    @less_console_noise_decorator
    def setUp(self):
        """Creates a fake domain object"""
        super().setUp()

        # Get the domain requests
        self.domain_request_1 = completed_domain_request(
            name="lasers.gov",
            generic_org_type=DomainRequest.OrganizationChoices.FEDERAL,
            is_election_board=True,
            status=DomainRequest.DomainRequestStatus.IN_REVIEW,
        )

        # Approve the request
        self.domain_request_1.approve()

        # Get the domains
        self.domain_1 = Domain.objects.get(name="lasers.gov")

        # Get users
        self.regular_user, _ = User.objects.get_or_create(username="testuser@igormail.gov")

        vip, _ = VerifiedByStaff.objects.get_or_create(email="vipuser@igormail.gov")
        self.verified_by_staff_user, _ = User.objects.get_or_create(username="vipuser@igormail.gov")

        grandfathered, _ = TransitionDomain.objects.get_or_create(
            username="grandpa@igormail.gov", domain_name=self.domain_1.name
        )
        self.grandfathered_user, _ = User.objects.get_or_create(username="grandpa@igormail.gov")

        invited, _ = DomainInvitation.objects.get_or_create(
            email="invited@igormail.gov", domain=self.domain_1, status=DomainInvitation.DomainInvitationStatus.RETRIEVED
        )
        self.invited_user, _ = User.objects.get_or_create(username="invited@igormail.gov")

        self.untouched_user, _ = User.objects.get_or_create(
            username="iaminvincible@igormail.gov", verification_type=User.VerificationTypeChoices.GRANDFATHERED
        )

        # Fixture users should be untouched by the script. These will auto update once the
        # user logs in / creates an account.
        self.fixture_user, _ = User.objects.get_or_create(
            username="fixture@igormail.gov", verification_type=User.VerificationTypeChoices.FIXTURE_USER
        )

    def tearDown(self):
        """Deletes all DB objects related to migrations"""
        super().tearDown()

        # Delete domains and related information
        Domain.objects.all().delete()
        DomainInformation.objects.all().delete()
        DomainRequest.objects.all().delete()
        User.objects.all().delete()
        Contact.objects.all().delete()
        Website.objects.all().delete()

    @less_console_noise_decorator
    def run_populate_verification_type(self):
        """
        This method executes the populate_organization_type command.

        The 'call_command' function from Django's management framework is then used to
        execute the populate_organization_type command with the specified arguments.
        """
        with patch(
            "registrar.management.commands.utility.terminal_helper.TerminalHelper.query_yes_no_exit",  # noqa
            return_value=True,
        ):
            call_command("populate_verification_type")

    @less_console_noise_decorator
    def test_verification_type_script_populates_data(self):
        """Ensures that the verification type script actually populates data"""

        # Run the script
        self.run_populate_verification_type()

        # Scripts don't work as we'd expect in our test environment, we need to manually
        # trigger the refresh event
        self.regular_user.refresh_from_db()
        self.grandfathered_user.refresh_from_db()
        self.invited_user.refresh_from_db()
        self.verified_by_staff_user.refresh_from_db()
        self.untouched_user.refresh_from_db()

        # Test all users
        self.assertEqual(self.regular_user.verification_type, User.VerificationTypeChoices.REGULAR)
        self.assertEqual(self.grandfathered_user.verification_type, User.VerificationTypeChoices.GRANDFATHERED)
        self.assertEqual(self.invited_user.verification_type, User.VerificationTypeChoices.INVITED)
        self.assertEqual(self.verified_by_staff_user.verification_type, User.VerificationTypeChoices.VERIFIED_BY_STAFF)
        self.assertEqual(self.untouched_user.verification_type, User.VerificationTypeChoices.GRANDFATHERED)
        self.assertEqual(self.fixture_user.verification_type, User.VerificationTypeChoices.FIXTURE_USER)


class TestPopulateOrganizationType(MockEppLib):
    """Tests for the populate_organization_type script"""

    @less_console_noise_decorator
    def setUp(self):
        """Creates a fake domain object"""
        super().setUp()

        # Get the domain requests
        self.domain_request_1 = completed_domain_request(
            name="lasers.gov",
            generic_org_type=DomainRequest.OrganizationChoices.FEDERAL,
            is_election_board=True,
            status=DomainRequest.DomainRequestStatus.IN_REVIEW,
        )
        self.domain_request_2 = completed_domain_request(
            name="readysetgo.gov",
            generic_org_type=DomainRequest.OrganizationChoices.CITY,
            status=DomainRequest.DomainRequestStatus.IN_REVIEW,
        )
        self.domain_request_3 = completed_domain_request(
            name="manualtransmission.gov",
            generic_org_type=DomainRequest.OrganizationChoices.TRIBAL,
            status=DomainRequest.DomainRequestStatus.IN_REVIEW,
        )
        self.domain_request_4 = completed_domain_request(
            name="saladandfries.gov",
            generic_org_type=DomainRequest.OrganizationChoices.TRIBAL,
            is_election_board=True,
            status=DomainRequest.DomainRequestStatus.IN_REVIEW,
        )

        # Approve all three requests
        self.domain_request_1.approve()
        self.domain_request_2.approve()
        self.domain_request_3.approve()
        self.domain_request_4.approve()

        # Get the domains
        self.domain_1 = Domain.objects.get(name="lasers.gov")
        self.domain_2 = Domain.objects.get(name="readysetgo.gov")
        self.domain_3 = Domain.objects.get(name="manualtransmission.gov")
        self.domain_4 = Domain.objects.get(name="saladandfries.gov")

        # Get the domain infos
        self.domain_info_1 = DomainInformation.objects.get(domain=self.domain_1)
        self.domain_info_2 = DomainInformation.objects.get(domain=self.domain_2)
        self.domain_info_3 = DomainInformation.objects.get(domain=self.domain_3)
        self.domain_info_4 = DomainInformation.objects.get(domain=self.domain_4)

    def tearDown(self):
        """Deletes all DB objects related to migrations"""
        super().tearDown()

        # Delete domains and related information
        Domain.objects.all().delete()
        DomainInformation.objects.all().delete()
        DomainRequest.objects.all().delete()
        User.objects.all().delete()
        Contact.objects.all().delete()
        Website.objects.all().delete()

    @less_console_noise_decorator
    def run_populate_organization_type(self):
        """
        This method executes the populate_organization_type command.

        The 'call_command' function from Django's management framework is then used to
        execute the populate_organization_type command with the specified arguments.
        """
        with patch(
            "registrar.management.commands.utility.terminal_helper.TerminalHelper.query_yes_no_exit",  # noqa
            return_value=True,
        ):
            call_command("populate_organization_type", "registrar/tests/data/fake_election_domains.csv")

    @less_console_noise_decorator
    def assert_expected_org_values_on_request_and_info(
        self,
        domain_request: DomainRequest,
        domain_info: DomainInformation,
        expected_values: dict,
    ):
        """
        This is a helper function that tests the following conditions:
        1. DomainRequest and DomainInformation (on given objects) are equivalent
        2. That generic_org_type, is_election_board, and organization_type are equal to passed in values

        Args:
            domain_request (DomainRequest): The DomainRequest object to test

            domain_info (DomainInformation): The DomainInformation object to test

            expected_values (dict): Container for what we expect is_electionboard, generic_org_type,
            and organization_type to be on DomainRequest and DomainInformation.
                Example:
                expected_values = {
                    "is_election_board": False,
                    "generic_org_type": DomainRequest.OrganizationChoices.CITY,
                    "organization_type": DomainRequest.OrgChoicesElectionOffice.CITY,
                }
        """

        # Test domain request
        with self.subTest(field="DomainRequest"):
            self.assertEqual(domain_request.generic_org_type, expected_values["generic_org_type"])
            self.assertEqual(domain_request.is_election_board, expected_values["is_election_board"])
            self.assertEqual(domain_request.organization_type, expected_values["organization_type"])

        # Test domain info
        with self.subTest(field="DomainInformation"):
            self.assertEqual(domain_info.generic_org_type, expected_values["generic_org_type"])
            self.assertEqual(domain_info.is_election_board, expected_values["is_election_board"])
            self.assertEqual(domain_info.organization_type, expected_values["organization_type"])

    def do_nothing(self):
        """Does nothing for mocking purposes"""
        pass

    @less_console_noise_decorator
    def test_request_and_info_city_not_in_csv(self):
        """
        Tests what happens to a city domain that is not defined in the CSV.

        Scenario: A domain request (of type city) is made that is not defined in the CSV file.
            When a domain request is made for a city that is not listed in the CSV,
            Then the `is_election_board` value should remain False,
                and the `generic_org_type` and `organization_type` should both be `city`.

        Expected Result: The `is_election_board` and `generic_org_type` attributes should be unchanged.
        The `organization_type` field should now be `city`.
        """

        city_request = self.domain_request_2
        city_info = self.domain_request_2

        # Make sure that all data is correct before proceeding.
        # Since the presave fixture is in effect, we should expect that
        # is_election_board is equal to none, even though we tried to define it as "True"
        expected_values = {
            "is_election_board": False,
            "generic_org_type": DomainRequest.OrganizationChoices.CITY,
            "organization_type": DomainRequest.OrgChoicesElectionOffice.CITY,
        }
        self.assert_expected_org_values_on_request_and_info(city_request, city_info, expected_values)

        # Run the populate script
        try:
            self.run_populate_organization_type()
        except Exception as e:
            self.fail(f"Could not run populate_organization_type script. Failed with exception: {e}")

        # All values should be the same
        self.assert_expected_org_values_on_request_and_info(city_request, city_info, expected_values)

    @less_console_noise_decorator
    def test_request_and_info_federal(self):
        """
        Tests what happens to a federal domain after the script is run (should be unchanged).

        Scenario: A domain request (of type federal) is processed after running the populate_organization_type script.
            When a federal domain request is made,
            Then the `is_election_board` value should remain None,
                and the `generic_org_type` and `organization_type` fields should both be `federal`.

        Expected Result: The `is_election_board` and `generic_org_type` attributes should be unchanged.
        The `organization_type` field should now be `federal`.
        """
        federal_request = self.domain_request_1
        federal_info = self.domain_info_1

        # Make sure that all data is correct before proceeding.
        # Since the presave fixture is in effect, we should expect that
        # is_election_board is equal to none, even though we tried to define it as "True"
        expected_values = {
            "is_election_board": None,
            "generic_org_type": DomainRequest.OrganizationChoices.FEDERAL,
            "organization_type": DomainRequest.OrgChoicesElectionOffice.FEDERAL,
        }
        self.assert_expected_org_values_on_request_and_info(federal_request, federal_info, expected_values)

        # Run the populate script
        try:
            self.run_populate_organization_type()
        except Exception as e:
            self.fail(f"Could not run populate_organization_type script. Failed with exception: {e}")

        # All values should be the same
        self.assert_expected_org_values_on_request_and_info(federal_request, federal_info, expected_values)

    @less_console_noise_decorator
    def test_request_and_info_tribal_add_election_office(self):
        """
        Tests if a tribal domain in the election csv changes organization_type to TRIBAL - ELECTION
        for the domain request and the domain info
        """

        # Set org type fields to none to mimic an environment without this data
        tribal_request = self.domain_request_3
        tribal_request.organization_type = None
        tribal_info = self.domain_info_3
        tribal_info.organization_type = None
        with patch.object(DomainRequest, "sync_organization_type", self.do_nothing):
            with patch.object(DomainInformation, "sync_organization_type", self.do_nothing):
                tribal_request.save()
                tribal_info.save()

        # Make sure that all data is correct before proceeding.
        expected_values = {
            "is_election_board": False,
            "generic_org_type": DomainRequest.OrganizationChoices.TRIBAL,
            "organization_type": None,
        }
        self.assert_expected_org_values_on_request_and_info(tribal_request, tribal_info, expected_values)

        # Run the populate script
        try:
            self.run_populate_organization_type()
        except Exception as e:
            self.fail(f"Could not run populate_organization_type script. Failed with exception: {e}")

        tribal_request.refresh_from_db()
        tribal_info.refresh_from_db()

        # Because we define this in the "csv", we expect that is election board will switch to True,
        # and organization_type will now be tribal_election
        expected_values["is_election_board"] = True
        expected_values["organization_type"] = DomainRequest.OrgChoicesElectionOffice.TRIBAL_ELECTION

        self.assert_expected_org_values_on_request_and_info(tribal_request, tribal_info, expected_values)

    @less_console_noise_decorator
    def test_request_and_info_tribal_doesnt_remove_election_office(self):
        """
        Tests if a tribal domain in the election csv changes organization_type to TRIBAL_ELECTION
        when the is_election_board is True, and generic_org_type is Tribal when it is not
        present in the CSV.

        To avoid overwriting data, the script should not set any domain specified as
        an election_office (that doesn't exist in the CSV) to false.
        """

        # Set org type fields to none to mimic an environment without this data
        tribal_election_request = self.domain_request_4
        tribal_election_info = self.domain_info_4
        tribal_election_request.organization_type = None
        tribal_election_info.organization_type = None
        with patch.object(DomainRequest, "sync_organization_type", self.do_nothing):
            with patch.object(DomainInformation, "sync_organization_type", self.do_nothing):
                tribal_election_request.save()
                tribal_election_info.save()

        # Make sure that all data is correct before proceeding.
        # Because the presave fixture is in place when creating this, we should expect that the
        # organization_type variable is already pre-populated. We will test what happens when
        # it is not in another test.
        expected_values = {
            "is_election_board": True,
            "generic_org_type": DomainRequest.OrganizationChoices.TRIBAL,
            "organization_type": None,
        }
        self.assert_expected_org_values_on_request_and_info(
            tribal_election_request, tribal_election_info, expected_values
        )

        # Run the populate script
        try:
            self.run_populate_organization_type()
        except Exception as e:
            self.fail(f"Could not run populate_organization_type script. Failed with exception: {e}")

        # If we don't define this in the "csv", but the value was already true,
        # we expect that is election board will stay True, and the org type will be tribal,
        # and organization_type will now be tribal_election
        expected_values["organization_type"] = DomainRequest.OrgChoicesElectionOffice.TRIBAL_ELECTION
        tribal_election_request.refresh_from_db()
        tribal_election_info.refresh_from_db()
        self.assert_expected_org_values_on_request_and_info(
            tribal_election_request, tribal_election_info, expected_values
        )


class TestPopulateFirstReady(TestCase):
    """Tests for the populate_first_ready script"""

    @less_console_noise_decorator
    def setUp(self):
        """Creates a fake domain object"""
        super().setUp()
        self.ready_domain, _ = Domain.objects.get_or_create(name="fakeready.gov", state=Domain.State.READY)
        self.dns_needed_domain, _ = Domain.objects.get_or_create(name="fakedns.gov", state=Domain.State.DNS_NEEDED)
        self.deleted_domain, _ = Domain.objects.get_or_create(name="fakedeleted.gov", state=Domain.State.DELETED)
        self.hold_domain, _ = Domain.objects.get_or_create(name="fakehold.gov", state=Domain.State.ON_HOLD)
        self.unknown_domain, _ = Domain.objects.get_or_create(name="fakeunknown.gov", state=Domain.State.UNKNOWN)

        # Set a ready_at date for testing purposes
        self.ready_at_date = date(2022, 12, 31)
        _ready_at_datetime = datetime.combine(self.ready_at_date, time.min)
        self.ready_at_date_tz_aware = timezone.make_aware(_ready_at_datetime, timezone=timezone.utc)

    def tearDown(self):
        """Deletes all DB objects related to migrations"""
        super().tearDown()

        # Delete domains
        Domain.objects.all().delete()

    @less_console_noise_decorator
    def run_populate_first_ready(self):
        """
        This method executes the populate_first_ready command.

        The 'call_command' function from Django's management framework is then used to
        execute the populate_first_ready command with the specified arguments.
        """
        with patch(
            "registrar.management.commands.utility.terminal_helper.TerminalHelper.query_yes_no_exit",  # noqa
            return_value=True,
        ):
            call_command("populate_first_ready")

    @less_console_noise_decorator
    def test_populate_first_ready_state_ready(self):
        """
        Tests that the populate_first_ready works as expected for the state 'ready'
        """
        # Set the created at date
        self.ready_domain.created_at = self.ready_at_date_tz_aware
        self.ready_domain.save()
        desired_domain = copy.deepcopy(self.ready_domain)
        desired_domain.first_ready = self.ready_at_date
        # Run the expiration date script
        self.run_populate_first_ready()
        self.assertEqual(desired_domain, self.ready_domain)
        # Explicitly test the first_ready date
        first_ready = Domain.objects.filter(name="fakeready.gov").get().first_ready
        self.assertEqual(first_ready, self.ready_at_date)

    @less_console_noise_decorator
    def test_populate_first_ready_state_deleted(self):
        """
        Tests that the populate_first_ready works as expected for the state 'deleted'
        """
        # Set the created at date
        self.deleted_domain.created_at = self.ready_at_date_tz_aware
        self.deleted_domain.save()
        desired_domain = copy.deepcopy(self.deleted_domain)
        desired_domain.first_ready = self.ready_at_date
        # Run the expiration date script
        self.run_populate_first_ready()
        self.assertEqual(desired_domain, self.deleted_domain)
        # Explicitly test the first_ready date
        first_ready = Domain.objects.filter(name="fakedeleted.gov").get().first_ready
        self.assertEqual(first_ready, self.ready_at_date)

    @less_console_noise_decorator
    def test_populate_first_ready_state_dns_needed(self):
        """
        Tests that the populate_first_ready doesn't make changes when a domain's state  is 'dns_needed'
        """
        # Set the created at date
        self.dns_needed_domain.created_at = self.ready_at_date_tz_aware
        self.dns_needed_domain.save()
        desired_domain = copy.deepcopy(self.dns_needed_domain)
        desired_domain.first_ready = None
        # Run the expiration date script
        self.run_populate_first_ready()
        current_domain = self.dns_needed_domain
        # The object should largely be unaltered (does not test first_ready)
        self.assertEqual(desired_domain, current_domain)
        first_ready = Domain.objects.filter(name="fakedns.gov").get().first_ready
        # Explicitly test the first_ready date
        self.assertNotEqual(first_ready, self.ready_at_date)
        self.assertEqual(first_ready, None)

    @less_console_noise_decorator
    def test_populate_first_ready_state_on_hold(self):
        """
        Tests that the populate_first_ready works as expected for the state 'on_hold'
        """
        self.hold_domain.created_at = self.ready_at_date_tz_aware
        self.hold_domain.save()
        desired_domain = copy.deepcopy(self.hold_domain)
        desired_domain.first_ready = self.ready_at_date
        # Run the update first ready_at script
        self.run_populate_first_ready()
        current_domain = self.hold_domain
        self.assertEqual(desired_domain, current_domain)
        # Explicitly test the first_ready date
        first_ready = Domain.objects.filter(name="fakehold.gov").get().first_ready
        self.assertEqual(first_ready, self.ready_at_date)

    @less_console_noise_decorator
    def test_populate_first_ready_state_unknown(self):
        """
        Tests that the populate_first_ready works as expected for the state 'unknown'
        """
        # Set the created at date
        self.unknown_domain.created_at = self.ready_at_date_tz_aware
        self.unknown_domain.save()
        desired_domain = copy.deepcopy(self.unknown_domain)
        desired_domain.first_ready = None
        # Run the expiration date script
        self.run_populate_first_ready()
        current_domain = self.unknown_domain
        # The object should largely be unaltered (does not test first_ready)
        self.assertEqual(desired_domain, current_domain)
        # Explicitly test the first_ready date
        first_ready = Domain.objects.filter(name="fakeunknown.gov").get().first_ready
        self.assertNotEqual(first_ready, self.ready_at_date)
        self.assertEqual(first_ready, None)


class TestPatchAgencyInfo(TestCase):
    @less_console_noise_decorator
    def setUp(self):
        self.user, _ = User.objects.get_or_create(username="testuser")
        self.domain, _ = Domain.objects.get_or_create(name="testdomain.gov")
        self.domain_info, _ = DomainInformation.objects.get_or_create(domain=self.domain, creator=self.user)
        self.federal_agency, _ = FederalAgency.objects.get_or_create(agency="test agency")
        self.transition_domain, _ = TransitionDomain.objects.get_or_create(
            domain_name="testdomain.gov", federal_agency=self.federal_agency
        )

    def tearDown(self):
        Domain.objects.all().delete()
        DomainInformation.objects.all().delete()
        User.objects.all().delete()
        TransitionDomain.objects.all().delete()

    @patch("registrar.management.commands.utility.terminal_helper.TerminalHelper.query_yes_no_exit", return_value=True)
    @less_console_noise_decorator
    def call_patch_federal_agency_info(self, mock_prompt):
        """Calls the patch_federal_agency_info command and mimics a keypress"""
        call_command("patch_federal_agency_info", "registrar/tests/data/fake_current_full.csv", debug=True)


class TestExtendExpirationDates(MockEppLib):
    @less_console_noise_decorator
    def setUp(self):
        """Defines the file name of migration_json and the folder its contained in"""
        super().setUp()
        # Create a valid domain that is updatable
        Domain.objects.get_or_create(
            name="waterbutpurple.gov", state=Domain.State.READY, expiration_date=date(2023, 11, 15)
        )
        TransitionDomain.objects.get_or_create(
            username="testytester@mail.com",
            domain_name="waterbutpurple.gov",
            epp_expiration_date=date(2023, 11, 15),
        )
        # Create a domain with an invalid expiration date
        Domain.objects.get_or_create(name="fake.gov", state=Domain.State.READY, expiration_date=date(2022, 5, 25))
        TransitionDomain.objects.get_or_create(
            username="themoonisactuallycheese@mail.com",
            domain_name="fake.gov",
            epp_expiration_date=date(2022, 5, 25),
        )
        # Create a domain with an invalid state
        Domain.objects.get_or_create(
            name="fakeneeded.gov", state=Domain.State.DNS_NEEDED, expiration_date=date(2023, 11, 15)
        )
        TransitionDomain.objects.get_or_create(
            username="fakeneeded@mail.com",
            domain_name="fakeneeded.gov",
            epp_expiration_date=date(2023, 11, 15),
        )
        # Create a domain with a date greater than the maximum
        Domain.objects.get_or_create(
            name="fakemaximum.gov", state=Domain.State.READY, expiration_date=date(2024, 12, 31)
        )
        TransitionDomain.objects.get_or_create(
            username="fakemaximum@mail.com",
            domain_name="fakemaximum.gov",
            epp_expiration_date=date(2024, 12, 31),
        )

    def tearDown(self):
        """Deletes all DB objects related to migrations"""
        super().tearDown()
        # Delete domain information
        Domain.objects.all().delete()
        DomainInformation.objects.all().delete()
        DomainInvitation.objects.all().delete()
        TransitionDomain.objects.all().delete()

        # Delete users
        User.objects.all().delete()
        UserDomainRole.objects.all().delete()

    @less_console_noise_decorator
    def run_extend_expiration_dates(self):
        """
        This method executes the extend_expiration_dates command.

        The 'call_command' function from Django's management framework is then used to
        execute the extend_expiration_dates command with the specified arguments.
        """
        with patch(
            "registrar.management.commands.utility.terminal_helper.TerminalHelper.query_yes_no_exit",  # noqa
            return_value=True,
        ):
            call_command("extend_expiration_dates")

    @less_console_noise_decorator
    def test_extends_expiration_date_correctly(self):
        """
        Tests that the extend_expiration_dates method extends dates as expected
        """
        desired_domain = Domain.objects.filter(name="waterbutpurple.gov").get()
        desired_domain.expiration_date = date(2024, 11, 15)
        # Run the expiration date script
        self.run_extend_expiration_dates()
        current_domain = Domain.objects.filter(name="waterbutpurple.gov").get()
        self.assertEqual(desired_domain, current_domain)
        # Explicitly test the expiration date
        self.assertEqual(current_domain.expiration_date, date(2024, 11, 15))

    @less_console_noise_decorator
    def test_extends_expiration_date_skips_non_current(self):
        """
        Tests that the extend_expiration_dates method correctly skips domains
        with an expiration date less than a certain threshold.
        """
        desired_domain = Domain.objects.filter(name="fake.gov").get()
        desired_domain.expiration_date = date(2022, 5, 25)
        # Run the expiration date script
        self.run_extend_expiration_dates()
        current_domain = Domain.objects.filter(name="fake.gov").get()
        self.assertEqual(desired_domain, current_domain)
        # Explicitly test the expiration date. The extend_expiration_dates script
        # will skip all dates less than date(2023, 11, 15), meaning that this domain
        # should not be affected by the change.
        self.assertEqual(current_domain.expiration_date, date(2022, 5, 25))

    @less_console_noise_decorator
    def test_extends_expiration_date_skips_maximum_date(self):
        """
        Tests that the extend_expiration_dates method correctly skips domains
        with an expiration date more than a certain threshold.
        """
        desired_domain = Domain.objects.filter(name="fakemaximum.gov").get()
        desired_domain.expiration_date = date(2024, 12, 31)

        # Run the expiration date script
        self.run_extend_expiration_dates()

        current_domain = Domain.objects.filter(name="fakemaximum.gov").get()
        self.assertEqual(desired_domain, current_domain)

        # Explicitly test the expiration date. The extend_expiration_dates script
        # will skip all dates less than date(2023, 11, 15), meaning that this domain
        # should not be affected by the change.
        self.assertEqual(current_domain.expiration_date, date(2024, 12, 31))

    @less_console_noise_decorator
    def test_extends_expiration_date_skips_non_ready(self):
        """
        Tests that the extend_expiration_dates method correctly skips domains not in the state "ready"
        """
        desired_domain = Domain.objects.filter(name="fakeneeded.gov").get()
        desired_domain.expiration_date = date(2023, 11, 15)

        # Run the expiration date script
        self.run_extend_expiration_dates()

        current_domain = Domain.objects.filter(name="fakeneeded.gov").get()
        self.assertEqual(desired_domain, current_domain)

        # Explicitly test the expiration date. The extend_expiration_dates script
        # will skip all dates less than date(2023, 11, 15), meaning that this domain
        # should not be affected by the change.
        self.assertEqual(current_domain.expiration_date, date(2023, 11, 15))

    @less_console_noise_decorator
    def test_extends_expiration_date_idempotent(self):
        """
        Tests the idempotency of the extend_expiration_dates command.

        Verifies that running the method multiple times does not change the expiration date
        of a domain beyond the initial extension.
        """
        desired_domain = Domain.objects.filter(name="waterbutpurple.gov").get()
        desired_domain.expiration_date = date(2024, 11, 15)
        # Run the expiration date script
        self.run_extend_expiration_dates()
        current_domain = Domain.objects.filter(name="waterbutpurple.gov").get()
        self.assertEqual(desired_domain, current_domain)
        # Explicitly test the expiration date
        self.assertEqual(desired_domain.expiration_date, date(2024, 11, 15))
        # Run the expiration date script again
        self.run_extend_expiration_dates()
        # The old domain shouldn't have changed
        self.assertEqual(desired_domain, current_domain)
        # Explicitly test the expiration date - should be the same
        self.assertEqual(desired_domain.expiration_date, date(2024, 11, 15))


class TestDiscloseEmails(MockEppLib):
    def setUp(self):
        super().setUp()

    def tearDown(self):
        super().tearDown()
        PublicContact.objects.all().delete()
        Domain.objects.all().delete()

    @less_console_noise_decorator
    def run_disclose_security_emails(self):
        """
        This method executes the disclose_security_emails command.

        The 'call_command' function from Django's management framework is then used to
        execute the disclose_security_emails command.
        """
        with patch(
            "registrar.management.commands.utility.terminal_helper.TerminalHelper.query_yes_no_exit",  # noqa
            return_value=True,
        ):
            call_command("disclose_security_emails")

    @less_console_noise_decorator
    def test_disclose_security_emails(self):
        """
        Tests that command disclose_security_emails runs successfully with
        appropriate EPP calll to UpdateContact.
        """
        domain, _ = Domain.objects.get_or_create(name="testdisclose.gov", state=Domain.State.READY)
        expectedSecContact = PublicContact.get_default_security()
        expectedSecContact.domain = domain
        expectedSecContact.email = "123@mail.gov"
        # set domain security email to 123@mail.gov instead of default email
        domain.security_contact = expectedSecContact
        self.run_disclose_security_emails()

        # running disclose_security_emails sends EPP call UpdateContact with disclose
        self.mockedSendFunction.assert_has_calls(
            [
                call(
                    commands.UpdateContact(
                        id=domain.security_contact.registry_id,
                        postal_info=domain._make_epp_contact_postal_info(contact=domain.security_contact),
                        email=domain.security_contact.email,
                        voice=domain.security_contact.voice,
                        fax=domain.security_contact.fax,
                        auth_info=common.ContactAuthInfo(pw="2fooBAR123fooBaz"),
                        disclose=domain._disclose_fields(contact=domain.security_contact),
                    ),
                    cleaned=True,
                )
            ]
        )


class TestCleanTables(TestCase):
    """Test the clean_tables script"""

    def setUp(self):
        self.command = CleanTablesCommand()
        self.logger_patcher = patch("registrar.management.commands.clean_tables.logger")
        self.logger_mock = self.logger_patcher.start()

    def tearDown(self):
        self.logger_patcher.stop()

    @override_settings(IS_PRODUCTION=True)
    @less_console_noise_decorator
    def test_command_logs_error_in_production(self):
        """Test that the handle method does not process in production"""
        with patch(
            "registrar.management.commands.utility.terminal_helper.TerminalHelper.query_yes_no_exit",  # noqa
            return_value=True,
        ):
            call_command("clean_tables")
            self.logger_mock.error.assert_called_with("clean_tables cannot be run in production")

    @override_settings(IS_PRODUCTION=False)
    @less_console_noise_decorator
    def test_command_cleans_tables(self):
        """test that the handle method functions properly to clean tables"""

        with patch("django.apps.apps.get_model") as get_model_mock:
            model_mock = MagicMock()
            get_model_mock.return_value = model_mock

            with patch(
                "registrar.management.commands.utility.terminal_helper.TerminalHelper.query_yes_no_exit",  # noqa
                return_value=True,
            ):

                # List of pks to be returned in batches, one list for each of 11 tables
                pk_batch = [1, 2, 3, 4, 5, 6]
                # Create a list of batches with alternating non-empty and empty lists
                pk_batches = [pk_batch, []] * 11

                # Set the side effect of values_list to return different pk batches
                # First time values_list is called it returns list of 6 objects to delete;
                # Next time values_list is called it returns empty list
                def values_list_side_effect(*args, **kwargs):
                    if args == ("pk",) and kwargs.get("flat", False):
                        return pk_batches.pop(0)
                    return []

                model_mock.objects.values_list.side_effect = values_list_side_effect
                # Mock the return value of `delete()` to be (6, ...)
                model_mock.objects.filter.return_value.delete.return_value = (6, None)

                call_command("clean_tables")

                table_names = [
                    "DomainInformation",
                    "DomainRequest",
                    "FederalAgency",
                    "PublicContact",
                    "HostIp",
                    "Host",
                    "Domain",
                    "User",
                    "Contact",
                    "Website",
                    "DraftDomain",
                ]

                expected_filter_calls = [call(pk__in=[1, 2, 3, 4, 5, 6]) for _ in range(11)]

                actual_filter_calls = [c for c in model_mock.objects.filter.call_args_list if "pk__in" in c[1]]

                try:
                    # Assert that filter(pk__in=...) was called with expected arguments
                    self.assertEqual(actual_filter_calls, expected_filter_calls)

                    # Check that delete() was called for each batch
                    for batch in [[1, 2, 3, 4, 5, 6]]:
                        model_mock.objects.filter(pk__in=batch).delete.assert_called()

                    for table_name in table_names:
                        get_model_mock.assert_any_call("registrar", table_name)
                        self.logger_mock.info.assert_any_call(
                            f"Successfully cleaned table {table_name}, deleted 6 rows"
                        )
                except AssertionError as e:
                    print(f"AssertionError: {e}")
                    raise

    @override_settings(IS_PRODUCTION=False)
    @less_console_noise_decorator
    def test_command_handles_nonexistent_model(self):
        """Test that exceptions for non existent models are handled properly within the handle method"""
        with patch("django.apps.apps.get_model", side_effect=LookupError):
            with patch(
                "registrar.management.commands.utility.terminal_helper.TerminalHelper.query_yes_no_exit",  # noqa
                return_value=True,
            ):
                call_command("clean_tables")
                # Assert that the error message was logged for any of the table names
                self.logger_mock.error.assert_any_call("Model for table DomainInformation not found.")
                self.logger_mock.error.assert_any_call("Model for table DomainRequest not found.")
                self.logger_mock.error.assert_any_call("Model for table PublicContact not found.")
                self.logger_mock.error.assert_any_call("Model for table Domain not found.")
                self.logger_mock.error.assert_any_call("Model for table User not found.")
                self.logger_mock.error.assert_any_call("Model for table Contact not found.")
                self.logger_mock.error.assert_any_call("Model for table Website not found.")
                self.logger_mock.error.assert_any_call("Model for table DraftDomain not found.")
                self.logger_mock.error.assert_any_call("Model for table HostIp not found.")
                self.logger_mock.error.assert_any_call("Model for table Host not found.")

    @override_settings(IS_PRODUCTION=False)
    @less_console_noise_decorator
    def test_command_logs_other_exceptions(self):
        """Test that generic exceptions are handled properly in the handle method"""
        with patch("django.apps.apps.get_model") as get_model_mock:
            model_mock = MagicMock()
            get_model_mock.return_value = model_mock

            # Mock the values_list so that DomainInformation attempts a delete
            pk_batches = [[1, 2, 3, 4, 5, 6], []]

            def values_list_side_effect(*args, **kwargs):
                if args == ("pk",) and kwargs.get("flat", False):
                    return pk_batches.pop(0)
                return []

            model_mock.objects.values_list.side_effect = values_list_side_effect

            # Mock delete to raise a generic exception
            model_mock.objects.filter.return_value.delete.side_effect = Exception("Mocked delete exception")

            with patch(
                "registrar.management.commands.utility.terminal_helper.TerminalHelper.query_yes_no_exit",
                return_value=True,
            ):
                with self.assertRaises(Exception) as context:
                    # Execute the command
                    call_command("clean_tables")

                    # Check the exception message
                    self.assertEqual(str(context.exception), "Custom delete error")

                    # Assert that delete was called
                    model_mock.objects.filter.return_value.delete.assert_called()


class TestExportTables(MockEppLib):
    """Test the export_tables script"""

    def setUp(self):
        self.command = ExportTablesCommand()
        self.logger_patcher = patch("registrar.management.commands.export_tables.logger")
        self.logger_mock = self.logger_patcher.start()

    def tearDown(self):
        self.logger_patcher.stop()

    @less_console_noise_decorator
    @patch("os.makedirs")
    @patch("os.path.exists")
    @patch("os.remove")
    @patch("pyzipper.AESZipFile")
    @patch("registrar.management.commands.export_tables.getattr")
    @patch("builtins.open", new_callable=mock_open)
    @patch("os.listdir")
    def test_handle(
        self, mock_listdir, mock_open, mock_getattr, mock_zipfile, mock_remove, mock_path_exists, mock_makedirs
    ):
        """test that the handle method properly exports tables"""
        # Mock os.makedirs to do nothing
        mock_makedirs.return_value = None

        # Mock os.path.exists to always return True
        mock_path_exists.return_value = True

        # Check that the export_table function was called for each table
        table_names = [
            "User",
            "Contact",
            "Domain",
            "DomainRequest",
            "DomainInformation",
            "FederalAgency",
            "UserDomainRole",
            "DraftDomain",
            "Website",
            "HostIp",
            "Host",
            "PublicContact",
        ]

        # Mock directory listing
        mock_listdir.side_effect = lambda path: [f"{table}_1.csv" for table in table_names]

        # Mock the resource class and its export method
        mock_dataset = tablib.Dataset()
        mock_dataset.headers = ["header1", "header2"]
        mock_dataset.append(["row1_col1", "row1_col2"])
        mock_resource_class = MagicMock()
        mock_resource_class().export.return_value = mock_dataset
        mock_getattr.return_value = mock_resource_class

        command_instance = ExportTablesCommand()
        command_instance.handle()

        # Check that os.makedirs was called once to create the tmp directory
        mock_makedirs.assert_called_once_with("tmp", exist_ok=True)

        # Check that the CSV file was written
        for table_name in table_names:
            # Check that os.remove was called
            mock_remove.assert_any_call(f"tmp/{table_name}_1.csv")

        # Check that the zipfile was created and files were added
        mock_zipfile.assert_called_once_with("tmp/exported_tables.zip", "w", compression=pyzipper.ZIP_DEFLATED)
        zipfile_instance = mock_zipfile.return_value.__enter__.return_value
        for table_name in table_names:
            zipfile_instance.write.assert_any_call(f"tmp/{table_name}_1.csv", f"{table_name}_1.csv")

        # Verify logging for added files
        for table_name in table_names:
            self.logger_mock.info.assert_any_call(f"Added {table_name}_1.csv to tmp/exported_files.zip")

        # Verify logging for removed files
        for table_name in table_names:
            self.logger_mock.info.assert_any_call(f"Removed {table_name}_1.csv")

    @patch("registrar.management.commands.export_tables.getattr")
    @less_console_noise_decorator
    def test_export_table_handles_missing_resource_class(self, mock_getattr):
        """Test that missing resource classes are handled properly in the handle method"""
        mock_getattr.side_effect = AttributeError

        # Import the command to avoid any locale or gettext issues
        command_class = import_string("registrar.management.commands.export_tables.Command")
        command_instance = command_class()
        command_instance.export_table("NonExistentTable")

        self.logger_mock.error.assert_called_with(
            "Resource class NonExistentTableResource not found in registrar.admin"
        )

    @patch("registrar.management.commands.export_tables.getattr")
    @less_console_noise_decorator
    def test_export_table_handles_generic_exception(self, mock_getattr):
        """Test that general exceptions in the handle method are handled correctly"""
        mock_resource_class = MagicMock()
        mock_resource_class().export.side_effect = Exception("Test Exception")
        mock_getattr.return_value = mock_resource_class

        # Import the command to avoid any locale or gettext issues
        command_class = import_string("registrar.management.commands.export_tables.Command")
        command_instance = command_class()
        command_instance.export_table("TestTable")

        self.logger_mock.error.assert_called_with("Failed to export TestTable: Test Exception")


class TestImportTables(TestCase):
    """Test the import_tables script"""

    @patch("registrar.management.commands.import_tables.os.makedirs")
    @patch("registrar.management.commands.import_tables.os.path.exists")
    @patch("registrar.management.commands.import_tables.os.remove")
    @patch("registrar.management.commands.import_tables.pyzipper.AESZipFile")
    @patch("registrar.management.commands.import_tables.tablib.Dataset")
    @patch("registrar.management.commands.import_tables.open", create=True)
    @patch("registrar.management.commands.import_tables.logger")
    @patch("registrar.management.commands.import_tables.getattr")
    @patch("django.apps.apps.get_model")
    @patch("os.listdir")
    @less_console_noise_decorator
    def test_handle(
        self,
        mock_listdir,
        mock_get_model,
        mock_getattr,
        mock_logger,
        mock_open,
        mock_dataset,
        mock_zipfile,
        mock_remove,
        mock_path_exists,
        mock_makedirs,
    ):
        """Test that the handle method properly imports tables"""
        # Mock os.makedirs to do nothing
        mock_makedirs.return_value = None

        # Mock os.path.exists to always return True
        mock_path_exists.return_value = True

        # Mock the zipfile to have extractall return None
        mock_zipfile_instance = mock_zipfile.return_value.__enter__.return_value
        mock_zipfile_instance.extractall.return_value = None

        # Check that the import_table function was called for each table
        table_names = [
            "User",
            "Contact",
            "Domain",
            "DomainRequest",
            "DomainInformation",
            "UserDomainRole",
            "DraftDomain",
            "Website",
            "HostIp",
            "Host",
            "PublicContact",
        ]

        # Mock directory listing
        mock_listdir.side_effect = lambda path: [f"{table}_1.csv" for table in table_names]

        # Mock the CSV file content
        csv_content = b"mock_csv_data"

        # Mock the open function to return a mock file
        mock_open.return_value.__enter__.return_value.read.return_value = csv_content

        # Mock the Dataset class and its load method to return a dataset
        mock_dataset_instance = MagicMock(spec=tablib.Dataset)
        with patch(
            "registrar.management.commands.import_tables.tablib.Dataset.load", return_value=mock_dataset_instance
        ):
            # Mock the resource class and its import method
            mock_resource_class = MagicMock()
            mock_resource_instance = MagicMock()
            mock_result = MagicMock()
            mock_result.has_errors.return_value = False
            mock_resource_instance.import_data.return_value = mock_result
            mock_resource_class.return_value = mock_resource_instance
            mock_getattr.return_value = mock_resource_class

            # Call the command
            call_command("import_tables")

            # Check that os.makedirs was called once to create the tmp directory
            mock_makedirs.assert_called_once_with("tmp", exist_ok=True)

            # Check that os.path.exists was called once for the zip file
            mock_path_exists.assert_any_call("tmp/exported_tables.zip")

            # Check that pyzipper.AESZipFile was called once to open the zip file
            mock_zipfile.assert_called_once_with("tmp/exported_tables.zip", "r")

            # Check that extractall was called once to extract the zip file contents
            mock_zipfile_instance.extractall.assert_called_once_with("tmp")

            # Check that os.path.exists was called for each table
            for table_name in table_names:
                mock_path_exists.assert_any_call(f"{table_name}_1.csv")

            # Check that logger.info was called for each successful import
            for table_name in table_names:
                mock_logger.info.assert_any_call(f"Successfully imported {table_name}_1.csv into {table_name}")

            # Check that logger.error was not called for resource class not found
            mock_logger.error.assert_not_called()

            # Check that os.remove was called for each CSV file
            for table_name in table_names:
                mock_remove.assert_any_call(f"{table_name}_1.csv")

            # Check that logger.info was called for each CSV file removal
            for table_name in table_names:
                mock_logger.info.assert_any_call(f"Removed temporary file {table_name}_1.csv")

    @patch("registrar.management.commands.import_tables.logger")
    @patch("registrar.management.commands.import_tables.os.makedirs")
    @patch("registrar.management.commands.import_tables.os.path.exists")
    @less_console_noise_decorator
    def test_handle_zip_file_not_found(self, mock_path_exists, mock_makedirs, mock_logger):
        """Test the handle method when the zip file doesn't exist"""
        # Mock os.makedirs to do nothing
        mock_makedirs.return_value = None

        # Mock os.path.exists to return False
        mock_path_exists.return_value = False

        call_command("import_tables")

        # Check that logger.error was called with the correct message
        mock_logger.error.assert_called_once_with("Zip file tmp/exported_tables.zip does not exist.")


class TestTransferFederalAgencyType(TestCase):
    """Tests for the transfer_federal_agency_type script"""

    @less_console_noise_decorator
    def setUp(self):
        """Creates a fake domain object"""
        super().setUp()

        self.amtrak, _ = FederalAgency.objects.get_or_create(agency="AMTRAK")
        self.legislative_branch, _ = FederalAgency.objects.get_or_create(agency="Legislative Branch")
        self.library_of_congress, _ = FederalAgency.objects.get_or_create(agency="Library of Congress")
        self.gov_admin, _ = FederalAgency.objects.get_or_create(agency="gov Administration")

        self.domain_request_1 = completed_domain_request(
            name="testgov.gov",
            federal_agency=self.amtrak,
            federal_type=BranchChoices.EXECUTIVE,
            status=DomainRequest.DomainRequestStatus.IN_REVIEW,
        )
        self.domain_request_2 = completed_domain_request(
            name="cheesefactory.gov",
            federal_agency=self.legislative_branch,
            federal_type=BranchChoices.LEGISLATIVE,
            status=DomainRequest.DomainRequestStatus.IN_REVIEW,
        )
        self.domain_request_3 = completed_domain_request(
            name="meowardslaw.gov",
            federal_agency=self.library_of_congress,
            federal_type=BranchChoices.JUDICIAL,
            status=DomainRequest.DomainRequestStatus.IN_REVIEW,
        )

        # Duplicate fields with invalid data - we expect to skip updating these
        self.domain_request_4 = completed_domain_request(
            name="baddata.gov",
            federal_agency=self.gov_admin,
            federal_type=BranchChoices.EXECUTIVE,
            status=DomainRequest.DomainRequestStatus.IN_REVIEW,
        )
        self.domain_request_5 = completed_domain_request(
            name="worsedata.gov",
            federal_agency=self.gov_admin,
            federal_type=BranchChoices.JUDICIAL,
            status=DomainRequest.DomainRequestStatus.IN_REVIEW,
        )

        self.domain_request_1.approve()
        self.domain_request_2.approve()
        self.domain_request_3.approve()
        self.domain_request_4.approve()
        self.domain_request_5.approve()

    def tearDown(self):
        """Deletes all DB objects related to migrations"""
        super().tearDown()

        # Delete domains and related information
        Domain.objects.all().delete()
        DomainInformation.objects.all().delete()
        DomainRequest.objects.all().delete()
        User.objects.all().delete()
        Contact.objects.all().delete()
        Website.objects.all().delete()
        FederalAgency.objects.filter(
            id__in=[self.amtrak.id, self.legislative_branch.id, self.library_of_congress.id, self.gov_admin.id]
        ).delete()

    @less_console_noise_decorator
    def run_transfer_federal_agency_type(self):
        """
        This method executes the transfer_federal_agency_type command.

        The 'call_command' function from Django's management framework is then used to
        execute the populate_first_ready command with the specified arguments.
        """
        with patch(
            "registrar.management.commands.utility.terminal_helper.TerminalHelper.query_yes_no_exit",  # noqa
            return_value=True,
        ):
            call_command("transfer_federal_agency_type")

    @less_console_noise_decorator
    def test_transfer_federal_agency_type_script(self):
        """
        Tests that the transfer_federal_agency_type script updates what we expect, and skips what we expect
        """

        # Before proceeding, make sure we don't have any data contamination
        tested_agencies = [
            self.amtrak,
            self.legislative_branch,
            self.library_of_congress,
            self.gov_admin,
        ]
        for agency in tested_agencies:
            self.assertEqual(agency.federal_type, None)

        # Run the script
        self.run_transfer_federal_agency_type()

        # Refresh the local db instance to reflect changes
        self.amtrak.refresh_from_db()
        self.legislative_branch.refresh_from_db()
        self.library_of_congress.refresh_from_db()
        self.gov_admin.refresh_from_db()

        # Test the values that we expect to be updated
        self.assertEqual(self.amtrak.federal_type, BranchChoices.EXECUTIVE)
        self.assertEqual(self.legislative_branch.federal_type, BranchChoices.LEGISLATIVE)
        self.assertEqual(self.library_of_congress.federal_type, BranchChoices.JUDICIAL)

        # We don't expect this field to be updated (as it has duplicate data)
        self.assertEqual(self.gov_admin.federal_type, None)


class TestLoadSeniorOfficialTable(TestCase):
    def setUp(self):
        super().setUp()
        self.csv_path = "registrar/tests/data/fake_federal_cio.csv"

    def tearDown(self):
        super().tearDown()
        SeniorOfficial.objects.all().delete()
        FederalAgency.objects.all().delete()

    @less_console_noise_decorator
    def run_load_senior_official_table(self):
        with patch(
            "registrar.management.commands.utility.terminal_helper.TerminalHelper.query_yes_no_exit",
            return_value=True,
        ):
            call_command("load_senior_official_table", self.csv_path)

    @less_console_noise_decorator
    def test_load_senior_official_table(self):
        """Ensures that running the senior official script creates the data we expect"""
        # Get test FederalAgency objects
        abmc, _ = FederalAgency.objects.get_or_create(agency="American Battle Monuments Commission")
        achp, _ = FederalAgency.objects.get_or_create(agency="Advisory Council on Historic Preservation")

        # run the script
        self.run_load_senior_official_table()

        # Check the data returned by the script
        jan_uary = SeniorOfficial.objects.get(first_name="Jan", last_name="Uary")
        self.assertEqual(jan_uary.title, "CIO")
        self.assertEqual(jan_uary.email, "fakemrfake@igorville.gov")
        self.assertEqual(jan_uary.federal_agency, abmc)

        reggie_ronald = SeniorOfficial.objects.get(first_name="Reggie", last_name="Ronald")
        self.assertEqual(reggie_ronald.title, "CIO")
        self.assertEqual(reggie_ronald.email, "reggie.ronald@igorville.gov")
        self.assertEqual(reggie_ronald.federal_agency, achp)

        # Two should be created in total
        self.assertEqual(SeniorOfficial.objects.count(), 2)

    @less_console_noise_decorator
    def test_load_senior_official_table_duplicate_entry(self):
        """Ensures that duplicate data won't be created"""
        # Create a SeniorOfficial that matches one in the CSV
        abmc, _ = FederalAgency.objects.get_or_create(agency="American Battle Monuments Commission")
        SeniorOfficial.objects.create(
            first_name="Jan", last_name="Uary", title="CIO", email="fakemrfake@igorville.gov", federal_agency=abmc
        )

        self.assertEqual(SeniorOfficial.objects.count(), 1)

        # run the script
        self.run_load_senior_official_table()

        # Check if only one new SeniorOfficial object was created
        self.assertEqual(SeniorOfficial.objects.count(), 2)


class TestPopulateFederalAgencyInitialsAndFceb(TestCase):
    def setUp(self):
        self.csv_path = "registrar/tests/data/fake_federal_cio.csv"

        # Create test FederalAgency objects
        self.agency1, _ = FederalAgency.objects.get_or_create(agency="American Battle Monuments Commission")
        self.agency2, _ = FederalAgency.objects.get_or_create(agency="Advisory Council on Historic Preservation")
        self.agency3, _ = FederalAgency.objects.get_or_create(agency="AMTRAK")
        self.agency4, _ = FederalAgency.objects.get_or_create(agency="John F. Kennedy Center for Performing Arts")

    def tearDown(self):
        SeniorOfficial.objects.all().delete()
        FederalAgency.objects.all().delete()

    @less_console_noise_decorator
    def run_populate_federal_agency_initials_and_fceb(self):
        with patch(
            "registrar.management.commands.utility.terminal_helper.TerminalHelper.query_yes_no_exit",
            return_value=True,
        ):
            call_command("populate_federal_agency_initials_and_fceb", self.csv_path)

    @less_console_noise_decorator
    def test_populate_federal_agency_initials_and_fceb(self):
        """Ensures that the script generates the data we want"""
        self.run_populate_federal_agency_initials_and_fceb()

        # Refresh the objects from the database
        self.agency1.refresh_from_db()
        self.agency2.refresh_from_db()
        self.agency3.refresh_from_db()
        self.agency4.refresh_from_db()

        # Check if FederalAgency objects were updated correctly
        self.assertEqual(self.agency1.acronym, "ABMC")
        self.assertTrue(self.agency1.is_fceb)

        self.assertEqual(self.agency2.acronym, "ACHP")
        self.assertTrue(self.agency2.is_fceb)

        # We expect that this field doesn't have any data,
        # as none is specified in the CSV
        self.assertIsNone(self.agency3.acronym)
        self.assertIsNone(self.agency3.is_fceb)

        self.assertEqual(self.agency4.acronym, "KC")
        self.assertFalse(self.agency4.is_fceb)

    @less_console_noise_decorator
    def test_populate_federal_agency_initials_and_fceb_missing_agency(self):
        """A test to ensure that the script doesn't modify unrelated fields"""
        # Add a FederalAgency that's not in the CSV
        missing_agency = FederalAgency.objects.create(agency="Missing Agency")

        self.run_populate_federal_agency_initials_and_fceb()

        # Verify that the missing agency was not updated
        missing_agency.refresh_from_db()
        self.assertIsNone(missing_agency.acronym)
        self.assertIsNone(missing_agency.is_fceb)


class TestCreateFederalPortfolio(TestCase):

    @less_console_noise_decorator
    def setUp(self):
        self.mock_client = MockSESClient()
        self.user = User.objects.create(username="testuser")

        # Create an agency wih no federal type (can only be created via specifiying it manually)
        self.federal_agency = FederalAgency.objects.create(agency="Test Federal Agency")

        # And create some with federal_type ones with creative names
        self.executive_agency_1 = FederalAgency.objects.create(
            agency="Executive Agency 1", federal_type=BranchChoices.EXECUTIVE
        )
        self.executive_agency_2 = FederalAgency.objects.create(
            agency="Executive Agency 2", federal_type=BranchChoices.EXECUTIVE
        )
        self.executive_agency_3 = FederalAgency.objects.create(
            agency="Executive Agency 3", federal_type=BranchChoices.EXECUTIVE
        )
        self.legislative_agency_1 = FederalAgency.objects.create(
            agency="Legislative Agency 1", federal_type=BranchChoices.LEGISLATIVE
        )
        self.legislative_agency_2 = FederalAgency.objects.create(
            agency="Legislative Agency 2", federal_type=BranchChoices.LEGISLATIVE
        )
        self.judicial_agency_1 = FederalAgency.objects.create(
            agency="Judicial Agency 1", federal_type=BranchChoices.JUDICIAL
        )
        self.judicial_agency_2 = FederalAgency.objects.create(
            agency="Judicial Agency 2", federal_type=BranchChoices.JUDICIAL
        )
        self.senior_official = SeniorOfficial.objects.create(
            first_name="first", last_name="last", email="testuser@igorville.gov", federal_agency=self.federal_agency
        )
        self.executive_so_1 = SeniorOfficial.objects.create(
            first_name="first", last_name="last", email="apple@igorville.gov", federal_agency=self.executive_agency_1
        )
        self.executive_so_2 = SeniorOfficial.objects.create(
            first_name="first", last_name="last", email="mango@igorville.gov", federal_agency=self.executive_agency_2
        )

        with boto3_mocking.clients.handler_for("sesv2", self.mock_client):
            self.domain_request = completed_domain_request(
                status=DomainRequest.DomainRequestStatus.IN_REVIEW,
                generic_org_type=DomainRequest.OrganizationChoices.CITY,
                federal_agency=self.federal_agency,
                user=self.user,
            )
            self.domain_request.approve()
            self.domain_info = DomainInformation.objects.filter(domain_request=self.domain_request).get()
            self.domain = Domain.objects.get(name="city.gov")

            self.domain_request_2 = completed_domain_request(
                name="icecreamforigorville.gov",
                status=DomainRequest.DomainRequestStatus.IN_REVIEW,
                generic_org_type=DomainRequest.OrganizationChoices.CITY,
                federal_agency=self.federal_agency,
                user=self.user,
                organization_name="Test Federal Agency",
            )
            self.domain_request_2.approve()
            self.domain_info_2 = DomainInformation.objects.filter(domain_request=self.domain_request_2).get()

            self.domain_request_3 = completed_domain_request(
                name="exec_1.gov",
                status=DomainRequest.DomainRequestStatus.IN_REVIEW,
                generic_org_type=DomainRequest.OrganizationChoices.FEDERAL,
                federal_agency=self.executive_agency_1,
                user=self.user,
                organization_name="Executive Agency 1",
            )
            self.domain_request_3.approve()
            self.domain_info_3 = self.domain_request_3.DomainRequest_info

            self.domain_request_4 = completed_domain_request(
                name="exec_2.gov",
                status=DomainRequest.DomainRequestStatus.IN_REVIEW,
                generic_org_type=DomainRequest.OrganizationChoices.FEDERAL,
                federal_agency=self.executive_agency_2,
                user=self.user,
                organization_name="Executive Agency 2",
            )
            self.domain_request_4.approve()
            self.domain_info_4 = self.domain_request_4.DomainRequest_info

    def tearDown(self):
        DomainInformation.objects.all().delete()
        DomainRequest.objects.all().delete()
        Suborganization.objects.all().delete()
        Portfolio.objects.all().delete()
        SeniorOfficial.objects.all().delete()
        FederalAgency.objects.all().delete()
        User.objects.all().delete()

    def run_create_federal_portfolio(self, **kwargs):
        with patch(
            "registrar.management.commands.utility.terminal_helper.TerminalHelper.query_yes_no_exit",
            return_value=True,
        ):
            call_command("create_federal_portfolio", **kwargs)

    @less_console_noise_decorator
    def test_post_process_started_domain_requests_existing_portfolio(self):
        """Ensures that federal agency is cleared when agency name matches portfolio name.
        As the name implies, this implicitly tests the "post_process_started_domain_requests" function.
        """
        federal_agency_2 = FederalAgency.objects.create(agency="Sugarcane", federal_type=BranchChoices.EXECUTIVE)

        # Test records with portfolios and no org names
        # Create a portfolio. This script skips over "started"
        portfolio = Portfolio.objects.create(organization_name="Sugarcane", creator=self.user)
        # Create a domain request with matching org name
        matching_request = completed_domain_request(
            name="matching.gov",
            status=DomainRequest.DomainRequestStatus.STARTED,
            generic_org_type=DomainRequest.OrganizationChoices.FEDERAL,
            federal_agency=federal_agency_2,
            user=self.user,
            portfolio=portfolio,
        )

        # Create a request not in started (no change should occur)
        matching_request_in_wrong_status = completed_domain_request(
            name="kinda-matching.gov",
            status=DomainRequest.DomainRequestStatus.IN_REVIEW,
            generic_org_type=DomainRequest.OrganizationChoices.FEDERAL,
            federal_agency=self.federal_agency,
            user=self.user,
        )

        self.run_create_federal_portfolio(agency_name="Sugarcane", parse_requests=True)
        self.run_create_federal_portfolio(agency_name="Test Federal Agency", parse_requests=True)

        # Refresh from db
        matching_request.refresh_from_db()
        matching_request_in_wrong_status.refresh_from_db()

        # Request with matching name should have federal_agency cleared
        self.assertIsNone(matching_request.federal_agency)
        self.assertIsNotNone(matching_request.portfolio)
        self.assertEqual(matching_request.portfolio.organization_name, "Sugarcane")

        # Request with matching name but wrong state should keep its federal agency
        self.assertEqual(matching_request_in_wrong_status.federal_agency, self.federal_agency)
        self.assertIsNotNone(matching_request_in_wrong_status.portfolio)
        self.assertEqual(matching_request_in_wrong_status.portfolio.organization_name, "Test Federal Agency")

    @less_console_noise_decorator
    def test_post_process_started_domain_requests(self):
        """Tests that federal agency is cleared when agency name
        matches an existing portfolio's name, even if the domain request isn't
        directly on that portfolio."""

        federal_agency_2 = FederalAgency.objects.create(agency="Sugarcane", federal_type=BranchChoices.EXECUTIVE)

        # Create a request with matching federal_agency name but no direct portfolio association
        matching_agency_request = completed_domain_request(
            name="agency-match.gov",
            status=DomainRequest.DomainRequestStatus.STARTED,
            generic_org_type=DomainRequest.OrganizationChoices.FEDERAL,
            federal_agency=federal_agency_2,
            user=self.user,
        )

        # Create a control request that shouldn't match
        non_matching_request = completed_domain_request(
            name="no-match.gov",
            status=DomainRequest.DomainRequestStatus.STARTED,
            generic_org_type=DomainRequest.OrganizationChoices.FEDERAL,
            federal_agency=self.federal_agency,
            user=self.user,
        )

        # We expect the matching agency to have its fed agency cleared.
        self.run_create_federal_portfolio(agency_name="Sugarcane", parse_requests=True)
        matching_agency_request.refresh_from_db()
        non_matching_request.refresh_from_db()

        # Request with matching agency name should have federal_agency cleared
        self.assertIsNone(matching_agency_request.federal_agency)

        # Non-matching request should keep its federal_agency
        self.assertIsNotNone(non_matching_request.federal_agency)
        self.assertEqual(non_matching_request.federal_agency, self.federal_agency)

    @less_console_noise_decorator
    def test_create_single_portfolio(self):
        """Test portfolio creation with suborg and senior official."""
        self.run_create_federal_portfolio(agency_name="Test Federal Agency", parse_requests=True)

        portfolio = Portfolio.objects.get(federal_agency=self.federal_agency)
        self.assertEqual(portfolio.organization_name, self.federal_agency.agency)
        self.assertEqual(portfolio.organization_type, DomainRequest.OrganizationChoices.FEDERAL)
        self.assertEqual(portfolio.creator, User.get_default_user())
        self.assertEqual(portfolio.notes, "Auto-generated record")

        # Test the suborgs
        suborganizations = Suborganization.objects.filter(portfolio__federal_agency=self.federal_agency)
        self.assertEqual(suborganizations.count(), 1)
        self.assertEqual(suborganizations.first().name, "Testorg")

        # Test the senior official
        self.assertEqual(portfolio.senior_official, self.senior_official)

    @less_console_noise_decorator
    def test_create_multiple_portfolios_for_branch_judicial(self):
        """Tests creating all portfolios under a given branch"""
        federal_choice = DomainRequest.OrganizationChoices.FEDERAL
        expected_portfolio_names = {
            self.judicial_agency_1.agency,
            self.judicial_agency_2.agency,
        }
        self.run_create_federal_portfolio(branch="judicial", parse_requests=True, parse_domains=True)

        # Ensure that all the portfolios we expect to get created were created
        portfolios = Portfolio.objects.all()
        self.assertEqual(portfolios.count(), 2)

        # Test that all created portfolios have the correct values
        org_names, org_types, creators, notes = [], [], [], []
        for portfolio in portfolios:
            org_names.append(portfolio.organization_name)
            org_types.append(portfolio.organization_type)
            creators.append(portfolio.creator)
            notes.append(portfolio.notes)

        # Test organization_name, organization_type, creator, and notes (in that order)
        self.assertTrue(all([org_name in expected_portfolio_names for org_name in org_names]))
        self.assertTrue(all([org_type == federal_choice for org_type in org_types]))
        self.assertTrue(all([creator == User.get_default_user() for creator in creators]))
        self.assertTrue(all([note == "Auto-generated record" for note in notes]))

    @less_console_noise_decorator
    def test_create_multiple_portfolios_for_branch_legislative(self):
        """Tests creating all portfolios under a given branch"""
        federal_choice = DomainRequest.OrganizationChoices.FEDERAL
        expected_portfolio_names = {
            self.legislative_agency_1.agency,
            self.legislative_agency_2.agency,
        }
        self.run_create_federal_portfolio(branch="legislative", parse_requests=True, parse_domains=True)

        # Ensure that all the portfolios we expect to get created were created
        portfolios = Portfolio.objects.all()
        self.assertEqual(portfolios.count(), 2)

        # Test that all created portfolios have the correct values
        org_names, org_types, creators, notes = [], [], [], []
        for portfolio in portfolios:
            org_names.append(portfolio.organization_name)
            org_types.append(portfolio.organization_type)
            creators.append(portfolio.creator)
            notes.append(portfolio.notes)

        # Test organization_name, organization_type, creator, and notes (in that order)
        self.assertTrue(all([org_name in expected_portfolio_names for org_name in org_names]))
        self.assertTrue(all([org_type == federal_choice for org_type in org_types]))
        self.assertTrue(all([creator == User.get_default_user() for creator in creators]))
        self.assertTrue(all([note == "Auto-generated record" for note in notes]))

    @less_console_noise_decorator
    def test_script_adds_requested_suborganization_information(self):
        """Tests that the script adds the requested suborg fields for domain requests"""
        # Create a new domain request with some errant spacing
        custom_suborg_request = completed_domain_request(
            name="custom_org.gov",
            status=DomainRequest.DomainRequestStatus.IN_REVIEW,
            generic_org_type=DomainRequest.OrganizationChoices.FEDERAL,
            federal_agency=self.executive_agency_2,
            user=self.user,
            organization_name=" requested org name ",
            city="Austin   ",
            state_territory=DomainRequest.StateTerritoryChoices.TEXAS,
        )

        self.assertIsNone(custom_suborg_request.requested_suborganization)
        self.assertIsNone(custom_suborg_request.suborganization_city)
        self.assertIsNone(custom_suborg_request.suborganization_state_territory)

        # Run the script and test it
        self.run_create_federal_portfolio(branch="executive", parse_requests=True)
        custom_suborg_request.refresh_from_db()

        self.assertEqual(custom_suborg_request.requested_suborganization, "requested org name")
        self.assertEqual(custom_suborg_request.suborganization_city, "Austin")
        self.assertEqual(
            custom_suborg_request.suborganization_state_territory, DomainRequest.StateTerritoryChoices.TEXAS
        )

    @less_console_noise_decorator
    def test_create_multiple_portfolios_for_branch_executive(self):
        """Tests creating all portfolios under a given branch"""
        federal_choice = DomainRequest.OrganizationChoices.FEDERAL

        # == Test creating executive portfolios == #
        expected_portfolio_names = {
            self.executive_agency_1.agency,
            self.executive_agency_2.agency,
            self.executive_agency_3.agency,
        }
        self.run_create_federal_portfolio(branch="executive", parse_requests=True, parse_domains=True)

        # Ensure that all the portfolios we expect to get created were created
        portfolios = Portfolio.objects.all()
        self.assertEqual(portfolios.count(), 3)

        # Test that all created portfolios have the correct values
        org_names, org_types, creators, notes, senior_officials = [], [], [], [], []
        for portfolio in portfolios:
            org_names.append(portfolio.organization_name)
            org_types.append(portfolio.organization_type)
            creators.append(portfolio.creator)
            notes.append(portfolio.notes)
            senior_officials.append(portfolio.senior_official)

        # Test organization_name, organization_type, creator, and notes (in that order)
        self.assertTrue(all([org_name in expected_portfolio_names for org_name in org_names]))
        self.assertTrue(all([org_type == federal_choice for org_type in org_types]))
        self.assertTrue(all([creator == User.get_default_user() for creator in creators]))
        self.assertTrue(all([note == "Auto-generated record" for note in notes]))

        # Test senior officials were assigned correctly
        expected_senior_officials = {
            self.executive_so_1,
            self.executive_so_2,
            # We expect one record to skip
            None,
        }
        self.assertTrue(all([senior_official in expected_senior_officials for senior_official in senior_officials]))

        # Test that domain requests / domains were assigned correctly
        self.domain_request_3.refresh_from_db()
        self.domain_request_4.refresh_from_db()
        self.domain_info_3.refresh_from_db()
        self.domain_info_4.refresh_from_db()
        expected_requests = DomainRequest.objects.filter(
            portfolio__id__in=[
                # Implicity tests for existence
                self.domain_request_3.portfolio.id,
                self.domain_request_4.portfolio.id,
            ]
        )
        expected_domain_infos = DomainInformation.objects.filter(
            portfolio__id__in=[
                # Implicity tests for existence
                self.domain_info_3.portfolio.id,
                self.domain_info_4.portfolio.id,
            ]
        )
        self.assertEqual(expected_requests.count(), 2)
        self.assertEqual(expected_domain_infos.count(), 2)

    @less_console_noise_decorator
    def test_handle_portfolio_requests(self):
        """Verify portfolio association with domain requests."""
        self.run_create_federal_portfolio(agency_name="Test Federal Agency", parse_requests=True)

        self.domain_request.refresh_from_db()
        self.assertIsNotNone(self.domain_request.portfolio)
        self.assertEqual(self.domain_request.portfolio.federal_agency, self.federal_agency)
        self.assertEqual(self.domain_request.sub_organization.name, "Testorg")

    @less_console_noise_decorator
    def test_handle_portfolio_domains(self):
        """Check portfolio association with domain information."""
        self.run_create_federal_portfolio(agency_name="Test Federal Agency", parse_domains=True)

        self.domain_info.refresh_from_db()
        self.assertIsNotNone(self.domain_info.portfolio)
        self.assertEqual(self.domain_info.portfolio.federal_agency, self.federal_agency)
        self.assertEqual(self.domain_info.sub_organization.name, "Testorg")

    @less_console_noise_decorator
    def test_handle_parse_both(self):
        """Ensure correct parsing of both requests and domains."""
        self.run_create_federal_portfolio(agency_name="Test Federal Agency", parse_requests=True, parse_domains=True)

        self.domain_request.refresh_from_db()
        self.domain_info.refresh_from_db()
        self.assertIsNotNone(self.domain_request.portfolio)
        self.assertIsNotNone(self.domain_info.portfolio)
        self.assertEqual(self.domain_request.portfolio, self.domain_info.portfolio)

    @less_console_noise_decorator
    def test_command_error_parse_options(self):
        """Verify error when bad parse options are provided."""
        # The command should enforce either --branch or --agency_name
        with self.assertRaisesRegex(CommandError, "Error: one of the arguments --agency_name --branch is required"):
            self.run_create_federal_portfolio()

        # We should forbid both at the same time
        with self.assertRaisesRegex(CommandError, "Error: argument --branch: not allowed with argument --agency_name"):
            self.run_create_federal_portfolio(agency_name="test", branch="executive")

        # We expect a error to be thrown when we dont pass parse requests or domains
        with self.assertRaisesRegex(
            CommandError, "You must specify at least one of --parse_requests, --parse_domains, or --add_managers."
        ):
            self.run_create_federal_portfolio(branch="executive")

        with self.assertRaisesRegex(
            CommandError, "You must specify at least one of --parse_requests, --parse_domains, or --add_managers."
        ):
            self.run_create_federal_portfolio(agency_name="test")

    @less_console_noise_decorator
    def test_command_error_agency_not_found(self):
        """Check error handling for non-existent agency."""
        expected_message = (
            "Cannot find the federal agency 'Non-existent Agency' in our database. "
            "The value you enter for `agency_name` must be prepopulated in the FederalAgency table before proceeding."
        )
        with self.assertRaisesRegex(CommandError, expected_message):
            self.run_create_federal_portfolio(agency_name="Non-existent Agency", parse_requests=True)

    @less_console_noise_decorator
    def test_does_not_update_existing_portfolio(self):
        """Tests that an existing portfolio is not updated when"""
        # Create an existing portfolio
        existing_portfolio = Portfolio.objects.create(
            federal_agency=self.federal_agency,
            organization_name="Test Federal Agency",
            organization_type=DomainRequest.OrganizationChoices.CITY,
            creator=self.user,
            notes="Old notes",
        )

        self.run_create_federal_portfolio(agency_name="Test Federal Agency", parse_requests=True)

        existing_portfolio.refresh_from_db()
        # SANITY CHECK: if the portfolio updates, it will change to FEDERAL.
        # if this case fails, it means we are overriding data (and not simply just other weirdness)
        self.assertNotEqual(existing_portfolio.organization_type, DomainRequest.OrganizationChoices.FEDERAL)

        # Notes and creator should be untouched
        self.assertEqual(existing_portfolio.organization_type, DomainRequest.OrganizationChoices.CITY)
        self.assertEqual(existing_portfolio.organization_name, self.federal_agency.agency)
        self.assertEqual(existing_portfolio.notes, "Old notes")
        self.assertEqual(existing_portfolio.creator, self.user)

    @less_console_noise_decorator
<<<<<<< HEAD
=======
    def test_add_managers_from_domains(self):
        """Test that all domain managers are added as portfolio managers."""

        # Create users and assign them as domain managers
        manager1 = User.objects.create(username="manager1", email="manager1@example.com")
        manager2 = User.objects.create(username="manager2", email="manager2@example.com")
        UserDomainRole.objects.create(user=manager1, domain=self.domain, role=UserDomainRole.Roles.MANAGER)
        UserDomainRole.objects.create(user=manager2, domain=self.domain, role=UserDomainRole.Roles.MANAGER)

        # Run the management command
        self.run_create_federal_portfolio(agency_name=self.federal_agency.agency, parse_domains=True, add_managers=True)

        # Check that the portfolio was created
        self.portfolio = Portfolio.objects.get(federal_agency=self.federal_agency)

        # Check that the users have been added as portfolio managers
        permissions = UserPortfolioPermission.objects.filter(portfolio=self.portfolio, user__in=[manager1, manager2])

        # Check that the users have been added as portfolio managers
        self.assertEqual(permissions.count(), 2)
        for perm in permissions:
            self.assertIn(UserPortfolioRoleChoices.ORGANIZATION_MEMBER, perm.roles)

    @less_console_noise_decorator
    def test_add_invited_managers(self):
        """Test that invited domain managers receive portfolio invitations."""

        # create a domain invitation for the manager
        _ = DomainInvitation.objects.create(
            domain=self.domain, email="manager1@example.com", status=DomainInvitation.DomainInvitationStatus.INVITED
        )

        # Run the management command
        self.run_create_federal_portfolio(agency_name=self.federal_agency.agency, parse_domains=True, add_managers=True)

        # Check that the portfolio was created
        self.portfolio = Portfolio.objects.get(federal_agency=self.federal_agency)

        # Check that a PortfolioInvitation has been created for the invited email
        invitation = PortfolioInvitation.objects.get(email="manager1@example.com", portfolio=self.portfolio)

        # Verify the status of the invitation remains INVITED
        self.assertEqual(
            invitation.status,
            PortfolioInvitation.PortfolioInvitationStatus.INVITED,
            "PortfolioInvitation status should remain INVITED for non-existent users.",
        )

        # Verify that no duplicate invitations are created
        self.run_create_federal_portfolio(
            agency_name=self.federal_agency.agency, parse_requests=True, add_managers=True
        )
        invitations = PortfolioInvitation.objects.filter(email="manager1@example.com", portfolio=self.portfolio)
        self.assertEqual(
            invitations.count(),
            1,
            "Duplicate PortfolioInvitation should not be created for the same email and portfolio.",
        )

    @less_console_noise_decorator
    def test_no_duplicate_managers_added(self):
        """Test that duplicate managers are not added multiple times."""
        # Create a manager
        manager = User.objects.create(username="manager", email="manager@example.com")
        UserDomainRole.objects.create(user=manager, domain=self.domain, role=UserDomainRole.Roles.MANAGER)

        # Create a pre-existing portfolio
        self.portfolio = Portfolio.objects.create(
            organization_name=self.federal_agency.agency, federal_agency=self.federal_agency, creator=self.user
        )

        # Manually add the manager to the portfolio
        UserPortfolioPermission.objects.create(
            portfolio=self.portfolio, user=manager, roles=[UserPortfolioRoleChoices.ORGANIZATION_MEMBER]
        )

        # Run the management command
        self.run_create_federal_portfolio(
            agency_name=self.federal_agency.agency, parse_requests=True, add_managers=True
        )

        # Ensure that the manager is not duplicated
        permissions = UserPortfolioPermission.objects.filter(portfolio=self.portfolio, user=manager)
        self.assertEqual(permissions.count(), 1)

    @less_console_noise_decorator
    def test_add_managers_skip_existing_portfolios(self):
        """Test that managers are skipped when the portfolio already exists."""

        # Create a pre-existing portfolio
        self.portfolio = Portfolio.objects.create(
            organization_name=self.federal_agency.agency, federal_agency=self.federal_agency, creator=self.user
        )

        domain_request_1 = completed_domain_request(
            name="domain1.gov",
            status=DomainRequest.DomainRequestStatus.IN_REVIEW,
            generic_org_type=DomainRequest.OrganizationChoices.CITY,
            federal_agency=self.federal_agency,
            user=self.user,
            portfolio=self.portfolio,
        )
        domain_request_1.approve()
        domain1 = Domain.objects.get(name="domain1.gov")

        domain_request_2 = completed_domain_request(
            name="domain2.gov",
            status=DomainRequest.DomainRequestStatus.IN_REVIEW,
            generic_org_type=DomainRequest.OrganizationChoices.CITY,
            federal_agency=self.federal_agency,
            user=self.user,
            portfolio=self.portfolio,
        )
        domain_request_2.approve()
        domain2 = Domain.objects.get(name="domain2.gov")

        # Create users and assign them as domain managers
        manager1 = User.objects.create(username="manager1", email="manager1@example.com")
        manager2 = User.objects.create(username="manager2", email="manager2@example.com")
        UserDomainRole.objects.create(user=manager1, domain=domain1, role=UserDomainRole.Roles.MANAGER)
        UserDomainRole.objects.create(user=manager2, domain=domain2, role=UserDomainRole.Roles.MANAGER)

        # Run the management command
        self.run_create_federal_portfolio(
            agency_name=self.federal_agency.agency,
            parse_requests=True,
            add_managers=True,
            skip_existing_portfolios=True,
        )

        # Check that managers were added to the portfolio
        permissions = UserPortfolioPermission.objects.filter(portfolio=self.portfolio, user__in=[manager1, manager2])
        self.assertEqual(permissions.count(), 2)
        for perm in permissions:
            self.assertIn(UserPortfolioRoleChoices.ORGANIZATION_MEMBER, perm.roles)

>>>>>>> a2573b31
    def test_skip_existing_portfolios(self):
        """Tests the skip_existing_portfolios to ensure that it doesn't add
        suborgs, domain requests, and domain info."""
        # Create an existing portfolio with a suborganization
        existing_portfolio = Portfolio.objects.create(
            federal_agency=self.federal_agency,
            organization_name="Test Federal Agency",
            organization_type=DomainRequest.OrganizationChoices.CITY,
            creator=self.user,
            notes="Old notes",
        )

        existing_suborg = Suborganization.objects.create(
            portfolio=existing_portfolio, name="Existing Suborg", city="Old City", state_territory="CA"
        )

        # Create a domain request that would normally be associated
        domain_request = completed_domain_request(
            name="wackytaco.gov",
            status=DomainRequest.DomainRequestStatus.IN_REVIEW,
            generic_org_type=DomainRequest.OrganizationChoices.FEDERAL,
            federal_agency=self.federal_agency,
            user=self.user,
            organization_name="would_create_suborg",
        )
        domain_request.approve()
        domain = Domain.objects.get(name="wackytaco.gov").domain_info

        # Run the command with skip_existing_portfolios=True
        self.run_create_federal_portfolio(
            agency_name="Test Federal Agency", parse_requests=True, skip_existing_portfolios=True
        )

        # Refresh objects from database
        existing_portfolio.refresh_from_db()
        existing_suborg.refresh_from_db()
        domain_request.refresh_from_db()
        domain.refresh_from_db()

        # Verify nothing was changed on the portfolio itself
        # SANITY CHECK: if the portfolio updates, it will change to FEDERAL.
        # if this case fails, it means we are overriding data (and not simply just other weirdness)
        self.assertNotEqual(existing_portfolio.organization_type, DomainRequest.OrganizationChoices.FEDERAL)

        # Notes and creator should be untouched
        self.assertEqual(existing_portfolio.organization_type, DomainRequest.OrganizationChoices.CITY)
        self.assertEqual(existing_portfolio.organization_name, self.federal_agency.agency)
        self.assertEqual(existing_portfolio.notes, "Old notes")
        self.assertEqual(existing_portfolio.creator, self.user)

        # Verify suborganization wasn't modified
        self.assertEqual(existing_suborg.city, "Old City")
        self.assertEqual(existing_suborg.state_territory, "CA")

        # Verify that the domain request wasn't modified
        self.assertIsNone(domain_request.portfolio)
        self.assertIsNone(domain_request.sub_organization)

        # Verify that the domain wasn't modified
        self.assertIsNone(domain.portfolio)
        self.assertIsNone(domain.sub_organization)

        # Verify that a new suborg wasn't created
        self.assertFalse(Suborganization.objects.filter(name="would_create_suborg").exists())

    @less_console_noise_decorator
    def test_post_process_suborganization_fields(self):
        """Test suborganization field updates from domain and request data.
        Also tests the priority order for updating city and state_territory:
        1. Domain information fields
        2. Domain request suborganization fields
        3. Domain request standard fields
        """
        # Create test data with different field combinations
        self.domain_info.organization_name = "super"
        self.domain_info.city = "Domain City "
        self.domain_info.state_territory = "NY"
        self.domain_info.save()

        self.domain_request.organization_name = "super"
        self.domain_request.suborganization_city = "Request Suborg City"
        self.domain_request.suborganization_state_territory = "CA"
        self.domain_request.city = "Request City"
        self.domain_request.state_territory = "TX"
        self.domain_request.save()

        # Create another request/info pair without domain info data
        self.domain_info_2.organization_name = "creative"
        self.domain_info_2.city = None
        self.domain_info_2.state_territory = None
        self.domain_info_2.save()

        self.domain_request_2.organization_name = "creative"
        self.domain_request_2.suborganization_city = "Second Suborg City"
        self.domain_request_2.suborganization_state_territory = "WA"
        self.domain_request_2.city = "Second City"
        self.domain_request_2.state_territory = "OR"
        self.domain_request_2.save()

        # Create a third request/info pair without suborg data
        self.domain_info_3.organization_name = "names"
        self.domain_info_3.city = None
        self.domain_info_3.state_territory = None
        self.domain_info_3.save()

        self.domain_request_3.organization_name = "names"
        self.domain_request_3.suborganization_city = None
        self.domain_request_3.suborganization_state_territory = None
        self.domain_request_3.city = "Third City"
        self.domain_request_3.state_territory = "FL"
        self.domain_request_3.save()

        # Test running the script with both, and just with parse_requests
        self.run_create_federal_portfolio(agency_name="Test Federal Agency", parse_requests=True, parse_domains=True)
        self.run_create_federal_portfolio(
            agency_name="Executive Agency 1",
            parse_requests=True,
        )

        self.domain_info.refresh_from_db()
        self.domain_request.refresh_from_db()
        self.domain_info_2.refresh_from_db()
        self.domain_request_2.refresh_from_db()
        self.domain_info_3.refresh_from_db()
        self.domain_request_3.refresh_from_db()

        # Verify suborganizations were created with correct field values
        # Should use domain info values
        suborg_1 = Suborganization.objects.get(name=self.domain_info.organization_name)
        self.assertEqual(suborg_1.city, "Domain City")
        self.assertEqual(suborg_1.state_territory, "NY")

        # Should use domain request suborg values
        suborg_2 = Suborganization.objects.get(name=self.domain_info_2.organization_name)
        self.assertEqual(suborg_2.city, "Second Suborg City")
        self.assertEqual(suborg_2.state_territory, "WA")

        # Should use domain request standard values
        suborg_3 = Suborganization.objects.get(name=self.domain_info_3.organization_name)
        self.assertEqual(suborg_3.city, "Third City")
        self.assertEqual(suborg_3.state_territory, "FL")

    @less_console_noise_decorator
    def test_post_process_suborganization_fields_duplicate_records(self):
        """Test suborganization field updates when multiple domains/requests exist for the same org.
        Tests that:
        1. City / state_territory us updated when all location info matches
        2. Updates are skipped when locations don't match
        3. Priority order is maintained across multiple records:
            a. Domain information fields
            b. Domain request suborganization fields
            c. Domain request standard fields
        """
        # Case 1: Multiple records with all fields matching
        matching_request_1 = completed_domain_request(
            name="matching1.gov",
            status=DomainRequest.DomainRequestStatus.IN_REVIEW,
            organization_name="matching org",
            city="Standard City",
            state_territory=DomainRequest.StateTerritoryChoices.TEXAS,
            suborganization_city="Suborg City",
            suborganization_state_territory=DomainRequest.StateTerritoryChoices.CALIFORNIA,
            federal_agency=self.federal_agency,
        )
        matching_request_1.approve()
        domain_info_1 = DomainInformation.objects.get(domain_request=matching_request_1)
        domain_info_1.city = "Domain Info City"
        domain_info_1.state_territory = DomainRequest.StateTerritoryChoices.NEW_YORK
        domain_info_1.save()

        matching_request_2 = completed_domain_request(
            name="matching2.gov",
            status=DomainRequest.DomainRequestStatus.IN_REVIEW,
            organization_name="matching org",
            city="Standard City",
            state_territory=DomainRequest.StateTerritoryChoices.TEXAS,
            suborganization_city="Suborg City",
            suborganization_state_territory=DomainRequest.StateTerritoryChoices.CALIFORNIA,
            federal_agency=self.federal_agency,
        )
        matching_request_2.approve()
        domain_info_2 = DomainInformation.objects.get(domain_request=matching_request_2)
        domain_info_2.city = "Domain Info City"
        domain_info_2.state_territory = DomainRequest.StateTerritoryChoices.NEW_YORK
        domain_info_2.save()

        # Case 2: Multiple records with only request fields (no domain info)
        request_only_1 = completed_domain_request(
            name="request1.gov",
            status=DomainRequest.DomainRequestStatus.IN_REVIEW,
            organization_name="request org",
            city="Standard City",
            state_territory=DomainRequest.StateTerritoryChoices.TEXAS,
            suborganization_city="Suborg City",
            suborganization_state_territory=DomainRequest.StateTerritoryChoices.CALIFORNIA,
            federal_agency=self.federal_agency,
        )
        request_only_1.approve()
        domain_info_3 = DomainInformation.objects.get(domain_request=request_only_1)
        domain_info_3.city = None
        domain_info_3.state_territory = None
        domain_info_3.save()

        request_only_2 = completed_domain_request(
            name="request2.gov",
            status=DomainRequest.DomainRequestStatus.IN_REVIEW,
            organization_name="request org",
            city="Standard City",
            state_territory=DomainRequest.StateTerritoryChoices.TEXAS,
            suborganization_city="Suborg City",
            suborganization_state_territory=DomainRequest.StateTerritoryChoices.CALIFORNIA,
            federal_agency=self.federal_agency,
        )
        request_only_2.approve()
        domain_info_4 = DomainInformation.objects.get(domain_request=request_only_2)
        domain_info_4.city = None
        domain_info_4.state_territory = None
        domain_info_4.save()

        # Case 3: Multiple records with only standard fields (no suborg)
        standard_only_1 = completed_domain_request(
            name="standard1.gov",
            status=DomainRequest.DomainRequestStatus.IN_REVIEW,
            organization_name="standard org",
            city="Standard City",
            state_territory=DomainRequest.StateTerritoryChoices.TEXAS,
            federal_agency=self.federal_agency,
        )
        standard_only_1.approve()
        domain_info_5 = DomainInformation.objects.get(domain_request=standard_only_1)
        domain_info_5.city = None
        domain_info_5.state_territory = None
        domain_info_5.save()

        standard_only_2 = completed_domain_request(
            name="standard2.gov",
            status=DomainRequest.DomainRequestStatus.IN_REVIEW,
            organization_name="standard org",
            city="Standard City",
            state_territory=DomainRequest.StateTerritoryChoices.TEXAS,
            federal_agency=self.federal_agency,
        )
        standard_only_2.approve()
        domain_info_6 = DomainInformation.objects.get(domain_request=standard_only_2)
        domain_info_6.city = None
        domain_info_6.state_territory = None
        domain_info_6.save()

        # Case 4: Multiple records with mismatched locations
        mismatch_request_1 = completed_domain_request(
            name="mismatch1.gov",
            status=DomainRequest.DomainRequestStatus.IN_REVIEW,
            organization_name="mismatch org",
            city="City One",
            state_territory=DomainRequest.StateTerritoryChoices.FLORIDA,
            federal_agency=self.federal_agency,
        )
        mismatch_request_1.approve()
        domain_info_5 = DomainInformation.objects.get(domain_request=mismatch_request_1)
        domain_info_5.city = "Different City"
        domain_info_5.state_territory = DomainRequest.StateTerritoryChoices.ALASKA
        domain_info_5.save()

        mismatch_request_2 = completed_domain_request(
            name="mismatch2.gov",
            status=DomainRequest.DomainRequestStatus.IN_REVIEW,
            organization_name="mismatch org",
            city="City Two",
            state_territory=DomainRequest.StateTerritoryChoices.HAWAII,
            federal_agency=self.federal_agency,
        )
        mismatch_request_2.approve()
        domain_info_6 = DomainInformation.objects.get(domain_request=mismatch_request_2)
        domain_info_6.city = "Another City"
        domain_info_6.state_territory = DomainRequest.StateTerritoryChoices.CALIFORNIA
        domain_info_6.save()

        # Run the portfolio creation script
        self.run_create_federal_portfolio(agency_name="Test Federal Agency", parse_requests=True, parse_domains=True)

        # Case 1: Should use domain info values (highest priority)
        matching_suborg = Suborganization.objects.get(name="matching org")
        self.assertEqual(matching_suborg.city, "Domain Info City")
        self.assertEqual(matching_suborg.state_territory, DomainRequest.StateTerritoryChoices.NEW_YORK)

        # Case 2: Should use suborg values (second priority)
        request_suborg = Suborganization.objects.get(name="request org")
        self.assertEqual(request_suborg.city, "Suborg City")
        self.assertEqual(request_suborg.state_territory, DomainRequest.StateTerritoryChoices.CALIFORNIA)

        # Case 3: Should use standard values (lowest priority)
        standard_suborg = Suborganization.objects.get(name="standard org")
        self.assertEqual(standard_suborg.city, "Standard City")
        self.assertEqual(standard_suborg.state_territory, DomainRequest.StateTerritoryChoices.TEXAS)

        # Case 4: Should skip update due to mismatched locations
        mismatch_suborg = Suborganization.objects.get(name="mismatch org")
        self.assertIsNone(mismatch_suborg.city)
        self.assertIsNone(mismatch_suborg.state_territory)


class TestPatchSuborganizations(MockDbForIndividualTests):
    """Tests for the patch_suborganizations management command."""

    @less_console_noise_decorator
    def run_patch_suborganizations(self):
        """Helper method to run the patch_suborganizations command."""
        with patch(
            "registrar.management.commands.utility.terminal_helper.TerminalHelper.prompt_for_execution",
            return_value=True,
        ):
            call_command("patch_suborganizations")

    @less_console_noise_decorator
    def test_space_and_case_duplicates(self):
        """Test cleaning up duplicates that differ by spaces and case.

        Should keep the version with:
        1. Fewest spaces
        2. Most leading capitals
        """
        # Delete any other suborganizations defined in the initial test dataset
        DomainRequest.objects.all().delete()
        Suborganization.objects.all().delete()

        Suborganization.objects.create(name="Test Organization ", portfolio=self.portfolio_1)
        Suborganization.objects.create(name="test organization", portfolio=self.portfolio_1)
        Suborganization.objects.create(name="Test Organization", portfolio=self.portfolio_1)

        # Create an unrelated record to test that it doesn't get deleted, too
        Suborganization.objects.create(name="unrelated org", portfolio=self.portfolio_1)
        self.run_patch_suborganizations()
        self.assertEqual(Suborganization.objects.count(), 2)
        self.assertEqual(Suborganization.objects.filter(name__in=["unrelated org", "Test Organization"]).count(), 2)

    @less_console_noise_decorator
    def test_hardcoded_record(self):
        """Tests that our hardcoded records update as we expect them to"""
        # Delete any other suborganizations defined in the initial test dataset
        DomainRequest.objects.all().delete()
        Suborganization.objects.all().delete()

        # Create orgs with old and new name formats
        old_name = "USDA/OC"
        new_name = "USDA, Office of Communications"

        Suborganization.objects.create(name=old_name, portfolio=self.portfolio_1)
        Suborganization.objects.create(name=new_name, portfolio=self.portfolio_1)

        self.run_patch_suborganizations()

        # Verify only the new one of the two remains
        self.assertEqual(Suborganization.objects.count(), 1)
        remaining = Suborganization.objects.first()
        self.assertEqual(remaining.name, new_name)

    @less_console_noise_decorator
    def test_reference_updates(self):
        """Test that references are updated on domain info and domain request before deletion."""
        # Create suborganizations
        keep_org = Suborganization.objects.create(name="Test Organization", portfolio=self.portfolio_1)
        delete_org = Suborganization.objects.create(name="test organization ", portfolio=self.portfolio_1)
        unrelated_org = Suborganization.objects.create(name="awesome", portfolio=self.portfolio_1)

        # We expect these references to update
        self.domain_request_1.sub_organization = delete_org
        self.domain_information_1.sub_organization = delete_org
        self.domain_request_1.save()
        self.domain_information_1.save()

        # But not these ones
        self.domain_request_2.sub_organization = unrelated_org
        self.domain_information_2.sub_organization = unrelated_org
        self.domain_request_2.save()
        self.domain_information_2.save()

        self.run_patch_suborganizations()

        self.domain_request_1.refresh_from_db()
        self.domain_information_1.refresh_from_db()
        self.domain_request_2.refresh_from_db()
        self.domain_information_2.refresh_from_db()

        self.assertEqual(self.domain_request_1.sub_organization, keep_org)
        self.assertEqual(self.domain_information_1.sub_organization, keep_org)
        self.assertEqual(self.domain_request_2.sub_organization, unrelated_org)
        self.assertEqual(self.domain_information_2.sub_organization, unrelated_org)


class TestRemovePortfolios(TestCase):
    """Test the remove_unused_portfolios command"""

    def setUp(self):
        self.user = User.objects.create(username="testuser")

        self.logger_patcher = patch("registrar.management.commands.export_tables.logger")
        self.logger_mock = self.logger_patcher.start()

        # Create mock database objects
        self.portfolio_ok = Portfolio.objects.create(
            organization_name="Department of Veterans Affairs", creator=self.user
        )
        self.unused_portfolio_with_related_objects = Portfolio.objects.create(
            organization_name="Test with orphaned objects", creator=self.user
        )
        self.unused_portfolio_with_suborgs = Portfolio.objects.create(
            organization_name="Test with suborg", creator=self.user
        )

        # Create related objects for unused_portfolio_with_related_objects
        self.domain_information = DomainInformation.objects.create(
            portfolio=self.unused_portfolio_with_related_objects, creator=self.user
        )
        self.domain_request = DomainRequest.objects.create(
            portfolio=self.unused_portfolio_with_related_objects, creator=self.user
        )
        self.inv = PortfolioInvitation.objects.create(portfolio=self.unused_portfolio_with_related_objects)
        self.group = DomainGroup.objects.create(
            portfolio=self.unused_portfolio_with_related_objects, name="Test Domain Group"
        )
        self.perm = UserPortfolioPermission.objects.create(
            portfolio=self.unused_portfolio_with_related_objects, user=self.user
        )

        # Create a suborganization and suborg related objects for unused_portfolio_with_suborgs
        self.suborganization = Suborganization.objects.create(
            portfolio=self.unused_portfolio_with_suborgs, name="Test Suborg"
        )
        self.suborg_domain_information = DomainInformation.objects.create(
            sub_organization=self.suborganization, creator=self.user
        )

    def tearDown(self):
        self.logger_patcher.stop()
        DomainInformation.objects.all().delete()
        DomainRequest.objects.all().delete()
        Suborganization.objects.all().delete()
        Portfolio.objects.all().delete()
        User.objects.all().delete()

    @less_console_noise_decorator
    @patch("registrar.management.commands.utility.terminal_helper.TerminalHelper.query_yes_no")
    def test_delete_unlisted_portfolios(self, mock_query_yes_no):
        """Test that portfolios not on the allowed list are deleted."""
        mock_query_yes_no.return_value = True

        # Ensure all portfolios exist before running the command
        self.assertEqual(Portfolio.objects.count(), 3)

        # Run the command
        call_command("remove_unused_portfolios", debug=False)

        # Check that the unlisted portfolio was removed
        self.assertEqual(Portfolio.objects.count(), 1)
        self.assertFalse(Portfolio.objects.filter(organization_name="Test with orphaned objects").exists())
        self.assertFalse(Portfolio.objects.filter(organization_name="Test with suborg").exists())
        self.assertTrue(Portfolio.objects.filter(organization_name="Department of Veterans Affairs").exists())

    @less_console_noise_decorator
    @patch("registrar.management.commands.utility.terminal_helper.TerminalHelper.query_yes_no")
    def test_delete_entries_with_related_objects(self, mock_query_yes_no):
        """Test deletion with related objects being handled properly."""
        mock_query_yes_no.return_value = True

        # Ensure related objects exist before running the command
        self.assertEqual(DomainInformation.objects.count(), 2)
        self.assertEqual(DomainRequest.objects.count(), 1)

        # Run the command
        call_command("remove_unused_portfolios", debug=False)

        # Check that related objects were updated
        self.assertEqual(
            DomainInformation.objects.filter(portfolio=self.unused_portfolio_with_related_objects).count(), 0
        )
        self.assertEqual(DomainRequest.objects.filter(portfolio=self.unused_portfolio_with_related_objects).count(), 0)
        self.assertEqual(DomainInformation.objects.filter(portfolio=None).count(), 2)
        self.assertEqual(DomainRequest.objects.filter(portfolio=None).count(), 1)

        # Check that the portfolio was deleted
        self.assertFalse(Portfolio.objects.filter(organization_name="Test with orphaned objects").exists())

    @less_console_noise_decorator
    @patch("registrar.management.commands.utility.terminal_helper.TerminalHelper.query_yes_no")
    def test_delete_entries_with_suborganizations(self, mock_query_yes_no):
        """Test that suborganizations and their related objects are deleted along with the portfolio."""
        mock_query_yes_no.return_value = True

        # Ensure suborganization and related objects exist before running the command
        self.assertEqual(Suborganization.objects.count(), 1)
        self.assertEqual(DomainInformation.objects.filter(sub_organization=self.suborganization).count(), 1)

        # Run the command
        call_command("remove_unused_portfolios", debug=False)

        # Check that the suborganization was deleted
        self.assertEqual(Suborganization.objects.filter(portfolio=self.unused_portfolio_with_suborgs).count(), 0)

        # Check that deletion of suborganization had cascading effects (orphaned DomainInformation)
        self.assertEqual(DomainInformation.objects.filter(sub_organization=self.suborganization).count(), 0)

        # Check that the portfolio was deleted
        self.assertFalse(Portfolio.objects.filter(organization_name="Test with suborg").exists())<|MERGE_RESOLUTION|>--- conflicted
+++ resolved
@@ -1867,8 +1867,6 @@
         self.assertEqual(existing_portfolio.creator, self.user)
 
     @less_console_noise_decorator
-<<<<<<< HEAD
-=======
     def test_add_managers_from_domains(self):
         """Test that all domain managers are added as portfolio managers."""
 
@@ -2005,7 +2003,6 @@
         for perm in permissions:
             self.assertIn(UserPortfolioRoleChoices.ORGANIZATION_MEMBER, perm.roles)
 
->>>>>>> a2573b31
     def test_skip_existing_portfolios(self):
         """Tests the skip_existing_portfolios to ensure that it doesn't add
         suborgs, domain requests, and domain info."""

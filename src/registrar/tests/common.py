import datetime
import os
import logging

from contextlib import contextmanager
import random
from string import ascii_uppercase
from django.test import TestCase
from unittest.mock import MagicMock, Mock, patch
from typing import List, Dict

from django.conf import settings
from django.contrib.auth import get_user_model, login

from registrar.models import (
    Contact,
    DraftDomain,
    Website,
    DomainApplication,
    DomainInvitation,
    User,
    UserGroup,
    DomainInformation,
    PublicContact,
    Domain,
)
from epplibwrapper import (
    commands,
    common,
    extensions,
    info,
    RegistryError,
    ErrorCode,
)

logger = logging.getLogger(__name__)


def get_handlers():
    """Obtain pointers to all StreamHandlers."""
    handlers = {}

    rootlogger = logging.getLogger()
    for h in rootlogger.handlers:
        if isinstance(h, logging.StreamHandler):
            handlers[h.name] = h

    for logger in logging.Logger.manager.loggerDict.values():
        if not isinstance(logger, logging.PlaceHolder):
            for h in logger.handlers:
                if isinstance(h, logging.StreamHandler):
                    handlers[h.name] = h

    return handlers


@contextmanager
def less_console_noise():
    """
    Context manager to use in tests to silence console logging.

    This is helpful on tests which trigger console messages
    (such as errors) which are normal and expected.

    It can easily be removed to debug a failing test.
    """
    restore = {}
    handlers = get_handlers()
    devnull = open(os.devnull, "w")

    # redirect all the streams
    for handler in handlers.values():
        prior = handler.setStream(devnull)
        restore[handler.name] = prior
    try:
        # run the test
        yield
    finally:
        # restore the streams
        for handler in handlers.values():
            handler.setStream(restore[handler.name])
        # close the file we opened
        devnull.close()


class MockUserLogin:
    def __init__(self, get_response):
        self.get_response = get_response

    def __call__(self, request):
        if request.user.is_anonymous:
            user = None
            UserModel = get_user_model()
            username = "Testy"
            args = {
                UserModel.USERNAME_FIELD: username,
            }
            user, _ = UserModel.objects.get_or_create(**args)
            user.is_staff = True
            # Create or retrieve the group
            group, _ = UserGroup.objects.get_or_create(name="full_access_group")
            # Add the user to the group
            user.groups.set([group])
            user.save()
            backend = settings.AUTHENTICATION_BACKENDS[-1]
            login(request, user, backend=backend)

        response = self.get_response(request)
        return response


class MockSESClient(Mock):
    EMAILS_SENT: List[Dict] = []

    def send_email(self, *args, **kwargs):
        self.EMAILS_SENT.append({"args": args, "kwargs": kwargs})


class AuditedAdminMockData:
    """Creates simple data mocks for AuditedAdminTest.
    Can likely be more generalized, but the primary purpose of this class is to simplify
    mock data creation, especially for lists of items,
    by making the assumption that for most use cases we don't have to worry about
    data 'accuracy' ('testy 2' is not an accurate first_name for example), we just care about
    implementing some kind of patterning, especially with lists of items.

    Two variables are used across multiple functions:

    *item_name* - Used in patterning. Will be appended en masse to multiple str fields,
    like first_name. For example, item_name 'egg' will return a user object of:

    first_name: 'egg first_name:user',
    last_name: 'egg last_name:user',
    username: 'egg username:user'

    where 'user' is the short_hand

    *short_hand* - Used in patterning. Certain fields will have ':{shorthand}' appended to it,
    as a way to optionally include metadata in the str itself. Can be further expanded on.
    Came from a bug where different querysets used in testing would effectively be 'anonymized', wherein
    it would only display a list of types, but not include the variable name.
    """  # noqa

    # Constants for different domain object types
    INFORMATION = "information"
    APPLICATION = "application"
    INVITATION = "invitation"

    def dummy_user(self, item_name, short_hand):
        """Creates a dummy user object,
        but with a shorthand and support for multiple"""
        user = User.objects.get_or_create(
            first_name="{} first_name:{}".format(item_name, short_hand),
            last_name="{} last_name:{}".format(item_name, short_hand),
            username="{} username:{}".format(item_name, short_hand),
        )[0]
        return user

    def dummy_contact(self, item_name, short_hand):
        """Creates a dummy contact object"""
        contact = Contact.objects.get_or_create(
            first_name="{} first_name:{}".format(item_name, short_hand),
            last_name="{} last_name:{}".format(item_name, short_hand),
            title="{} title:{}".format(item_name, short_hand),
            email="{}testy@town.com".format(item_name),
            phone="(555) 555 5555",
        )[0]
        return contact

    def dummy_draft_domain(self, item_name, prebuilt=False):
        """
        Creates a dummy DraftDomain object
        Args:
            item_name (str): Value for 'name' in a DraftDomain object.
            prebuilt (boolean): Determines return type.
        Returns:
            DraftDomain: Where name = 'item_name'. If prebuilt = True, then
            name will be "city{}.gov".format(item_name).
        """
        if prebuilt:
            item_name = "city{}.gov".format(item_name)
        return DraftDomain.objects.get_or_create(name=item_name)[0]

    def dummy_domain(self, item_name, prebuilt=False):
        """
        Creates a dummy domain object
        Args:
            item_name (str): Value for 'name' in a Domain object.
            prebuilt (boolean): Determines return type.
        Returns:
            Domain: Where name = 'item_name'. If prebuilt = True, then
            domain name will be "city{}.gov".format(item_name).
        """
        if prebuilt:
            item_name = "city{}.gov".format(item_name)
        return Domain.objects.get_or_create(name=item_name)[0]

    def dummy_website(self, item_name):
        """
        Creates a dummy website object
        Args:
            item_name (str): Value for 'website' in a Website object.
        Returns:
            Website: Where website = 'item_name'.
        """
        return Website.objects.get_or_create(website=item_name)[0]

    def dummy_alt(self, item_name):
        """
        Creates a dummy website object for alternates
        Args:
            item_name (str): Value for 'website' in a Website object.
        Returns:
            Website: Where website = "cityalt{}.gov".format(item_name).
        """
        return self.dummy_website(item_name="cityalt{}.gov".format(item_name))

    def dummy_current(self, item_name):
        """
        Creates a dummy website object for current
        Args:
            item_name (str): Value for 'website' in a Website object.
            prebuilt (boolean): Determines return type.
        Returns:
            Website: Where website = "city{}.gov".format(item_name)
        """
        return self.dummy_website(item_name="city{}.com".format(item_name))

    def get_common_domain_arg_dictionary(
        self,
        item_name,
        org_type="federal",
        federal_type="executive",
        purpose="Purpose of the site",
    ):
        """
        Generates a generic argument dict for most domains
        Args:
            item_name (str): A shared str value appended to first_name, last_name,
            organization_name, address_line1, address_line2,
            title, email, and username.

            org_type (str - optional): Sets a domains org_type

            federal_type (str - optional): Sets a domains federal_type

            purpose (str - optional): Sets a domains purpose
        Returns:
            Dictionary: {
                organization_type: str,
                federal_type: str,
                purpose: str,
                organization_name: str = "{} organization".format(item_name),
                address_line1: str = "{} address_line1".format(item_name),
                address_line2: str = "{} address_line2".format(item_name),
                is_policy_acknowledged: boolean = True,
                state_territory: str = "NY",
                zipcode: str = "10002",
                about_your_organization: str = "e-Government",
                anything_else: str = "There is more",
                authorizing_official: Contact = self.dummy_contact(item_name, "authorizing_official"),
                submitter: Contact = self.dummy_contact(item_name, "submitter"),
                creator: User = self.dummy_user(item_name, "creator"),
            }
        """  # noqa
        common_args = dict(
            organization_type=org_type,
            federal_type=federal_type,
            purpose=purpose,
            organization_name="{} organization".format(item_name),
            address_line1="{} address_line1".format(item_name),
            address_line2="{} address_line2".format(item_name),
            is_policy_acknowledged=True,
            state_territory="NY",
            zipcode="10002",
            about_your_organization="e-Government",
            anything_else="There is more",
            authorizing_official=self.dummy_contact(item_name, "authorizing_official"),
            submitter=self.dummy_contact(item_name, "submitter"),
            creator=self.dummy_user(item_name, "creator"),
        )
        return common_args

    def dummy_kwarg_boilerplate(
        self,
        domain_type,
        item_name,
        status=DomainApplication.STARTED,
        org_type="federal",
        federal_type="executive",
        purpose="Purpose of the site",
    ):
        """
        Returns a prebuilt kwarg dictionary for DomainApplication,
        DomainInformation, or DomainInvitation.
        Args:
            domain_type (str): is either 'application', 'information',
            or 'invitation'.

            item_name (str): A shared str value appended to first_name, last_name,
            organization_name, address_line1, address_line2,
            title, email, and username.

            status (str - optional): Defines the status for DomainApplication,
            e.g. DomainApplication.STARTED

            org_type (str - optional): Sets a domains org_type

            federal_type (str - optional): Sets a domains federal_type

            purpose (str - optional): Sets a domains purpose
        Returns:
            dict: Returns a dictionary structurally consistent with the expected input
            of either DomainApplication, DomainInvitation, or DomainInformation
            based on the 'domain_type' field.
        """  # noqa
        common_args = self.get_common_domain_arg_dictionary(
            item_name, org_type, federal_type, purpose
        )
        full_arg_dict = None
        match domain_type:
            case self.APPLICATION:
                full_arg_dict = dict(
                    **common_args,
                    requested_domain=self.dummy_draft_domain(item_name),
                    investigator=self.dummy_user(item_name, "investigator"),
                    status=status,
                )
            case self.INFORMATION:
                domain_app = self.create_full_dummy_domain_application(item_name)
                full_arg_dict = dict(
                    **common_args,
                    domain=self.dummy_domain(item_name, True),
                    domain_application=domain_app,
                )
            case self.INVITATION:
                full_arg_dict = dict(
                    email="test_mail@mail.com",
                    domain=self.dummy_domain(item_name, True),
                    status=DomainInvitation.INVITED,
                )
        return full_arg_dict

    def create_full_dummy_domain_application(
        self, item_name, status=DomainApplication.STARTED
    ):
        """Creates a dummy domain application object"""
        domain_application_kwargs = self.dummy_kwarg_boilerplate(
            self.APPLICATION, item_name, status
        )
        application = DomainApplication.objects.get_or_create(
            **domain_application_kwargs
        )[0]
        return application

    def create_full_dummy_domain_information(
        self, item_name, status=DomainApplication.STARTED
    ):
        """Creates a dummy domain information object"""
        domain_application_kwargs = self.dummy_kwarg_boilerplate(
            self.INFORMATION, item_name, status
        )
        application = DomainInformation.objects.get_or_create(
            **domain_application_kwargs
        )[0]
        return application

    def create_full_dummy_domain_invitation(
        self, item_name, status=DomainApplication.STARTED
    ):
        """Creates a dummy domain invitation object"""
        domain_application_kwargs = self.dummy_kwarg_boilerplate(
            self.INVITATION, item_name, status
        )
        application = DomainInvitation.objects.get_or_create(
            **domain_application_kwargs
        )[0]

        return application

    def create_full_dummy_domain_object(
        self,
        domain_type,
        item_name,
        has_other_contacts=True,
        has_current_website=True,
        has_alternative_gov_domain=True,
        status=DomainApplication.STARTED,
    ):
        """A helper to create a dummy domain application object"""
        application = None
        match domain_type:
            case self.APPLICATION:
                application = self.create_full_dummy_domain_application(
                    item_name, status
                )
            case self.INVITATION:
                application = self.create_full_dummy_domain_invitation(
                    item_name, status
                )
            case self.INFORMATION:
                application = self.create_full_dummy_domain_information(
                    item_name, status
                )
            case _:
                raise ValueError("Invalid domain_type, must conform to given constants")

        if has_other_contacts and domain_type != self.INVITATION:
            other = self.dummy_contact(item_name, "other")
            application.other_contacts.add(other)
        if has_current_website and domain_type == self.APPLICATION:
            current = self.dummy_current(item_name)
            application.current_websites.add(current)
        if has_alternative_gov_domain and domain_type == self.APPLICATION:
            alt = self.dummy_alt(item_name)
            application.alternative_domains.add(alt)

        return application


def mock_user():
    """A simple user."""
    user_kwargs = dict(
        id=4,
        first_name="Rachid",
        last_name="Mrad",
    )
    mock_user, _ = User.objects.get_or_create(**user_kwargs)
    return mock_user


def create_superuser():
    User = get_user_model()
    p = "adminpass"
    user = User.objects.create_user(
        username="superuser",
        email="admin@example.com",
        is_staff=True,
        password=p,
    )
    # Retrieve the group or create it if it doesn't exist
    group, _ = UserGroup.objects.get_or_create(name="full_access_group")
    # Add the user to the group
    user.groups.set([group])
    return user


def create_user():
    User = get_user_model()
    p = "userpass"
    user = User.objects.create_user(
        username="staffuser",
        email="user@example.com",
        is_staff=True,
        password=p,
    )
    # Retrieve the group or create it if it doesn't exist
    group, _ = UserGroup.objects.get_or_create(name="cisa_analysts_group")
    # Add the user to the group
    user.groups.set([group])
    return user


def create_ready_domain():
    domain, _ = Domain.objects.get_or_create(name="city.gov", state=Domain.State.READY)
    return domain


def completed_application(
    has_other_contacts=True,
    has_current_website=True,
    has_alternative_gov_domain=True,
    has_about_your_organization=True,
    has_anything_else=True,
    status=DomainApplication.STARTED,
    user=False,
    name="city.gov",
):
    """A completed domain application."""
    if not user:
        user = get_user_model().objects.create(username="username")
    ao, _ = Contact.objects.get_or_create(
        first_name="Testy",
        last_name="Tester",
        title="Chief Tester",
        email="testy@town.com",
        phone="(555) 555 5555",
    )
    domain, _ = DraftDomain.objects.get_or_create(name=name)
    alt, _ = Website.objects.get_or_create(website="city1.gov")
    current, _ = Website.objects.get_or_create(website="city.com")
    you, _ = Contact.objects.get_or_create(
        first_name="Testy2",
        last_name="Tester2",
        title="Admin Tester",
        email="mayor@igorville.gov",
        phone="(555) 555 5556",
    )
    other, _ = Contact.objects.get_or_create(
        first_name="Testy",
        last_name="Tester",
        title="Another Tester",
        email="testy2@town.com",
        phone="(555) 555 5557",
    )
    domain_application_kwargs = dict(
        organization_type="federal",
        federal_type="executive",
        purpose="Purpose of the site",
        is_policy_acknowledged=True,
        organization_name="Testorg",
        address_line1="address 1",
        address_line2="address 2",
        state_territory="NY",
        zipcode="10002",
        authorizing_official=ao,
        requested_domain=domain,
        submitter=you,
        creator=user,
        status=status,
    )
    if has_about_your_organization:
        domain_application_kwargs["about_your_organization"] = "e-Government"
    if has_anything_else:
        domain_application_kwargs["anything_else"] = "There is more"

    application, _ = DomainApplication.objects.get_or_create(
        **domain_application_kwargs
    )

    if has_other_contacts:
        application.other_contacts.add(other)
    if has_current_website:
        application.current_websites.add(current)
    if has_alternative_gov_domain:
        application.alternative_domains.add(alt)

    return application


def multiple_unalphabetical_domain_objects(
    domain_type=AuditedAdminMockData.APPLICATION,
):
    """Returns a list of generic domain objects for testing purposes"""
    applications = []
    list_of_letters = list(ascii_uppercase)
    random.shuffle(list_of_letters)

    mock = AuditedAdminMockData()
    for object_name in list_of_letters:
        application = mock.create_full_dummy_domain_object(domain_type, object_name)
        applications.append(application)
    return applications


def generic_domain_object(domain_type, object_name):
    """Returns a generic domain object of
    domain_type 'application', 'information', or 'invitation'"""
    mock = AuditedAdminMockData()
    application = mock.create_full_dummy_domain_object(domain_type, object_name)
    return application


class MockEppLib(TestCase):
    class fakedEppObject(object):
        """"""

        def __init__(
            self,
            auth_info=...,
            cr_date=...,
            contacts=...,
            hosts=...,
            statuses=...,
            avail=...,
            addrs=...,
            registrant=...,
        ):
            self.auth_info = auth_info
            self.cr_date = cr_date
            self.contacts = contacts
            self.hosts = hosts
            self.statuses = statuses
            self.avail = avail  # use for CheckDomain
            self.addrs = addrs
            self.registrant = registrant

        def dummyInfoContactResultData(
            self,
            id,
            email,
            cr_date=datetime.datetime(2023, 5, 25, 19, 45, 35),
            pw="thisisnotapassword",
        ):
            fake = info.InfoContactResultData(
                id=id,
                postal_info=common.PostalInfo(
                    name="Registry Customer Service",
                    addr=common.ContactAddr(
                        street=["4200 Wilson Blvd."],
                        city="Arlington",
                        pc="22201",
                        cc="US",
                        sp="VA",
                    ),
                    org="Cybersecurity and Infrastructure Security Agency",
                    type="type",
                ),
                voice="+1.8882820870",
                fax="+1-212-9876543",
                email=email,
                auth_info=common.ContactAuthInfo(pw=pw),
                roid=...,
                statuses=[],
                cl_id=...,
                cr_id=...,
                cr_date=cr_date,
                up_id=...,
                up_date=...,
                tr_date=...,
                disclose=...,
                vat=...,
                ident=...,
                notify_email=...,
            )
            return fake

    mockDataInfoDomain = fakedEppObject(
        "fakePw",
        cr_date=datetime.datetime(2023, 5, 25, 19, 45, 35),
        contacts=[
            common.DomainContact(
                contact="123", type=PublicContact.ContactTypeChoices.SECURITY
            )
        ],
        hosts=["fake.host.com"],
        statuses=[
            common.Status(state="serverTransferProhibited", description="", lang="en"),
            common.Status(state="inactive", description="", lang="en"),
        ],
    )
    mockDataInfoContact = mockDataInfoDomain.dummyInfoContactResultData(
        "123", "123@mail.gov", datetime.datetime(2023, 5, 25, 19, 45, 35), "lastPw"
    )
    InfoDomainWithContacts = fakedEppObject(
        "fakepw",
        cr_date=datetime.datetime(2023, 5, 25, 19, 45, 35),
        contacts=[
            common.DomainContact(
                contact="securityContact",
                type=PublicContact.ContactTypeChoices.SECURITY,
            ),
            common.DomainContact(
                contact="technicalContact",
                type=PublicContact.ContactTypeChoices.TECHNICAL,
            ),
            common.DomainContact(
                contact="adminContact",
                type=PublicContact.ContactTypeChoices.ADMINISTRATIVE,
            ),
        ],
        hosts=["fake.host.com"],
        statuses=[
            common.Status(state="serverTransferProhibited", description="", lang="en"),
            common.Status(state="inactive", description="", lang="en"),
        ],
        registrant="regContact",
    )

    mockSecurityContact = InfoDomainWithContacts.dummyInfoContactResultData(
        "securityContact", "security@mail.gov"
    )
    mockTechnicalContact = InfoDomainWithContacts.dummyInfoContactResultData(
        "technicalContact", "tech@mail.gov"
    )
    mockAdministrativeContact = InfoDomainWithContacts.dummyInfoContactResultData(
        "adminContact", "admin@mail.gov"
    )
    mockRegistrantContact = InfoDomainWithContacts.dummyInfoContactResultData(
        "regContact", "registrant@mail.gov"
    )

    infoDomainNoContact = fakedEppObject(
        "security",
        cr_date=datetime.datetime(2023, 5, 25, 19, 45, 35),
        contacts=[],
        hosts=["fake.host.com"],
    )

    infoDomainThreeHosts = fakedEppObject(
        "my-nameserver.gov",
        cr_date=datetime.datetime(2023, 5, 25, 19, 45, 35),
        contacts=[],
        hosts=[
            "ns1.my-nameserver-1.com",
            "ns1.my-nameserver-2.com",
            "ns1.cats-are-superior3.com",
        ],
    )
    infoDomainNoHost = fakedEppObject(
        "my-nameserver.gov",
        cr_date=datetime.datetime(2023, 5, 25, 19, 45, 35),
        contacts=[],
        hosts=[],
    )

    infoDomainTwoHosts = fakedEppObject(
        "my-nameserver.gov",
        cr_date=datetime.datetime(2023, 5, 25, 19, 45, 35),
        contacts=[],
        hosts=["ns1.my-nameserver-1.com", "ns1.my-nameserver-2.com"],
    )

    mockDataInfoHosts = fakedEppObject(
        "lastPw",
        cr_date=datetime.datetime(2023, 8, 25, 19, 45, 35),
        addrs=["1.2.3.4", "2.3.4.5"],
    )

    mockDataHostChange = fakedEppObject(
        "lastPw", cr_date=datetime.datetime(2023, 8, 25, 19, 45, 35)
    )
    addDsData1 = {
        "keyTag": 1234,
        "alg": 3,
        "digestType": 1,
        "digest": "ec0bdd990b39feead889f0ba613db4adec0bdd99",
    }
    addDsData2 = {
        "keyTag": 2345,
        "alg": 3,
        "digestType": 1,
        "digest": "ec0bdd990b39feead889f0ba613db4adecb4adec",
    }
    keyDataDict = {
        "flags": 257,
        "protocol": 3,
        "alg": 1,
        "pubKey": "AQPJ////4Q==",
    }
    dnssecExtensionWithDsData = extensions.DNSSECExtension(
        **{
            "dsData": [
                common.DSData(**addDsData1)  # type: ignore
            ],  # type: ignore
        }
    )
    dnssecExtensionWithMultDsData = extensions.DNSSECExtension(
        **{
            "dsData": [
                common.DSData(**addDsData1),  # type: ignore
                common.DSData(**addDsData2),  # type: ignore
            ],  # type: ignore
        }
    )
    dnssecExtensionWithKeyData = extensions.DNSSECExtension(
        **{
            "keyData": [common.DNSSECKeyData(**keyDataDict)],  # type: ignore
        }
    )
    dnssecExtensionRemovingDsData = extensions.DNSSECExtension()

    infoDomainHasIP = fakedEppObject(
        "nameserverwithip.gov",
        cr_date=datetime.datetime(2023, 5, 25, 19, 45, 35),
        contacts=[],
        hosts=[
            "ns1.nameserverwithip.gov",
            "ns2.nameserverwithip.gov",
            "ns3.nameserverwithip.gov",
        ],
        addrs=["1.2.3.4", "2.3.4.5"],
    )

    infoDomainCheckHostIPCombo = fakedEppObject(
        "nameserversubdomain.gov",
        cr_date=datetime.datetime(2023, 5, 25, 19, 45, 35),
        contacts=[],
        hosts=[
            "ns1.nameserversubdomain.gov",
            "ns2.nameserversubdomain.gov",
        ],
    )

    def _getattrInfoDomain(self, _request):
        if getattr(_request, "name", None) == "security.gov":
            return MagicMock(res_data=[self.infoDomainNoContact])
        elif getattr(_request, "name", None) == "my-nameserver.gov":
            if self.mockedSendFunction.call_count == 5:
                return MagicMock(res_data=[self.infoDomainTwoHosts])
            else:
                return MagicMock(res_data=[self.infoDomainNoHost])
        elif getattr(_request, "name", None) == "nameserverwithip.gov":
            return MagicMock(res_data=[self.infoDomainHasIP])
        elif getattr(_request, "name", None) == "namerserversubdomain.gov":
            return MagicMock(res_data=[self.infoDomainCheckHostIPCombo])
        elif getattr(_request, "name", None) == "freeman.gov":
            return MagicMock(res_data=[self.InfoDomainWithContacts])
        elif getattr(_request, "name", None) == "threenameserversDomain.gov":
            return MagicMock(res_data=[self.infoDomainThreeHosts])
        return MagicMock(res_data=[self.mockDataInfoDomain])

    def mockSend(self, _request, cleaned):
        """Mocks the registry.send function used inside of domain.py
        registry is imported from epplibwrapper
        returns objects that simulate what would be in a epp response
        but only relevant pieces for tests"""
        if isinstance(_request, commands.InfoDomain):
<<<<<<< HEAD
            return self.mockInfoDomainCommands(_request, cleaned)
=======
            return self._getattrInfoDomain(_request)

>>>>>>> 1904c7e4
        elif isinstance(_request, commands.InfoContact):
            return self.mockInfoContactCommands(_request, cleaned)
        elif (
            isinstance(_request, commands.CreateContact)
            and getattr(_request, "id", None) == "fail"
            and self.mockedSendFunction.call_count == 3
        ):
            # use this for when a contact is being updated
            # sets the second send() to fail
            raise RegistryError(code=ErrorCode.OBJECT_EXISTS)
        elif isinstance(_request, commands.CreateHost):
            return MagicMock(
                res_data=[self.mockDataHostChange],
                code=ErrorCode.COMMAND_COMPLETED_SUCCESSFULLY,
            )
        elif isinstance(_request, commands.UpdateHost):
            return MagicMock(
                res_data=[self.mockDataHostChange],
                code=ErrorCode.COMMAND_COMPLETED_SUCCESSFULLY,
            )
        elif isinstance(_request, commands.UpdateDomain):
            return MagicMock(
                res_data=[self.mockDataHostChange],
                code=ErrorCode.COMMAND_COMPLETED_SUCCESSFULLY,
            )
        elif isinstance(_request, commands.DeleteHost):
            return MagicMock(
                res_data=[self.mockDataHostChange],
                code=ErrorCode.COMMAND_COMPLETED_SUCCESSFULLY,
            )
        elif (
            isinstance(_request, commands.DeleteDomain)
            and getattr(_request, "name", None) == "failDelete.gov"
        ):
            name = getattr(_request, "name", None)
            fake_nameserver = "ns1.failDelete.gov"
            if name in fake_nameserver:
                raise RegistryError(
                    code=ErrorCode.OBJECT_ASSOCIATION_PROHIBITS_OPERATION
                )
<<<<<<< HEAD
        elif (
            isinstance(_request, commands.UpdateDomain)
            and getattr(_request, "name", None) == "dnssec-invalid.gov"
        ):
            raise RegistryError(code=ErrorCode.PARAMETER_VALUE_RANGE_ERROR)
=======

>>>>>>> 1904c7e4
        return MagicMock(res_data=[self.mockDataInfoHosts])

    def mockInfoDomainCommands(self, _request, cleaned):
        if getattr(_request, "name", None) == "security.gov":
            return MagicMock(res_data=[self.infoDomainNoContact])
        elif getattr(_request, "name", None) == "dnssec-dsdata.gov":
            return MagicMock(
                res_data=[self.mockDataInfoDomain],
                extensions=[self.dnssecExtensionWithDsData],
            )
        elif getattr(_request, "name", None) == "dnssec-multdsdata.gov":
            return MagicMock(
                res_data=[self.mockDataInfoDomain],
                extensions=[self.dnssecExtensionWithMultDsData],
            )
        elif getattr(_request, "name", None) == "dnssec-keydata.gov":
            return MagicMock(
                res_data=[self.mockDataInfoDomain],
                extensions=[self.dnssecExtensionWithKeyData],
            )
        elif getattr(_request, "name", None) == "dnssec-none.gov":
            # this case is not necessary, but helps improve readability
            return MagicMock(res_data=[self.mockDataInfoDomain])
        elif getattr(_request, "name", None) == "freeman.gov":
            return MagicMock(res_data=[self.InfoDomainWithContacts])
        else:
            return MagicMock(res_data=[self.mockDataInfoDomain])

    def mockInfoContactCommands(self, _request, cleaned):
        mocked_result: info.InfoContactResultData

        # For testing contact types
        match getattr(_request, "id", None):
            case "securityContact":
                mocked_result = self.mockSecurityContact
            case "technicalContact":
                mocked_result = self.mockTechnicalContact
            case "adminContact":
                mocked_result = self.mockAdministrativeContact
            case "regContact":
                mocked_result = self.mockRegistrantContact
            case _:
                # Default contact return
                mocked_result = self.mockDataInfoContact

        return MagicMock(res_data=[mocked_result])

    def setUp(self):
        """mock epp send function as this will fail locally"""
        self.mockSendPatch = patch("registrar.models.domain.registry.send")
        self.mockedSendFunction = self.mockSendPatch.start()
        self.mockedSendFunction.side_effect = self.mockSend

    def _convertPublicContactToEpp(
        self, contact: PublicContact, disclose_email=False, createContact=True
    ):
        DF = common.DiscloseField
        fields = {DF.FAX, DF.VOICE, DF.ADDR}

        if not disclose_email:
            fields.add(DF.EMAIL)

        di = common.Disclose(
            flag=False,
            fields=fields,
            types={DF.ADDR: "loc"},
        )

        # check docs here looks like we may have more than one address field but
        addr = common.ContactAddr(
            [
                getattr(contact, street)
                for street in ["street1", "street2", "street3"]
                if hasattr(contact, street)
            ],  # type: ignore
            city=contact.city,
            pc=contact.pc,
            cc=contact.cc,
            sp=contact.sp,
        )  # type: ignore

        pi = common.PostalInfo(
            name=contact.name,
            addr=addr,
            org=contact.org,
            type="loc",
        )

        ai = common.ContactAuthInfo(pw="2fooBAR123fooBaz")
        if createContact:
            return commands.CreateContact(
                id=contact.registry_id,
                postal_info=pi,  # type: ignore
                email=contact.email,
                voice=contact.voice,
                fax=contact.fax,
                auth_info=ai,
                disclose=di,
                vat=None,
                ident=None,
                notify_email=None,
            )  # type: ignore
        else:
            return commands.UpdateContact(
                id=contact.registry_id,
                postal_info=pi,
                email=contact.email,
                voice=contact.voice,
                fax=contact.fax,
            )

    def tearDown(self):
        self.mockSendPatch.stop()<|MERGE_RESOLUTION|>--- conflicted
+++ resolved
@@ -782,36 +782,13 @@
         ],
     )
 
-    def _getattrInfoDomain(self, _request):
-        if getattr(_request, "name", None) == "security.gov":
-            return MagicMock(res_data=[self.infoDomainNoContact])
-        elif getattr(_request, "name", None) == "my-nameserver.gov":
-            if self.mockedSendFunction.call_count == 5:
-                return MagicMock(res_data=[self.infoDomainTwoHosts])
-            else:
-                return MagicMock(res_data=[self.infoDomainNoHost])
-        elif getattr(_request, "name", None) == "nameserverwithip.gov":
-            return MagicMock(res_data=[self.infoDomainHasIP])
-        elif getattr(_request, "name", None) == "namerserversubdomain.gov":
-            return MagicMock(res_data=[self.infoDomainCheckHostIPCombo])
-        elif getattr(_request, "name", None) == "freeman.gov":
-            return MagicMock(res_data=[self.InfoDomainWithContacts])
-        elif getattr(_request, "name", None) == "threenameserversDomain.gov":
-            return MagicMock(res_data=[self.infoDomainThreeHosts])
-        return MagicMock(res_data=[self.mockDataInfoDomain])
-
     def mockSend(self, _request, cleaned):
         """Mocks the registry.send function used inside of domain.py
         registry is imported from epplibwrapper
         returns objects that simulate what would be in a epp response
         but only relevant pieces for tests"""
         if isinstance(_request, commands.InfoDomain):
-<<<<<<< HEAD
             return self.mockInfoDomainCommands(_request, cleaned)
-=======
-            return self._getattrInfoDomain(_request)
-
->>>>>>> 1904c7e4
         elif isinstance(_request, commands.InfoContact):
             return self.mockInfoContactCommands(_request, cleaned)
         elif (
@@ -832,6 +809,11 @@
                 res_data=[self.mockDataHostChange],
                 code=ErrorCode.COMMAND_COMPLETED_SUCCESSFULLY,
             )
+        elif (
+            isinstance(_request, commands.UpdateDomain)
+            and getattr(_request, "name", None) == "dnssec-invalid.gov"
+        ):
+            raise RegistryError(code=ErrorCode.PARAMETER_VALUE_RANGE_ERROR)
         elif isinstance(_request, commands.UpdateDomain):
             return MagicMock(
                 res_data=[self.mockDataHostChange],
@@ -852,15 +834,6 @@
                 raise RegistryError(
                     code=ErrorCode.OBJECT_ASSOCIATION_PROHIBITS_OPERATION
                 )
-<<<<<<< HEAD
-        elif (
-            isinstance(_request, commands.UpdateDomain)
-            and getattr(_request, "name", None) == "dnssec-invalid.gov"
-        ):
-            raise RegistryError(code=ErrorCode.PARAMETER_VALUE_RANGE_ERROR)
-=======
-
->>>>>>> 1904c7e4
         return MagicMock(res_data=[self.mockDataInfoHosts])
 
     def mockInfoDomainCommands(self, _request, cleaned):
@@ -884,8 +857,19 @@
         elif getattr(_request, "name", None) == "dnssec-none.gov":
             # this case is not necessary, but helps improve readability
             return MagicMock(res_data=[self.mockDataInfoDomain])
+        elif getattr(_request, "name", None) == "my-nameserver.gov":
+            if self.mockedSendFunction.call_count == 5:
+                return MagicMock(res_data=[self.infoDomainTwoHosts])
+            else:
+                return MagicMock(res_data=[self.infoDomainNoHost])
+        elif getattr(_request, "name", None) == "nameserverwithip.gov":
+            return MagicMock(res_data=[self.infoDomainHasIP])
+        elif getattr(_request, "name", None) == "namerserversubdomain.gov":
+            return MagicMock(res_data=[self.infoDomainCheckHostIPCombo])
         elif getattr(_request, "name", None) == "freeman.gov":
             return MagicMock(res_data=[self.InfoDomainWithContacts])
+        elif getattr(_request, "name", None) == "threenameserversDomain.gov":
+            return MagicMock(res_data=[self.infoDomainThreeHosts])
         else:
             return MagicMock(res_data=[self.mockDataInfoDomain])
 

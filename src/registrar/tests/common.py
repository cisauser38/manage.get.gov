import datetime
import os
import logging

from contextlib import contextmanager
import random
from string import ascii_uppercase
from django.test import TestCase
from unittest.mock import MagicMock, Mock, patch
from typing import List, Dict

from django.conf import settings
from django.contrib.auth import get_user_model, login

from registrar.models import (
    Contact,
    DraftDomain,
    Website,
    DomainApplication,
    DomainInvitation,
    User,
    UserGroup,
    DomainInformation,
    PublicContact,
    Domain,
)
from epplibwrapper import (
    commands,
    common,
    extensions,
    info,
    RegistryError,
    ErrorCode,
    responses,
)

logger = logging.getLogger(__name__)


def get_handlers():
    """Obtain pointers to all StreamHandlers."""
    handlers = {}

    rootlogger = logging.getLogger()
    for h in rootlogger.handlers:
        if isinstance(h, logging.StreamHandler):
            handlers[h.name] = h

    for logger in logging.Logger.manager.loggerDict.values():
        if not isinstance(logger, logging.PlaceHolder):
            for h in logger.handlers:
                if isinstance(h, logging.StreamHandler):
                    handlers[h.name] = h

    return handlers


@contextmanager
def less_console_noise():
    """
    Context manager to use in tests to silence console logging.

    This is helpful on tests which trigger console messages
    (such as errors) which are normal and expected.

    It can easily be removed to debug a failing test.
    """
    restore = {}
    handlers = get_handlers()
    devnull = open(os.devnull, "w")

    # redirect all the streams
    for handler in handlers.values():
        prior = handler.setStream(devnull)
        restore[handler.name] = prior
    try:
        # run the test
        yield
    finally:
        # restore the streams
        for handler in handlers.values():
            handler.setStream(restore[handler.name])
        # close the file we opened
        devnull.close()


class MockUserLogin:
    def __init__(self, get_response):
        self.get_response = get_response

    def __call__(self, request):
        if request.user.is_anonymous:
            user = None
            UserModel = get_user_model()
            username = "Testy"
            args = {
                UserModel.USERNAME_FIELD: username,
            }
            user, _ = UserModel.objects.get_or_create(**args)
            user.is_staff = True
            # Create or retrieve the group
            group, _ = UserGroup.objects.get_or_create(name="full_access_group")
            # Add the user to the group
            user.groups.set([group])
            user.save()
            backend = settings.AUTHENTICATION_BACKENDS[-1]
            login(request, user, backend=backend)

        response = self.get_response(request)
        return response


class MockSESClient(Mock):
    EMAILS_SENT: List[Dict] = []

    def send_email(self, *args, **kwargs):
        self.EMAILS_SENT.append({"args": args, "kwargs": kwargs})


class AuditedAdminMockData:
    """Creates simple data mocks for AuditedAdminTest.
    Can likely be more generalized, but the primary purpose of this class is to simplify
    mock data creation, especially for lists of items,
    by making the assumption that for most use cases we don't have to worry about
    data 'accuracy' ('testy 2' is not an accurate first_name for example), we just care about
    implementing some kind of patterning, especially with lists of items.

    Two variables are used across multiple functions:

    *item_name* - Used in patterning. Will be appended en masse to multiple str fields,
    like first_name. For example, item_name 'egg' will return a user object of:

    first_name: 'egg first_name:user',
    last_name: 'egg last_name:user',
    username: 'egg username:user'

    where 'user' is the short_hand

    *short_hand* - Used in patterning. Certain fields will have ':{shorthand}' appended to it,
    as a way to optionally include metadata in the str itself. Can be further expanded on.
    Came from a bug where different querysets used in testing would effectively be 'anonymized', wherein
    it would only display a list of types, but not include the variable name.
    """  # noqa

    # Constants for different domain object types
    INFORMATION = "information"
    APPLICATION = "application"
    INVITATION = "invitation"

    def dummy_user(self, item_name, short_hand):
        """Creates a dummy user object,
        but with a shorthand and support for multiple"""
        user = User.objects.get_or_create(
            first_name="{} first_name:{}".format(item_name, short_hand),
            last_name="{} last_name:{}".format(item_name, short_hand),
            username="{} username:{}".format(item_name, short_hand),
        )[0]
        return user

    def dummy_contact(self, item_name, short_hand):
        """Creates a dummy contact object"""
        contact = Contact.objects.get_or_create(
            first_name="{} first_name:{}".format(item_name, short_hand),
            last_name="{} last_name:{}".format(item_name, short_hand),
            title="{} title:{}".format(item_name, short_hand),
            email="{}testy@town.com".format(item_name),
            phone="(555) 555 5555",
        )[0]
        return contact

    def dummy_draft_domain(self, item_name, prebuilt=False):
        """
        Creates a dummy DraftDomain object
        Args:
            item_name (str): Value for 'name' in a DraftDomain object.
            prebuilt (boolean): Determines return type.
        Returns:
            DraftDomain: Where name = 'item_name'. If prebuilt = True, then
            name will be "city{}.gov".format(item_name).
        """
        if prebuilt:
            item_name = "city{}.gov".format(item_name)
        return DraftDomain.objects.get_or_create(name=item_name)[0]

    def dummy_domain(self, item_name, prebuilt=False):
        """
        Creates a dummy domain object
        Args:
            item_name (str): Value for 'name' in a Domain object.
            prebuilt (boolean): Determines return type.
        Returns:
            Domain: Where name = 'item_name'. If prebuilt = True, then
            domain name will be "city{}.gov".format(item_name).
        """
        if prebuilt:
            item_name = "city{}.gov".format(item_name)
        return Domain.objects.get_or_create(name=item_name)[0]

    def dummy_website(self, item_name):
        """
        Creates a dummy website object
        Args:
            item_name (str): Value for 'website' in a Website object.
        Returns:
            Website: Where website = 'item_name'.
        """
        return Website.objects.get_or_create(website=item_name)[0]

    def dummy_alt(self, item_name):
        """
        Creates a dummy website object for alternates
        Args:
            item_name (str): Value for 'website' in a Website object.
        Returns:
            Website: Where website = "cityalt{}.gov".format(item_name).
        """
        return self.dummy_website(item_name="cityalt{}.gov".format(item_name))

    def dummy_current(self, item_name):
        """
        Creates a dummy website object for current
        Args:
            item_name (str): Value for 'website' in a Website object.
            prebuilt (boolean): Determines return type.
        Returns:
            Website: Where website = "city{}.gov".format(item_name)
        """
        return self.dummy_website(item_name="city{}.com".format(item_name))

    def get_common_domain_arg_dictionary(
        self,
        item_name,
        org_type="federal",
        federal_type="executive",
        purpose="Purpose of the site",
    ):
        """
        Generates a generic argument dict for most domains
        Args:
            item_name (str): A shared str value appended to first_name, last_name,
            organization_name, address_line1, address_line2,
            title, email, and username.

            org_type (str - optional): Sets a domains org_type

            federal_type (str - optional): Sets a domains federal_type

            purpose (str - optional): Sets a domains purpose
        Returns:
            Dictionary: {
                organization_type: str,
                federal_type: str,
                purpose: str,
                organization_name: str = "{} organization".format(item_name),
                address_line1: str = "{} address_line1".format(item_name),
                address_line2: str = "{} address_line2".format(item_name),
                is_policy_acknowledged: boolean = True,
                state_territory: str = "NY",
                zipcode: str = "10002",
                about_your_organization: str = "e-Government",
                anything_else: str = "There is more",
                authorizing_official: Contact = self.dummy_contact(item_name, "authorizing_official"),
                submitter: Contact = self.dummy_contact(item_name, "submitter"),
                creator: User = self.dummy_user(item_name, "creator"),
            }
        """  # noqa
        common_args = dict(
            organization_type=org_type,
            federal_type=federal_type,
            purpose=purpose,
            organization_name="{} organization".format(item_name),
            address_line1="{} address_line1".format(item_name),
            address_line2="{} address_line2".format(item_name),
            is_policy_acknowledged=True,
            state_territory="NY",
            zipcode="10002",
            about_your_organization="e-Government",
            anything_else="There is more",
            authorizing_official=self.dummy_contact(item_name, "authorizing_official"),
            submitter=self.dummy_contact(item_name, "submitter"),
            creator=self.dummy_user(item_name, "creator"),
        )
        return common_args

    def dummy_kwarg_boilerplate(
        self,
        domain_type,
        item_name,
        status=DomainApplication.STARTED,
        org_type="federal",
        federal_type="executive",
        purpose="Purpose of the site",
    ):
        """
        Returns a prebuilt kwarg dictionary for DomainApplication,
        DomainInformation, or DomainInvitation.
        Args:
            domain_type (str): is either 'application', 'information',
            or 'invitation'.

            item_name (str): A shared str value appended to first_name, last_name,
            organization_name, address_line1, address_line2,
            title, email, and username.

            status (str - optional): Defines the status for DomainApplication,
            e.g. DomainApplication.STARTED

            org_type (str - optional): Sets a domains org_type

            federal_type (str - optional): Sets a domains federal_type

            purpose (str - optional): Sets a domains purpose
        Returns:
            dict: Returns a dictionary structurally consistent with the expected input
            of either DomainApplication, DomainInvitation, or DomainInformation
            based on the 'domain_type' field.
        """  # noqa
        common_args = self.get_common_domain_arg_dictionary(
            item_name, org_type, federal_type, purpose
        )
        full_arg_dict = None
        match domain_type:
            case self.APPLICATION:
                full_arg_dict = dict(
                    **common_args,
                    requested_domain=self.dummy_draft_domain(item_name),
                    investigator=self.dummy_user(item_name, "investigator"),
                    status=status,
                )
            case self.INFORMATION:
                domain_app = self.create_full_dummy_domain_application(item_name)
                full_arg_dict = dict(
                    **common_args,
                    domain=self.dummy_domain(item_name, True),
                    domain_application=domain_app,
                )
            case self.INVITATION:
                full_arg_dict = dict(
                    email="test_mail@mail.com",
                    domain=self.dummy_domain(item_name, True),
                    status=DomainInvitation.INVITED,
                )
        return full_arg_dict

    def create_full_dummy_domain_application(
        self, item_name, status=DomainApplication.STARTED
    ):
        """Creates a dummy domain application object"""
        domain_application_kwargs = self.dummy_kwarg_boilerplate(
            self.APPLICATION, item_name, status
        )
        application = DomainApplication.objects.get_or_create(
            **domain_application_kwargs
        )[0]
        return application

    def create_full_dummy_domain_information(
        self, item_name, status=DomainApplication.STARTED
    ):
        """Creates a dummy domain information object"""
        domain_application_kwargs = self.dummy_kwarg_boilerplate(
            self.INFORMATION, item_name, status
        )
        application = DomainInformation.objects.get_or_create(
            **domain_application_kwargs
        )[0]
        return application

    def create_full_dummy_domain_invitation(
        self, item_name, status=DomainApplication.STARTED
    ):
        """Creates a dummy domain invitation object"""
        domain_application_kwargs = self.dummy_kwarg_boilerplate(
            self.INVITATION, item_name, status
        )
        application = DomainInvitation.objects.get_or_create(
            **domain_application_kwargs
        )[0]

        return application

    def create_full_dummy_domain_object(
        self,
        domain_type,
        item_name,
        has_other_contacts=True,
        has_current_website=True,
        has_alternative_gov_domain=True,
        status=DomainApplication.STARTED,
    ):
        """A helper to create a dummy domain application object"""
        application = None
        match domain_type:
            case self.APPLICATION:
                application = self.create_full_dummy_domain_application(
                    item_name, status
                )
            case self.INVITATION:
                application = self.create_full_dummy_domain_invitation(
                    item_name, status
                )
            case self.INFORMATION:
                application = self.create_full_dummy_domain_information(
                    item_name, status
                )
            case _:
                raise ValueError("Invalid domain_type, must conform to given constants")

        if has_other_contacts and domain_type != self.INVITATION:
            other = self.dummy_contact(item_name, "other")
            application.other_contacts.add(other)
        if has_current_website and domain_type == self.APPLICATION:
            current = self.dummy_current(item_name)
            application.current_websites.add(current)
        if has_alternative_gov_domain and domain_type == self.APPLICATION:
            alt = self.dummy_alt(item_name)
            application.alternative_domains.add(alt)

        return application


def mock_user():
    """A simple user."""
    user_kwargs = dict(
        id=4,
        first_name="Rachid",
        last_name="Mrad",
    )
    mock_user, _ = User.objects.get_or_create(**user_kwargs)
    return mock_user


def create_superuser():
    User = get_user_model()
    p = "adminpass"
    user = User.objects.create_user(
        username="superuser",
        email="admin@example.com",
        is_staff=True,
        password=p,
    )
    # Retrieve the group or create it if it doesn't exist
    group, _ = UserGroup.objects.get_or_create(name="full_access_group")
    # Add the user to the group
    user.groups.set([group])
    return user


def create_user():
    User = get_user_model()
    p = "userpass"
    user = User.objects.create_user(
        username="staffuser",
        email="user@example.com",
        is_staff=True,
        password=p,
    )
    # Retrieve the group or create it if it doesn't exist
    group, _ = UserGroup.objects.get_or_create(name="cisa_analysts_group")
    # Add the user to the group
    user.groups.set([group])
    return user


def create_ready_domain():
    domain, _ = Domain.objects.get_or_create(name="city.gov", state=Domain.State.READY)
    return domain


def completed_application(
    has_other_contacts=True,
    has_current_website=True,
    has_alternative_gov_domain=True,
    has_about_your_organization=True,
    has_anything_else=True,
    status=DomainApplication.STARTED,
    user=False,
    name="city.gov",
):
    """A completed domain application."""
    if not user:
        user = get_user_model().objects.create(username="username")
    ao, _ = Contact.objects.get_or_create(
        first_name="Testy",
        last_name="Tester",
        title="Chief Tester",
        email="testy@town.com",
        phone="(555) 555 5555",
    )
    domain, _ = DraftDomain.objects.get_or_create(name=name)
    alt, _ = Website.objects.get_or_create(website="city1.gov")
    current, _ = Website.objects.get_or_create(website="city.com")
    you, _ = Contact.objects.get_or_create(
        first_name="Testy2",
        last_name="Tester2",
        title="Admin Tester",
        email="mayor@igorville.gov",
        phone="(555) 555 5556",
    )
    other, _ = Contact.objects.get_or_create(
        first_name="Testy",
        last_name="Tester",
        title="Another Tester",
        email="testy2@town.com",
        phone="(555) 555 5557",
    )
    domain_application_kwargs = dict(
        organization_type="federal",
        federal_type="executive",
        purpose="Purpose of the site",
        is_policy_acknowledged=True,
        organization_name="Testorg",
        address_line1="address 1",
        address_line2="address 2",
        state_territory="NY",
        zipcode="10002",
        authorizing_official=ao,
        requested_domain=domain,
        submitter=you,
        creator=user,
        status=status,
    )
    if has_about_your_organization:
        domain_application_kwargs["about_your_organization"] = "e-Government"
    if has_anything_else:
        domain_application_kwargs["anything_else"] = "There is more"

    application, _ = DomainApplication.objects.get_or_create(
        **domain_application_kwargs
    )

    if has_other_contacts:
        application.other_contacts.add(other)
    if has_current_website:
        application.current_websites.add(current)
    if has_alternative_gov_domain:
        application.alternative_domains.add(alt)

    return application


def multiple_unalphabetical_domain_objects(
    domain_type=AuditedAdminMockData.APPLICATION,
):
    """Returns a list of generic domain objects for testing purposes"""
    applications = []
    list_of_letters = list(ascii_uppercase)
    random.shuffle(list_of_letters)

    mock = AuditedAdminMockData()
    for object_name in list_of_letters:
        application = mock.create_full_dummy_domain_object(domain_type, object_name)
        applications.append(application)
    return applications


def generic_domain_object(domain_type, object_name):
    """Returns a generic domain object of
    domain_type 'application', 'information', or 'invitation'"""
    mock = AuditedAdminMockData()
    application = mock.create_full_dummy_domain_object(domain_type, object_name)
    return application


class MockEppLib(TestCase):
    class fakedEppObject(object):
        """"""

        def __init__(
            self,
            auth_info=...,
            cr_date=...,
            contacts=...,
            hosts=...,
            statuses=...,
            avail=...,
            addrs=...,
            registrant=...,
        ):
            self.auth_info = auth_info
            self.cr_date = cr_date
            self.contacts = contacts
            self.hosts = hosts
            self.statuses = statuses
            self.avail = avail  # use for CheckDomain
            self.addrs = addrs
            self.registrant = registrant

        def dummyInfoContactResultData(
            self,
            id,
            email,
            cr_date=datetime.datetime(2023, 5, 25, 19, 45, 35),
            pw="thisisnotapassword",
        ):
            fake = info.InfoContactResultData(
                id=id,
                postal_info=common.PostalInfo(
                    name="Registry Customer Service",
                    addr=common.ContactAddr(
                        street=["4200 Wilson Blvd."],
                        city="Arlington",
                        pc="22201",
                        cc="US",
                        sp="VA",
                    ),
                    org="Cybersecurity and Infrastructure Security Agency",
                    type="type",
                ),
                voice="+1.8882820870",
                fax="+1-212-9876543",
                email=email,
                auth_info=common.ContactAuthInfo(pw=pw),
                roid=...,
                statuses=[],
                cl_id=...,
                cr_id=...,
                cr_date=cr_date,
                up_id=...,
                up_date=...,
                tr_date=...,
                disclose=...,
                vat=...,
                ident=...,
                notify_email=...,
            )
            return fake

    mockDataInfoDomain = fakedEppObject(
        "fakePw",
        cr_date=datetime.datetime(2023, 5, 25, 19, 45, 35),
        contacts=[
            common.DomainContact(
                contact="123", type=PublicContact.ContactTypeChoices.SECURITY
            )
        ],
        hosts=["fake.host.com"],
        statuses=[
            common.Status(state="serverTransferProhibited", description="", lang="en"),
            common.Status(state="inactive", description="", lang="en"),
        ],
    )
    mockDataInfoContact = mockDataInfoDomain.dummyInfoContactResultData(
        "123", "123@mail.gov", datetime.datetime(2023, 5, 25, 19, 45, 35), "lastPw"
    )
    InfoDomainWithContacts = fakedEppObject(
        "fakepw",
        cr_date=datetime.datetime(2023, 5, 25, 19, 45, 35),
        contacts=[
            common.DomainContact(
                contact="securityContact",
                type=PublicContact.ContactTypeChoices.SECURITY,
            ),
            common.DomainContact(
                contact="technicalContact",
                type=PublicContact.ContactTypeChoices.TECHNICAL,
            ),
            common.DomainContact(
                contact="adminContact",
                type=PublicContact.ContactTypeChoices.ADMINISTRATIVE,
            ),
        ],
        hosts=["fake.host.com"],
        statuses=[
            common.Status(state="serverTransferProhibited", description="", lang="en"),
            common.Status(state="inactive", description="", lang="en"),
        ],
        registrant="regContact",
    )

    mockSecurityContact = InfoDomainWithContacts.dummyInfoContactResultData(
        "securityContact", "security@mail.gov"
    )
    mockTechnicalContact = InfoDomainWithContacts.dummyInfoContactResultData(
        "technicalContact", "tech@mail.gov"
    )
    mockAdministrativeContact = InfoDomainWithContacts.dummyInfoContactResultData(
        "adminContact", "admin@mail.gov"
    )
    mockRegistrantContact = InfoDomainWithContacts.dummyInfoContactResultData(
        "regContact", "registrant@mail.gov"
    )

    infoDomainNoContact = fakedEppObject(
        "security",
        cr_date=datetime.datetime(2023, 5, 25, 19, 45, 35),
        contacts=[],
        hosts=["fake.host.com"],
    )

    infoDomainThreeHosts = fakedEppObject(
        "my-nameserver.gov",
        cr_date=datetime.datetime(2023, 5, 25, 19, 45, 35),
        contacts=[],
        hosts=[
            "ns1.my-nameserver-1.com",
            "ns1.my-nameserver-2.com",
            "ns1.cats-are-superior3.com",
        ],
    )
    infoDomainNoHost = fakedEppObject(
        "my-nameserver.gov",
        cr_date=datetime.datetime(2023, 5, 25, 19, 45, 35),
        contacts=[],
        hosts=[],
    )

    infoDomainTwoHosts = fakedEppObject(
        "my-nameserver.gov",
        cr_date=datetime.datetime(2023, 5, 25, 19, 45, 35),
        contacts=[],
        hosts=["ns1.my-nameserver-1.com", "ns1.my-nameserver-2.com"],
    )

    mockDataInfoHosts = fakedEppObject(
        "lastPw",
        cr_date=datetime.datetime(2023, 8, 25, 19, 45, 35),
        addrs=["1.2.3.4", "2.3.4.5"],
    )

    mockDataHostChange = fakedEppObject(
        "lastPw", cr_date=datetime.datetime(2023, 8, 25, 19, 45, 35)
    )
    addDsData1 = {
        "keyTag": 1234,
        "alg": 3,
        "digestType": 1,
        "digest": "ec0bdd990b39feead889f0ba613db4adec0bdd99",
    }
    addDsData2 = {
        "keyTag": 2345,
        "alg": 3,
        "digestType": 1,
        "digest": "ec0bdd990b39feead889f0ba613db4adecb4adec",
    }
    keyDataDict = {
        "flags": 257,
        "protocol": 3,
        "alg": 1,
        "pubKey": "AQPJ////4Q==",
    }
    dnssecExtensionWithDsData = extensions.DNSSECExtension(
        **{
            "dsData": [
                common.DSData(**addDsData1)  # type: ignore
            ],  # type: ignore
        }
    )
    dnssecExtensionWithMultDsData = extensions.DNSSECExtension(
        **{
            "dsData": [
                common.DSData(**addDsData1),  # type: ignore
                common.DSData(**addDsData2),  # type: ignore
            ],  # type: ignore
        }
    )
    dnssecExtensionWithKeyData = extensions.DNSSECExtension(
        **{
            "keyData": [common.DNSSECKeyData(**keyDataDict)],  # type: ignore
        }
    )
    dnssecExtensionRemovingDsData = extensions.DNSSECExtension()

    infoDomainHasIP = fakedEppObject(
        "nameserverwithip.gov",
        cr_date=datetime.datetime(2023, 5, 25, 19, 45, 35),
        contacts=[],
        hosts=[
            "ns1.nameserverwithip.gov",
            "ns2.nameserverwithip.gov",
            "ns3.nameserverwithip.gov",
        ],
        addrs=["1.2.3.4", "2.3.4.5"],
    )

    infoDomainCheckHostIPCombo = fakedEppObject(
        "nameserversubdomain.gov",
        cr_date=datetime.datetime(2023, 5, 25, 19, 45, 35),
        contacts=[],
        hosts=[
            "ns1.nameserversubdomain.gov",
            "ns2.nameserversubdomain.gov",
        ],
    )

<<<<<<< HEAD
    def _getattrInfoDomain(self, _request):
        if getattr(_request, "name", None) == "security.gov":
            return MagicMock(res_data=[self.infoDomainNoContact])
        elif getattr(_request, "name", None) == "my-nameserver.gov":
            if self.mockedSendFunction.call_count == 5:
                return MagicMock(res_data=[self.infoDomainTwoHosts])
            else:
                return MagicMock(res_data=[self.infoDomainNoHost])
        elif getattr(_request, "name", None) == "nameserverwithip.gov":
            return MagicMock(res_data=[self.infoDomainHasIP])
        elif getattr(_request, "name", None) == "namerserversubdomain.gov":
            return MagicMock(res_data=[self.infoDomainCheckHostIPCombo])
        elif getattr(_request, "name", None) == "freeman.gov":
            return MagicMock(res_data=[self.InfoDomainWithContacts])
        elif getattr(_request, "name", None) == "threenameserversDomain.gov":
            return MagicMock(res_data=[self.infoDomainThreeHosts])
        return MagicMock(res_data=[self.mockDataInfoDomain])

    def _mockDomainName(self, _name, _avail=False):
        return MagicMock(
            res_data=[
                responses.check.CheckDomainResultData(
                    name=_name, avail=_avail, reason=None
                ),
            ]
        )

    def _handleCheckDomain(self, _request):
        if "gsa.gov" in getattr(_request, "names", None):
            return self._mockDomainName("gsa.gov", True)
        elif "GSA.gov" in getattr(_request, "names", None):
            return self._mockDomainName("GSA.gov", True)
        elif "igorvilleremixed.gov" in getattr(_request, "names", None):
            return self._mockDomainName("igorvilleremixed.gov", False)
        elif "errordomain.gov" in getattr(_request, "names", None):
            raise RegistryError("Registry cannot find domain availability.")
        else:
            return self._mockDomainName("domainnotfound.gov", False)

=======
>>>>>>> 5eb2591e
    def mockSend(self, _request, cleaned):
        """Mocks the registry.send function used inside of domain.py
        registry is imported from epplibwrapper
        returns objects that simulate what would be in a epp response
        but only relevant pieces for tests"""
<<<<<<< HEAD
        print(type(_request) == commands.CheckDomain)
        if (
=======
        if isinstance(_request, commands.InfoDomain):
            return self.mockInfoDomainCommands(_request, cleaned)
        elif isinstance(_request, commands.InfoContact):
            return self.mockInfoContactCommands(_request, cleaned)
        elif isinstance(_request, commands.UpdateDomain):
            return self.mockUpdateDomainCommands(_request, cleaned)
        elif (
>>>>>>> 5eb2591e
            isinstance(_request, commands.CreateContact)
            and getattr(_request, "id", None) == "fail"
            and self.mockedSendFunction.call_count == 3
        ):
            # use this for when a contact is being updated
            # sets the second send() to fail
            raise RegistryError(code=ErrorCode.OBJECT_EXISTS)
<<<<<<< HEAD

        if (
=======
        elif isinstance(_request, commands.CreateHost):
            return MagicMock(
                res_data=[self.mockDataHostChange],
                code=ErrorCode.COMMAND_COMPLETED_SUCCESSFULLY,
            )
        elif isinstance(_request, commands.UpdateHost):
            return MagicMock(
                res_data=[self.mockDataHostChange],
                code=ErrorCode.COMMAND_COMPLETED_SUCCESSFULLY,
            )
        elif isinstance(_request, commands.DeleteHost):
            return MagicMock(
                res_data=[self.mockDataHostChange],
                code=ErrorCode.COMMAND_COMPLETED_SUCCESSFULLY,
            )
        elif (
>>>>>>> 5eb2591e
            isinstance(_request, commands.DeleteDomain)
            and getattr(_request, "name", None) == "failDelete.gov"
        ):
            name = getattr(_request, "name", None)
            fake_nameserver = "ns1.failDelete.gov"
            if name in fake_nameserver:
                raise RegistryError(
                    code=ErrorCode.OBJECT_ASSOCIATION_PROHIBITS_OPERATION
                )
<<<<<<< HEAD

        match type(_request):
            case commands.InfoDomain:
                return self._getattrInfoDomain(_request)
            case commands.InfoContact:
                mocked_result: info.InfoContactResultData

                # For testing contact types
                match getattr(_request, "id", None):
                    case "securityContact":
                        mocked_result = self.mockSecurityContact
                    case "technicalContact":
                        mocked_result = self.mockTechnicalContact
                    case "adminContact":
                        mocked_result = self.mockAdministrativeContact
                    case "regContact":
                        mocked_result = self.mockRegistrantContact
                    case _:
                        # Default contact return
                        mocked_result = self.mockDataInfoContact
                return MagicMock(res_data=[mocked_result])
            case commands.CreateHost:
                return MagicMock(
                    res_data=[self.mockDataHostChange],
                    code=ErrorCode.COMMAND_COMPLETED_SUCCESSFULLY,
                )
            case commands.UpdateHost:
                return MagicMock(
                    res_data=[self.mockDataHostChange],
                    code=ErrorCode.COMMAND_COMPLETED_SUCCESSFULLY,
                )
            case commands.UpdateDomain:
                return MagicMock(
                    res_data=[self.mockDataHostChange],
                    code=ErrorCode.COMMAND_COMPLETED_SUCCESSFULLY,
                )
            case commands.DeleteHost:
                return MagicMock(
                    res_data=[self.mockDataHostChange],
                    code=ErrorCode.COMMAND_COMPLETED_SUCCESSFULLY,
                )
            case commands.CheckDomain:
                return self._handleCheckDomain(_request)
            case _:
                return MagicMock(res_data=[self.mockDataInfoHosts])
=======
        return MagicMock(res_data=[self.mockDataInfoHosts])
>>>>>>> 5eb2591e

    def mockUpdateDomainCommands(self, _request, cleaned):
        if getattr(_request, "name", None) == "dnssec-invalid.gov":
            raise RegistryError(code=ErrorCode.PARAMETER_VALUE_RANGE_ERROR)
        else:
            return MagicMock(
                res_data=[self.mockDataHostChange],
                code=ErrorCode.COMMAND_COMPLETED_SUCCESSFULLY,
            )

    def mockInfoDomainCommands(self, _request, cleaned):
        request_name = getattr(_request, "name", None)

        # Define a dictionary to map request names to data and extension values
        request_mappings = {
            "security.gov": (self.infoDomainNoContact, None),
            "dnssec-dsdata.gov": (
                self.mockDataInfoDomain,
                self.dnssecExtensionWithDsData,
            ),
            "dnssec-multdsdata.gov": (
                self.mockDataInfoDomain,
                self.dnssecExtensionWithMultDsData,
            ),
            "dnssec-keydata.gov": (
                self.mockDataInfoDomain,
                self.dnssecExtensionWithKeyData,
            ),
            "dnssec-none.gov": (self.mockDataInfoDomain, None),
            "my-nameserver.gov": (
                self.infoDomainTwoHosts
                if self.mockedSendFunction.call_count == 5
                else self.infoDomainNoHost,
                None,
            ),
            "nameserverwithip.gov": (self.infoDomainHasIP, None),
            "namerserversubdomain.gov": (self.infoDomainCheckHostIPCombo, None),
            "freeman.gov": (self.InfoDomainWithContacts, None),
            "threenameserversDomain.gov": (self.infoDomainThreeHosts, None),
        }

        # Retrieve the corresponding values from the dictionary
        res_data, extensions = request_mappings.get(
            request_name, (self.mockDataInfoDomain, None)
        )

        return MagicMock(
            res_data=[res_data],
            extensions=[extensions] if extensions is not None else [],
        )

    def mockInfoContactCommands(self, _request, cleaned):
        mocked_result: info.InfoContactResultData

        # For testing contact types
        match getattr(_request, "id", None):
            case "securityContact":
                mocked_result = self.mockSecurityContact
            case "technicalContact":
                mocked_result = self.mockTechnicalContact
            case "adminContact":
                mocked_result = self.mockAdministrativeContact
            case "regContact":
                mocked_result = self.mockRegistrantContact
            case _:
                # Default contact return
                mocked_result = self.mockDataInfoContact

        return MagicMock(res_data=[mocked_result])

    def setUp(self):
        """mock epp send function as this will fail locally"""
        self.mockSendPatch = patch("registrar.models.domain.registry.send")
        self.mockedSendFunction = self.mockSendPatch.start()
        self.mockedSendFunction.side_effect = self.mockSend

    def _convertPublicContactToEpp(
        self, contact: PublicContact, disclose_email=False, createContact=True
    ):
        DF = common.DiscloseField
        fields = {DF.FAX, DF.VOICE, DF.ADDR}

        if not disclose_email:
            fields.add(DF.EMAIL)

        di = common.Disclose(
            flag=False,
            fields=fields,
            types={DF.ADDR: "loc"},
        )

        # check docs here looks like we may have more than one address field but
        addr = common.ContactAddr(
            [
                getattr(contact, street)
                for street in ["street1", "street2", "street3"]
                if hasattr(contact, street)
            ],  # type: ignore
            city=contact.city,
            pc=contact.pc,
            cc=contact.cc,
            sp=contact.sp,
        )  # type: ignore

        pi = common.PostalInfo(
            name=contact.name,
            addr=addr,
            org=contact.org,
            type="loc",
        )

        ai = common.ContactAuthInfo(pw="2fooBAR123fooBaz")
        if createContact:
            return commands.CreateContact(
                id=contact.registry_id,
                postal_info=pi,  # type: ignore
                email=contact.email,
                voice=contact.voice,
                fax=contact.fax,
                auth_info=ai,
                disclose=di,
                vat=None,
                ident=None,
                notify_email=None,
            )  # type: ignore
        else:
            return commands.UpdateContact(
                id=contact.registry_id,
                postal_info=pi,
                email=contact.email,
                voice=contact.voice,
                fax=contact.fax,
            )

    def tearDown(self):
        self.mockSendPatch.stop()<|MERGE_RESOLUTION|>--- conflicted
+++ resolved
@@ -783,25 +783,6 @@
         ],
     )
 
-<<<<<<< HEAD
-    def _getattrInfoDomain(self, _request):
-        if getattr(_request, "name", None) == "security.gov":
-            return MagicMock(res_data=[self.infoDomainNoContact])
-        elif getattr(_request, "name", None) == "my-nameserver.gov":
-            if self.mockedSendFunction.call_count == 5:
-                return MagicMock(res_data=[self.infoDomainTwoHosts])
-            else:
-                return MagicMock(res_data=[self.infoDomainNoHost])
-        elif getattr(_request, "name", None) == "nameserverwithip.gov":
-            return MagicMock(res_data=[self.infoDomainHasIP])
-        elif getattr(_request, "name", None) == "namerserversubdomain.gov":
-            return MagicMock(res_data=[self.infoDomainCheckHostIPCombo])
-        elif getattr(_request, "name", None) == "freeman.gov":
-            return MagicMock(res_data=[self.InfoDomainWithContacts])
-        elif getattr(_request, "name", None) == "threenameserversDomain.gov":
-            return MagicMock(res_data=[self.infoDomainThreeHosts])
-        return MagicMock(res_data=[self.mockDataInfoDomain])
-
     def _mockDomainName(self, _name, _avail=False):
         return MagicMock(
             res_data=[
@@ -823,25 +804,12 @@
         else:
             return self._mockDomainName("domainnotfound.gov", False)
 
-=======
->>>>>>> 5eb2591e
     def mockSend(self, _request, cleaned):
         """Mocks the registry.send function used inside of domain.py
         registry is imported from epplibwrapper
         returns objects that simulate what would be in a epp response
         but only relevant pieces for tests"""
-<<<<<<< HEAD
-        print(type(_request) == commands.CheckDomain)
         if (
-=======
-        if isinstance(_request, commands.InfoDomain):
-            return self.mockInfoDomainCommands(_request, cleaned)
-        elif isinstance(_request, commands.InfoContact):
-            return self.mockInfoContactCommands(_request, cleaned)
-        elif isinstance(_request, commands.UpdateDomain):
-            return self.mockUpdateDomainCommands(_request, cleaned)
-        elif (
->>>>>>> 5eb2591e
             isinstance(_request, commands.CreateContact)
             and getattr(_request, "id", None) == "fail"
             and self.mockedSendFunction.call_count == 3
@@ -849,27 +817,8 @@
             # use this for when a contact is being updated
             # sets the second send() to fail
             raise RegistryError(code=ErrorCode.OBJECT_EXISTS)
-<<<<<<< HEAD
 
         if (
-=======
-        elif isinstance(_request, commands.CreateHost):
-            return MagicMock(
-                res_data=[self.mockDataHostChange],
-                code=ErrorCode.COMMAND_COMPLETED_SUCCESSFULLY,
-            )
-        elif isinstance(_request, commands.UpdateHost):
-            return MagicMock(
-                res_data=[self.mockDataHostChange],
-                code=ErrorCode.COMMAND_COMPLETED_SUCCESSFULLY,
-            )
-        elif isinstance(_request, commands.DeleteHost):
-            return MagicMock(
-                res_data=[self.mockDataHostChange],
-                code=ErrorCode.COMMAND_COMPLETED_SUCCESSFULLY,
-            )
-        elif (
->>>>>>> 5eb2591e
             isinstance(_request, commands.DeleteDomain)
             and getattr(_request, "name", None) == "failDelete.gov"
         ):
@@ -879,28 +828,12 @@
                 raise RegistryError(
                     code=ErrorCode.OBJECT_ASSOCIATION_PROHIBITS_OPERATION
                 )
-<<<<<<< HEAD
 
         match type(_request):
             case commands.InfoDomain:
-                return self._getattrInfoDomain(_request)
+                return self.mockInfoDomainCommands(_request, cleaned)
             case commands.InfoContact:
-                mocked_result: info.InfoContactResultData
-
-                # For testing contact types
-                match getattr(_request, "id", None):
-                    case "securityContact":
-                        mocked_result = self.mockSecurityContact
-                    case "technicalContact":
-                        mocked_result = self.mockTechnicalContact
-                    case "adminContact":
-                        mocked_result = self.mockAdministrativeContact
-                    case "regContact":
-                        mocked_result = self.mockRegistrantContact
-                    case _:
-                        # Default contact return
-                        mocked_result = self.mockDataInfoContact
-                return MagicMock(res_data=[mocked_result])
+                return self.mockInfoContactCommands(_request, cleaned)
             case commands.CreateHost:
                 return MagicMock(
                     res_data=[self.mockDataHostChange],
@@ -912,10 +845,7 @@
                     code=ErrorCode.COMMAND_COMPLETED_SUCCESSFULLY,
                 )
             case commands.UpdateDomain:
-                return MagicMock(
-                    res_data=[self.mockDataHostChange],
-                    code=ErrorCode.COMMAND_COMPLETED_SUCCESSFULLY,
-                )
+                return self.mockUpdateDomainCommands(_request, cleaned)
             case commands.DeleteHost:
                 return MagicMock(
                     res_data=[self.mockDataHostChange],
@@ -925,9 +855,6 @@
                 return self._handleCheckDomain(_request)
             case _:
                 return MagicMock(res_data=[self.mockDataInfoHosts])
-=======
-        return MagicMock(res_data=[self.mockDataInfoHosts])
->>>>>>> 5eb2591e
 
     def mockUpdateDomainCommands(self, _request, cleaned):
         if getattr(_request, "name", None) == "dnssec-invalid.gov":

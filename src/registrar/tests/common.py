--- conflicted
+++ resolved
@@ -828,48 +828,6 @@
         returns objects that simulate what would be in a epp response
         but only relevant pieces for tests"""
         if isinstance(_request, commands.InfoDomain):
-<<<<<<< HEAD
-            if getattr(_request, "name", None) == "security.gov":
-                return MagicMock(res_data=[self.infoDomainNoContact])
-            elif getattr(_request, "name", None) == "freeman.gov":
-                return MagicMock(res_data=[self.InfoDomainWithContacts])
-            elif getattr(_request, "name", None) == "defaultsecurity.gov":
-                return MagicMock(res_data=[self.InfoDomainWithDefaultSecurityContact])
-            elif getattr(_request, "name", None) == "defaulttechnical.gov":
-                return MagicMock(res_data=[self.InfoDomainWithDefaultTechnicalContact])
-            else:
-                return MagicMock(res_data=[self.mockDataInfoDomain])
-        elif isinstance(_request, commands.InfoContact):
-            mocked_result: info.InfoContactResultData
-
-            # For testing contact types
-            match getattr(_request, "id", None):
-                case "securityContact":
-                    mocked_result = self.mockSecurityContact
-                case "technicalContact":
-                    mocked_result = self.mockTechnicalContact
-                case "adminContact":
-                    mocked_result = self.mockAdministrativeContact
-                case "regContact":
-                    mocked_result = self.mockRegistrantContact
-                case "defaultSec":
-                    mocked_result = self.mockDefaultSecurityContact
-                case "defaultTech":
-                    mocked_result = self.mockDefaultTechnicalContact
-                case _:
-                    # Default contact return
-                    mocked_result = self.mockDataInfoContact
-
-            return MagicMock(res_data=[mocked_result])
-        elif (
-            isinstance(_request, commands.CreateContact)
-            and getattr(_request, "id", None) == "fail"
-            and self.mockedSendFunction.call_count == 3
-        ):
-            # use this for when a contact is being updated
-            # sets the second send() to fail
-            raise RegistryError(code=ErrorCode.OBJECT_EXISTS)
-=======
             return self.mockInfoDomainCommands(_request, cleaned)
         elif isinstance(_request, commands.InfoContact):
             return self.mockInfoContactCommands(_request, cleaned)
@@ -892,7 +850,6 @@
                 res_data=[self.mockDataHostChange],
                 code=ErrorCode.COMMAND_COMPLETED_SUCCESSFULLY,
             )
->>>>>>> 02b8f824
         elif (
             isinstance(_request, commands.DeleteDomain)
             and getattr(_request, "name", None) == "failDelete.gov"
@@ -944,7 +901,10 @@
             "freeman.gov": (self.InfoDomainWithContacts, None),
             "threenameserversDomain.gov": (self.infoDomainThreeHosts, None),
         }
-
+        TODO =             elif getattr(_request, "name", None) == "defaultsecurity.gov":
+                return MagicMock(res_data=[self.InfoDomainWithDefaultSecurityContact])
+            elif getattr(_request, "name", None) == "defaulttechnical.gov":
+                return MagicMock(res_data=[self.InfoDomainWithDefaultTechnicalContact])
         # Retrieve the corresponding values from the dictionary
         res_data, extensions = request_mappings.get(
             request_name, (self.mockDataInfoDomain, None)
@@ -958,19 +918,23 @@
     def mockInfoContactCommands(self, _request, cleaned):
         mocked_result: info.InfoContactResultData
 
-        # For testing contact types
-        match getattr(_request, "id", None):
-            case "securityContact":
-                mocked_result = self.mockSecurityContact
-            case "technicalContact":
-                mocked_result = self.mockTechnicalContact
-            case "adminContact":
-                mocked_result = self.mockAdministrativeContact
-            case "regContact":
-                mocked_result = self.mockRegistrantContact
-            case _:
-                # Default contact return
-                mocked_result = self.mockDataInfoContact
+            # For testing contact types
+            match getattr(_request, "id", None):
+                case "securityContact":
+                    mocked_result = self.mockSecurityContact
+                case "technicalContact":
+                    mocked_result = self.mockTechnicalContact
+                case "adminContact":
+                    mocked_result = self.mockAdministrativeContact
+                case "regContact":
+                    mocked_result = self.mockRegistrantContact
+                case "defaultSec":
+                    mocked_result = self.mockDefaultSecurityContact
+                case "defaultTech":
+                    mocked_result = self.mockDefaultTechnicalContact
+                case _:
+                    # Default contact return
+                    mocked_result = self.mockDataInfoContact
 
         return MagicMock(res_data=[mocked_result])
 

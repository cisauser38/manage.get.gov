import datetime
import os
import logging

from contextlib import contextmanager
import random
from string import ascii_uppercase
from django.test import TestCase
from unittest.mock import MagicMock, Mock, patch
from typing import List, Dict

from django.conf import settings
from django.contrib.auth import get_user_model, login

from registrar.models import (
    Contact,
    DraftDomain,
    Website,
    DomainApplication,
    DomainInvitation,
    User,
    DomainInformation,
    PublicContact,
    Domain,
)
from epplibwrapper import (
    commands,
    common,
    info,
    RegistryError,
    ErrorCode,
)

logger = logging.getLogger(__name__)


def get_handlers():
    """Obtain pointers to all StreamHandlers."""
    handlers = {}

    rootlogger = logging.getLogger()
    for h in rootlogger.handlers:
        if isinstance(h, logging.StreamHandler):
            handlers[h.name] = h

    for logger in logging.Logger.manager.loggerDict.values():
        if not isinstance(logger, logging.PlaceHolder):
            for h in logger.handlers:
                if isinstance(h, logging.StreamHandler):
                    handlers[h.name] = h

    return handlers


@contextmanager
def less_console_noise():
    """
    Context manager to use in tests to silence console logging.

    This is helpful on tests which trigger console messages
    (such as errors) which are normal and expected.

    It can easily be removed to debug a failing test.
    """
    restore = {}
    handlers = get_handlers()
    devnull = open(os.devnull, "w")

    # redirect all the streams
    for handler in handlers.values():
        prior = handler.setStream(devnull)
        restore[handler.name] = prior
    try:
        # run the test
        yield
    finally:
        # restore the streams
        for handler in handlers.values():
            handler.setStream(restore[handler.name])
        # close the file we opened
        devnull.close()


class MockUserLogin:
    def __init__(self, get_response):
        self.get_response = get_response

    def __call__(self, request):
        if request.user.is_anonymous:
            user = None
            UserModel = get_user_model()
            username = "Testy"
            args = {
                UserModel.USERNAME_FIELD: username,
            }
            user, _ = UserModel.objects.get_or_create(**args)
            user.is_staff = True
            user.is_superuser = True
            user.save()
            backend = settings.AUTHENTICATION_BACKENDS[-1]
            login(request, user, backend=backend)

        response = self.get_response(request)
        return response


class MockSESClient(Mock):
    EMAILS_SENT: List[Dict] = []

    def send_email(self, *args, **kwargs):
        self.EMAILS_SENT.append({"args": args, "kwargs": kwargs})


class AuditedAdminMockData:
    """Creates simple data mocks for AuditedAdminTest.
    Can likely be more generalized, but the primary purpose of this class is to simplify
    mock data creation, especially for lists of items,
    by making the assumption that for most use cases we don't have to worry about
    data 'accuracy' ('testy 2' is not an accurate first_name for example), we just care about
    implementing some kind of patterning, especially with lists of items.

    Two variables are used across multiple functions:

    *item_name* - Used in patterning. Will be appended en masse to multiple str fields,
    like first_name. For example, item_name 'egg' will return a user object of:

    first_name: 'egg first_name:user',
    last_name: 'egg last_name:user',
    username: 'egg username:user'

    where 'user' is the short_hand

    *short_hand* - Used in patterning. Certain fields will have ':{shorthand}' appended to it,
    as a way to optionally include metadata in the str itself. Can be further expanded on.
    Came from a bug where different querysets used in testing would effectively be 'anonymized', wherein
    it would only display a list of types, but not include the variable name.
    """  # noqa

    # Constants for different domain object types
    INFORMATION = "information"
    APPLICATION = "application"
    INVITATION = "invitation"

    def dummy_user(self, item_name, short_hand):
        """Creates a dummy user object,
        but with a shorthand and support for multiple"""
        user = User.objects.get_or_create(
            first_name="{} first_name:{}".format(item_name, short_hand),
            last_name="{} last_name:{}".format(item_name, short_hand),
            username="{} username:{}".format(item_name, short_hand),
        )[0]
        return user

    def dummy_contact(self, item_name, short_hand):
        """Creates a dummy contact object"""
        contact = Contact.objects.get_or_create(
            first_name="{} first_name:{}".format(item_name, short_hand),
            last_name="{} last_name:{}".format(item_name, short_hand),
            title="{} title:{}".format(item_name, short_hand),
            email="{}testy@town.com".format(item_name),
            phone="(555) 555 5555",
        )[0]
        return contact

    def dummy_draft_domain(self, item_name, prebuilt=False):
        """
        Creates a dummy DraftDomain object
        Args:
            item_name (str): Value for 'name' in a DraftDomain object.
            prebuilt (boolean): Determines return type.
        Returns:
            DraftDomain: Where name = 'item_name'. If prebuilt = True, then
            name will be "city{}.gov".format(item_name).
        """
        if prebuilt:
            item_name = "city{}.gov".format(item_name)
        return DraftDomain.objects.get_or_create(name=item_name)[0]

    def dummy_domain(self, item_name, prebuilt=False):
        """
        Creates a dummy domain object
        Args:
            item_name (str): Value for 'name' in a Domain object.
            prebuilt (boolean): Determines return type.
        Returns:
            Domain: Where name = 'item_name'. If prebuilt = True, then
            domain name will be "city{}.gov".format(item_name).
        """
        if prebuilt:
            item_name = "city{}.gov".format(item_name)
        return Domain.objects.get_or_create(name=item_name)[0]

    def dummy_website(self, item_name):
        """
        Creates a dummy website object
        Args:
            item_name (str): Value for 'website' in a Website object.
        Returns:
            Website: Where website = 'item_name'.
        """
        return Website.objects.get_or_create(website=item_name)[0]

    def dummy_alt(self, item_name):
        """
        Creates a dummy website object for alternates
        Args:
            item_name (str): Value for 'website' in a Website object.
        Returns:
            Website: Where website = "cityalt{}.gov".format(item_name).
        """
        return self.dummy_website(item_name="cityalt{}.gov".format(item_name))

    def dummy_current(self, item_name):
        """
        Creates a dummy website object for current
        Args:
            item_name (str): Value for 'website' in a Website object.
            prebuilt (boolean): Determines return type.
        Returns:
            Website: Where website = "city{}.gov".format(item_name)
        """
        return self.dummy_website(item_name="city{}.com".format(item_name))

    def get_common_domain_arg_dictionary(
        self,
        item_name,
        org_type="federal",
        federal_type="executive",
        purpose="Purpose of the site",
    ):
        """
        Generates a generic argument dict for most domains
        Args:
            item_name (str): A shared str value appended to first_name, last_name,
            organization_name, address_line1, address_line2,
            title, email, and username.

            org_type (str - optional): Sets a domains org_type

            federal_type (str - optional): Sets a domains federal_type

            purpose (str - optional): Sets a domains purpose
        Returns:
            Dictionary: {
                organization_type: str,
                federal_type: str,
                purpose: str,
                organization_name: str = "{} organization".format(item_name),
                address_line1: str = "{} address_line1".format(item_name),
                address_line2: str = "{} address_line2".format(item_name),
                is_policy_acknowledged: boolean = True,
                state_territory: str = "NY",
                zipcode: str = "10002",
                about_your_organization: str = "e-Government",
                anything_else: str = "There is more",
                authorizing_official: Contact = self.dummy_contact(item_name, "authorizing_official"),
                submitter: Contact = self.dummy_contact(item_name, "submitter"),
                creator: User = self.dummy_user(item_name, "creator"),
            }
        """  # noqa
        common_args = dict(
            organization_type=org_type,
            federal_type=federal_type,
            purpose=purpose,
            organization_name="{} organization".format(item_name),
            address_line1="{} address_line1".format(item_name),
            address_line2="{} address_line2".format(item_name),
            is_policy_acknowledged=True,
            state_territory="NY",
            zipcode="10002",
            about_your_organization="e-Government",
            anything_else="There is more",
            authorizing_official=self.dummy_contact(item_name, "authorizing_official"),
            submitter=self.dummy_contact(item_name, "submitter"),
            creator=self.dummy_user(item_name, "creator"),
        )
        return common_args

    def dummy_kwarg_boilerplate(
        self,
        domain_type,
        item_name,
        status=DomainApplication.STARTED,
        org_type="federal",
        federal_type="executive",
        purpose="Purpose of the site",
    ):
        """
        Returns a prebuilt kwarg dictionary for DomainApplication,
        DomainInformation, or DomainInvitation.
        Args:
            domain_type (str): is either 'application', 'information',
            or 'invitation'.

            item_name (str): A shared str value appended to first_name, last_name,
            organization_name, address_line1, address_line2,
            title, email, and username.

            status (str - optional): Defines the status for DomainApplication,
            e.g. DomainApplication.STARTED

            org_type (str - optional): Sets a domains org_type

            federal_type (str - optional): Sets a domains federal_type

            purpose (str - optional): Sets a domains purpose
        Returns:
            dict: Returns a dictionary structurally consistent with the expected input
            of either DomainApplication, DomainInvitation, or DomainInformation
            based on the 'domain_type' field.
        """  # noqa
        common_args = self.get_common_domain_arg_dictionary(
            item_name, org_type, federal_type, purpose
        )
        full_arg_dict = None
        match domain_type:
            case self.APPLICATION:
                full_arg_dict = dict(
                    **common_args,
                    requested_domain=self.dummy_draft_domain(item_name),
                    investigator=self.dummy_user(item_name, "investigator"),
                    status=status,
                )
            case self.INFORMATION:
                domain_app = self.create_full_dummy_domain_application(item_name)
                full_arg_dict = dict(
                    **common_args,
                    domain=self.dummy_domain(item_name, True),
                    domain_application=domain_app,
                )
            case self.INVITATION:
                full_arg_dict = dict(
                    email="test_mail@mail.com",
                    domain=self.dummy_domain(item_name, True),
                    status=DomainInvitation.INVITED,
                )
        return full_arg_dict

    def create_full_dummy_domain_application(
        self, item_name, status=DomainApplication.STARTED
    ):
        """Creates a dummy domain application object"""
        domain_application_kwargs = self.dummy_kwarg_boilerplate(
            self.APPLICATION, item_name, status
        )
        application = DomainApplication.objects.get_or_create(
            **domain_application_kwargs
        )[0]
        return application

    def create_full_dummy_domain_information(
        self, item_name, status=DomainApplication.STARTED
    ):
        """Creates a dummy domain information object"""
        domain_application_kwargs = self.dummy_kwarg_boilerplate(
            self.INFORMATION, item_name, status
        )
        application = DomainInformation.objects.get_or_create(
            **domain_application_kwargs
        )[0]
        return application

    def create_full_dummy_domain_invitation(
        self, item_name, status=DomainApplication.STARTED
    ):
        """Creates a dummy domain invitation object"""
        domain_application_kwargs = self.dummy_kwarg_boilerplate(
            self.INVITATION, item_name, status
        )
        application = DomainInvitation.objects.get_or_create(
            **domain_application_kwargs
        )[0]

        return application

    def create_full_dummy_domain_object(
        self,
        domain_type,
        item_name,
        has_other_contacts=True,
        has_current_website=True,
        has_alternative_gov_domain=True,
        status=DomainApplication.STARTED,
    ):
        """A helper to create a dummy domain application object"""
        application = None
        match domain_type:
            case self.APPLICATION:
                application = self.create_full_dummy_domain_application(
                    item_name, status
                )
            case self.INVITATION:
                application = self.create_full_dummy_domain_invitation(
                    item_name, status
                )
            case self.INFORMATION:
                application = self.create_full_dummy_domain_information(
                    item_name, status
                )
            case _:
                raise ValueError("Invalid domain_type, must conform to given constants")

        if has_other_contacts and domain_type != self.INVITATION:
            other = self.dummy_contact(item_name, "other")
            application.other_contacts.add(other)
        if has_current_website and domain_type == self.APPLICATION:
            current = self.dummy_current(item_name)
            application.current_websites.add(current)
        if has_alternative_gov_domain and domain_type == self.APPLICATION:
            alt = self.dummy_alt(item_name)
            application.alternative_domains.add(alt)

        return application


def mock_user():
    """A simple user."""
    user_kwargs = dict(
        id=4,
        first_name="Rachid",
        last_name="Mrad",
    )
    mock_user, _ = User.objects.get_or_create(**user_kwargs)
    return mock_user


def create_superuser():
    User = get_user_model()
    p = "adminpass"
    return User.objects.create_superuser(
        username="superuser",
        email="admin@example.com",
        password=p,
    )


def create_user():
    User = get_user_model()
    p = "userpass"
    return User.objects.create_user(
        username="staffuser",
        email="user@example.com",
        is_staff=True,
        password=p,
    )


def create_ready_domain():
    domain, _ = Domain.objects.get_or_create(name="city.gov", state=Domain.State.READY)
    return domain


def completed_application(
    has_other_contacts=True,
    has_current_website=True,
    has_alternative_gov_domain=True,
    has_about_your_organization=True,
    has_anything_else=True,
    status=DomainApplication.STARTED,
    user=False,
):
    """A completed domain application."""
    if not user:
        user = get_user_model().objects.create(username="username")
    ao, _ = Contact.objects.get_or_create(
        first_name="Testy",
        last_name="Tester",
        title="Chief Tester",
        email="testy@town.com",
        phone="(555) 555 5555",
    )
    domain, _ = DraftDomain.objects.get_or_create(name="city.gov")
    alt, _ = Website.objects.get_or_create(website="city1.gov")
    current, _ = Website.objects.get_or_create(website="city.com")
    you, _ = Contact.objects.get_or_create(
        first_name="Testy2",
        last_name="Tester2",
        title="Admin Tester",
        email="mayor@igorville.gov",
        phone="(555) 555 5556",
    )
    other, _ = Contact.objects.get_or_create(
        first_name="Testy",
        last_name="Tester",
        title="Another Tester",
        email="testy2@town.com",
        phone="(555) 555 5557",
    )
    domain_application_kwargs = dict(
        organization_type="federal",
        federal_type="executive",
        purpose="Purpose of the site",
        is_policy_acknowledged=True,
        organization_name="Testorg",
        address_line1="address 1",
        address_line2="address 2",
        state_territory="NY",
        zipcode="10002",
        authorizing_official=ao,
        requested_domain=domain,
        submitter=you,
        creator=user,
        status=status,
    )
    if has_about_your_organization:
        domain_application_kwargs["about_your_organization"] = "e-Government"
    if has_anything_else:
        domain_application_kwargs["anything_else"] = "There is more"

    application, _ = DomainApplication.objects.get_or_create(
        **domain_application_kwargs
    )

    if has_other_contacts:
        application.other_contacts.add(other)
    if has_current_website:
        application.current_websites.add(current)
    if has_alternative_gov_domain:
        application.alternative_domains.add(alt)

    return application


def multiple_unalphabetical_domain_objects(
    domain_type=AuditedAdminMockData.APPLICATION,
):
    """Returns a list of generic domain objects for testing purposes"""
    applications = []
    list_of_letters = list(ascii_uppercase)
    random.shuffle(list_of_letters)

    mock = AuditedAdminMockData()
    for object_name in list_of_letters:
        application = mock.create_full_dummy_domain_object(domain_type, object_name)
        applications.append(application)
    return applications


def generic_domain_object(domain_type, object_name):
    """Returns a generic domain object of
    domain_type 'application', 'information', or 'invitation'"""
    mock = AuditedAdminMockData()
    application = mock.create_full_dummy_domain_object(domain_type, object_name)
    return application


class MockEppLib(TestCase):
    class fakedEppObject(object):
        """"""

        def __init__(
<<<<<<< HEAD
            self, auth_info=..., cr_date=..., contacts=..., hosts=..., registrant=...
=======
            self,
            auth_info=...,
            cr_date=...,
            contacts=...,
            hosts=...,
            statuses=...,
>>>>>>> c804c655
        ):
            self.auth_info = auth_info
            self.cr_date = cr_date
            self.contacts = contacts
            self.hosts = hosts
<<<<<<< HEAD
            self.registrant = registrant

    def dummyInfoContactResultData(
        id,
        email,
        cr_date=datetime.datetime(2023, 5, 25, 19, 45, 35),
        pw="thisisnotapassword",
    ):
        fake = info.InfoContactResultData(
            id=id,
            postal_info=common.PostalInfo(
                name="Registry Customer Service",
                addr=common.ContactAddr(
                    street=["4200 Wilson Blvd."],
                    city="Arlington",
                    pc="22201",
                    cc="US",
                    sp="VA",
                ),
                org="Cybersecurity and Infrastructure Security Agency",
                type="type",
            ),
            voice="+1.8882820870",
            fax="+1-212-9876543",
            email=email,
            auth_info=common.ContactAuthInfo(pw=pw),
            roid=...,
            statuses=[],
            cl_id=...,
            cr_id=...,
            cr_date=cr_date,
            up_id=...,
            up_date=...,
            tr_date=...,
            disclose=...,
            vat=...,
            ident=...,
            notify_email=...,
        )
        return fake
=======
            self.statuses = statuses
>>>>>>> c804c655

    mockSecurityContact = dummyInfoContactResultData(
        "securityContact", "security@mail.gov"
    )
    mockTechnicalContact = dummyInfoContactResultData(
        "technicalContact", "tech@mail.gov"
    )
    mockAdministrativeContact = dummyInfoContactResultData(
        "adminContact", "admin@mail.gov"
    )
    mockRegistrantContact = dummyInfoContactResultData(
        "regContact", "registrant@mail.gov"
    )
    mockDataInfoDomain = fakedEppObject(
        "lastPw",
        cr_date=datetime.datetime(2023, 5, 25, 19, 45, 35),
        contacts=[common.DomainContact(contact="123", type=PublicContact.ContactTypeChoices.SECURITY)],
        hosts=["fake.host.com"],
    )
    InfoDomainWithContacts = fakedEppObject(
        "fakepw",
        cr_date=datetime.datetime(2023, 5, 25, 19, 45, 35),
        contacts=[
            common.DomainContact(contact="securityContact", type=PublicContact.ContactTypeChoices.SECURITY),
            common.DomainContact(contact="technicalContact", type=PublicContact.ContactTypeChoices.TECHNICAL),
            common.DomainContact(contact="adminContact", type=PublicContact.ContactTypeChoices.ADMINISTRATIVE),
        ],
        hosts=["fake.host.com"],
<<<<<<< HEAD
        registrant="regContact",
=======
        statuses=[
            common.Status(state="serverTransferProhibited", description="", lang="en"),
            common.Status(state="inactive", description="", lang="en"),
        ],
>>>>>>> c804c655
    )
    infoDomainNoContact = fakedEppObject(
        "security",
        cr_date=datetime.datetime(2023, 5, 25, 19, 45, 35),
        contacts=[],
        hosts=["fake.host.com"],
    )
    mockDataInfoContact = dummyInfoContactResultData(
        "123", "123@mail.gov", datetime.datetime(2023, 5, 25, 19, 45, 35), "lastPw"
    )
    mockDataInfoHosts = fakedEppObject(
        "lastPw", cr_date=datetime.datetime(2023, 5, 25, 19, 45, 35)
    )

    def mockSend(self, _request, cleaned):
        """Mocks the registry.send function used inside of domain.py
        registry is imported from epplibwrapper
        returns objects that simulate what would be in a epp response
        but only relevant pieces for tests"""
        if isinstance(_request, commands.InfoDomain):
            if getattr(_request, "name", None) == "security.gov":
                return MagicMock(res_data=[self.infoDomainNoContact])
            elif getattr(_request, "name", None) == "freeman.gov":
                return MagicMock(res_data=[self.InfoDomainWithContacts])
            else:
                return MagicMock(res_data=[self.mockDataInfoDomain])
        elif isinstance(_request, commands.InfoContact):
            # Default contact return
            mocked_result = self.mockDataInfoContact
            # For testing contact types...
            match getattr(_request, "id", None):
                case "securityContact":
                    mocked_result = self.mockSecurityContact
                case "technicalContact":
                    mocked_result = self.mockTechnicalContact
                case "adminContact":
                    mocked_result = self.mockAdministrativeContact
                case "regContact":
                    mocked_result = self.mockRegistrantContact
                case "123":
                    mocked_result = self.mockDataInfoContact

            return MagicMock(res_data=[mocked_result])
        elif (
            isinstance(_request, commands.CreateContact)
            and getattr(_request, "id", None) == "fail"
            and self.mockedSendFunction.call_count == 3
        ):
            # use this for when a contact is being updated
            # sets the second send() to fail
            raise RegistryError(code=ErrorCode.OBJECT_EXISTS)
        return MagicMock(res_data=[self.mockDataInfoHosts])

    def setUp(self):
        """mock epp send function as this will fail locally"""
        self.mockSendPatch = patch("registrar.models.domain.registry.send")
        self.mockedSendFunction = self.mockSendPatch.start()
        self.mockedSendFunction.side_effect = self.mockSend

    def _convertPublicContactToEpp(
        self, contact: PublicContact, disclose_email=False, createContact=True
    ):
        DF = common.DiscloseField
        fields = {DF.FAX, DF.VOICE, DF.ADDR}

        if not disclose_email:
            fields.add(DF.EMAIL)

        di = common.Disclose(
            flag=False,
            fields=fields,
            types={DF.ADDR: "loc"},
        )

        # check docs here looks like we may have more than one address field but
        addr = common.ContactAddr(
            [
                getattr(contact, street)
                for street in ["street1", "street2", "street3"]
                if hasattr(contact, street)
            ],  # type: ignore
            city=contact.city,
            pc=contact.pc,
            cc=contact.cc,
            sp=contact.sp,
        )  # type: ignore

        pi = common.PostalInfo(
            name=contact.name,
            addr=addr,
            org=contact.org,
            type="loc",
        )

        ai = common.ContactAuthInfo(pw="2fooBAR123fooBaz")
        if createContact:
            return commands.CreateContact(
                id=contact.registry_id,
                postal_info=pi,  # type: ignore
                email=contact.email,
                voice=contact.voice,
                fax=contact.fax,
                auth_info=ai,
                disclose=di,
                vat=None,
                ident=None,
                notify_email=None,
            )  # type: ignore
        else:
            return commands.UpdateContact(
                id=contact.registry_id,
                postal_info=pi,
                email=contact.email,
                voice=contact.voice,
                fax=contact.fax,
            )

    def tearDown(self):
        self.mockSendPatch.stop()<|MERGE_RESOLUTION|>--- conflicted
+++ resolved
@@ -549,22 +549,20 @@
         """"""
 
         def __init__(
-<<<<<<< HEAD
-            self, auth_info=..., cr_date=..., contacts=..., hosts=..., registrant=...
-=======
+            
             self,
             auth_info=...,
             cr_date=...,
             contacts=...,
             hosts=...,
             statuses=...,
->>>>>>> c804c655
+            registrant=...
         ):
             self.auth_info = auth_info
             self.cr_date = cr_date
             self.contacts = contacts
             self.hosts = hosts
-<<<<<<< HEAD
+            self.statuses = statuses
             self.registrant = registrant
 
     def dummyInfoContactResultData(
@@ -605,9 +603,6 @@
             notify_email=...,
         )
         return fake
-=======
-            self.statuses = statuses
->>>>>>> c804c655
 
     mockSecurityContact = dummyInfoContactResultData(
         "securityContact", "security@mail.gov"
@@ -636,14 +631,11 @@
             common.DomainContact(contact="adminContact", type=PublicContact.ContactTypeChoices.ADMINISTRATIVE),
         ],
         hosts=["fake.host.com"],
-<<<<<<< HEAD
-        registrant="regContact",
-=======
         statuses=[
             common.Status(state="serverTransferProhibited", description="", lang="en"),
             common.Status(state="inactive", description="", lang="en"),
         ],
->>>>>>> c804c655
+        registrant="regContact",
     )
     infoDomainNoContact = fakedEppObject(
         "security",

import io
from django.test import Client, RequestFactory
from io import StringIO
from registrar.models import (
    DomainRequest,
    Domain,
    UserDomainRole,
)
from registrar.utility.csv_export import (
    DomainDataFull,
    DomainDataType,
    DomainDataFederal,
    DomainDataTypeUser,
    DomainGrowth,
    DomainManaged,
    DomainUnmanaged,
    DomainExport,
    DomainRequestExport,
    DomainRequestGrowth,
    DomainRequestDataFull,
    get_default_start_date,
    get_default_end_date,
)
from django.db.models import Case, When
from django.core.management import call_command
from unittest.mock import MagicMock, call, mock_open, patch
from api.views import get_current_federal, get_current_full
from django.conf import settings
from botocore.exceptions import ClientError
import boto3_mocking
from registrar.utility.s3_bucket import S3ClientError, S3ClientErrorCodes  # type: ignore
from django.utils import timezone
from api.tests.common import less_console_noise_decorator
<<<<<<< HEAD
from .common import MockDbForSharedTests, MockDbForIndividualTests, MockEppLib, less_console_noise, get_time_aware_date
=======
from .common import MockDb, MockEppLib, less_console_noise, get_time_aware_date, create_user
>>>>>>> 279fca49


class CsvReportsTest(MockDbForSharedTests):
    """Tests to determine if we are uploading our reports correctly."""

    def setUp(self):
        """setup fake comain data"""
        super().setUp()
        self.client = Client(HTTP_HOST="localhost:8080")
        self.factory = RequestFactory()

    @boto3_mocking.patching
    def test_generate_federal_report(self):
        """Ensures that we correctly generate current-federal.csv"""
        with less_console_noise():
            mock_client = MagicMock()
            fake_open = mock_open()
            expected_file_content = [
                call("Domain name,Domain type,Agency,Organization name,City,State,Security contact email\r\n"),
                call("cdomain11.gov,Federal - Executive,World War I Centennial Commission,,,,(blank)\r\n"),
                call("cdomain1.gov,Federal - Executive,World War I Centennial Commission,,,,(blank)\r\n"),
                call("adomain10.gov,Federal,Armed Forces Retirement Home,,,,(blank)\r\n"),
                call("ddomain3.gov,Federal,Armed Forces Retirement Home,,,,(blank)\r\n"),
            ]
            # We don't actually want to write anything for a test case,
            # we just want to verify what is being written.
            with boto3_mocking.clients.handler_for("s3", mock_client):
                with patch("builtins.open", fake_open):
                    call_command("generate_current_federal_report", checkpath=False)
            content = fake_open()

            content.write.assert_has_calls(expected_file_content)

    @boto3_mocking.patching
    def test_generate_full_report(self):
        """Ensures that we correctly generate current-full.csv"""
        with less_console_noise():
            mock_client = MagicMock()
            fake_open = mock_open()
            expected_file_content = [
                call("Domain name,Domain type,Agency,Organization name,City,State,Security contact email\r\n"),
                call("cdomain11.gov,Federal - Executive,World War I Centennial Commission,,,,(blank)\r\n"),
                call("cdomain1.gov,Federal - Executive,World War I Centennial Commission,,,,(blank)\r\n"),
                call("adomain10.gov,Federal,Armed Forces Retirement Home,,,,(blank)\r\n"),
                call("ddomain3.gov,Federal,Armed Forces Retirement Home,,,,(blank)\r\n"),
                call("adomain2.gov,Interstate,,,,,(blank)\r\n"),
                call("zdomain12.gov,Interstate,,,,,(blank)\r\n"),
            ]
            # We don't actually want to write anything for a test case,
            # we just want to verify what is being written.
            with boto3_mocking.clients.handler_for("s3", mock_client):
                with patch("builtins.open", fake_open):
                    call_command("generate_current_full_report", checkpath=False)
            content = fake_open()

            content.write.assert_has_calls(expected_file_content)

    @boto3_mocking.patching
    def test_not_found_full_report(self):
        """Ensures that we get a not found when the report doesn't exist"""

        def side_effect(Bucket, Key):
            raise ClientError({"Error": {"Code": "NoSuchKey", "Message": "No such key"}}, "get_object")

        with less_console_noise():
            mock_client = MagicMock()
            mock_client.get_object.side_effect = side_effect

            response = None
            with boto3_mocking.clients.handler_for("s3", mock_client):
                with patch("boto3.client", return_value=mock_client):
                    with self.assertRaises(S3ClientError) as context:
                        response = self.client.get("/api/v1/get-report/current-full")
                        # Check that the response has status code 500
                        self.assertEqual(response.status_code, 500)

            # Check that we get the right error back from the page
            self.assertEqual(context.exception.code, S3ClientErrorCodes.FILE_NOT_FOUND_ERROR)

    @boto3_mocking.patching
    def test_not_found_federal_report(self):
        """Ensures that we get a not found when the report doesn't exist"""

        def side_effect(Bucket, Key):
            raise ClientError({"Error": {"Code": "NoSuchKey", "Message": "No such key"}}, "get_object")

        with less_console_noise():
            mock_client = MagicMock()
            mock_client.get_object.side_effect = side_effect

            with boto3_mocking.clients.handler_for("s3", mock_client):
                with patch("boto3.client", return_value=mock_client):
                    with self.assertRaises(S3ClientError) as context:
                        response = self.client.get("/api/v1/get-report/current-federal")
                        # Check that the response has status code 500
                        self.assertEqual(response.status_code, 500)

            # Check that we get the right error back from the page
            self.assertEqual(context.exception.code, S3ClientErrorCodes.FILE_NOT_FOUND_ERROR)

    @boto3_mocking.patching
    def test_load_federal_report(self):
        """Tests the get_current_federal api endpoint"""

        with less_console_noise():
            mock_client = MagicMock()
            mock_client_instance = mock_client.return_value

            with open("registrar/tests/data/fake_current_federal.csv", "r") as file:
                file_content = file.read()

            # Mock a recieved file
            mock_client_instance.get_object.return_value = {"Body": io.BytesIO(file_content.encode())}
            with boto3_mocking.clients.handler_for("s3", mock_client):
                request = self.factory.get("/fake-path")
                response = get_current_federal(request)

            # Check that we are sending the correct calls.
            # Ensures that we are decoding the file content recieved from AWS.
            expected_call = [call.get_object(Bucket=settings.AWS_S3_BUCKET_NAME, Key="current-federal.csv")]
            mock_client_instance.assert_has_calls(expected_call)

            # Check that the response has status code 200
            self.assertEqual(response.status_code, 200)

            # Check that the response contains what we expect
            expected_file_content = (
                "Domain name,Domain type,Agency,Organization name,City,State,Security contact email\n"
                "cdomain1.gov,Federal - Executive,World War I Centennial Commission,,,,\n"
                "ddomain3.gov,Federal,Armed Forces Retirement Home,,,,"
            ).encode()

            self.assertEqual(expected_file_content, response.content)

    @boto3_mocking.patching
    def test_load_full_report(self):
        """Tests the current-federal api link"""

        with less_console_noise():
            mock_client = MagicMock()
            mock_client_instance = mock_client.return_value

            with open("registrar/tests/data/fake_current_full.csv", "r") as file:
                file_content = file.read()

            # Mock a recieved file
            mock_client_instance.get_object.return_value = {"Body": io.BytesIO(file_content.encode())}
            with boto3_mocking.clients.handler_for("s3", mock_client):
                request = self.factory.get("/fake-path")
                response = get_current_full(request)

            # Check that we are sending the correct calls.
            # Ensures that we are decoding the file content recieved from AWS.
            expected_call = [call.get_object(Bucket=settings.AWS_S3_BUCKET_NAME, Key="current-full.csv")]
            mock_client_instance.assert_has_calls(expected_call)

            # Check that the response has status code 200
            self.assertEqual(response.status_code, 200)

            # Check that the response contains what we expect
            expected_file_content = (
                "Domain name,Domain type,Agency,Organization name,City,State,Security contact email\n"
                "cdomain1.gov,Federal - Executive,World War I Centennial Commission,,,,\n"
                "ddomain3.gov,Federal,Armed Forces Retirement Home,,,,\n"
                "adomain2.gov,Interstate,,,,,"
            ).encode()

            self.assertEqual(expected_file_content, response.content)


<<<<<<< HEAD
class ExportDataTest(MockDbForIndividualTests, MockEppLib):
    """Test the ExportData class from csv_export."""
=======
class ExportDataTest(MockDb, MockEppLib):
    """Tests our data exports for admin"""

    def setUp(self):
        super().setUp()
        self.factory = RequestFactory()

    def tearDown(self):
        super().tearDown()
>>>>>>> 279fca49

    @less_console_noise_decorator
    def test_domain_data_type(self):
        """Shows security contacts, domain managers, so"""

        # Add security email information
        self.domain_1.name = "defaultsecurity.gov"
        self.domain_1.save()
        # Invoke setter
        self.domain_1.security_contact
        # Invoke setter
        self.domain_2.security_contact
        # Invoke setter
        self.domain_3.security_contact
        # Add a first ready date on the first domain. Leaving the others blank.
        self.domain_1.first_ready = get_default_start_date()
        self.domain_1.save()
        # Create a CSV file in memory
        csv_file = StringIO()
        # Call the export functions
        DomainDataType.export_data_to_csv(csv_file)
        # Reset the CSV file's position to the beginning
        csv_file.seek(0)
        # Read the content into a variable
        csv_content = csv_file.read()
        # We expect READY domains,
        # sorted alphabetially by domain name
        expected_content = (
            "Domain name,Status,First ready on,Expiration date,Domain type,Agency,Organization name,City,State,SO,"
            "SO email,Security contact email,Domain managers,Invited domain managers\n"
            "cdomain11.gov,Ready,2024-04-02,(blank),Federal - Executive,World War I Centennial Commission,,,,(blank),,,"
            "meoward@rocks.com,\n"
            "defaultsecurity.gov,Ready,2023-11-01,(blank),Federal - Executive,World War I Centennial Commission,,,"
            ',,,(blank),"big_lebowski@dude.co, info@example.com, meoward@rocks.com",'
            "woofwardthethird@rocks.com\n"
            "adomain10.gov,Ready,2024-04-03,(blank),Federal,Armed Forces Retirement Home,,,,(blank),,,,"
            "squeaker@rocks.com\n"
            "bdomain4.gov,Unknown,(blank),(blank),Federal,Armed Forces Retirement Home,,,,(blank),,,,\n"
            "bdomain5.gov,Deleted,(blank),(blank),Federal,Armed Forces Retirement Home,,,,(blank),,,,\n"
            "bdomain6.gov,Deleted,(blank),(blank),Federal,Armed Forces Retirement Home,,,,(blank),,,,\n"
            "ddomain3.gov,On hold,(blank),2023-11-15,Federal,Armed Forces Retirement Home,,,,,,"
            "security@mail.gov,,\n"
            "sdomain8.gov,Deleted,(blank),(blank),Federal,Armed Forces Retirement Home,,,,(blank),,,,\n"
            "xdomain7.gov,Deleted,(blank),(blank),Federal,Armed Forces Retirement Home,,,,(blank),,,,\n"
            "zdomain9.gov,Deleted,(blank),(blank),Federal,Armed Forces Retirement Home,,,,(blank),,,,\n"
            "adomain2.gov,Dns needed,(blank),(blank),Interstate,,,,,(blank),,,"
            "meoward@rocks.com,squeaker@rocks.com\n"
            "zdomain12.gov,Ready,2024-04-02,(blank),Interstate,,,,,(blank),,,meoward@rocks.com,\n"
        )
        # Normalize line endings and remove commas,
        # spaces and leading/trailing whitespace
        csv_content = csv_content.replace(",,", "").replace(",", "").replace(" ", "").replace("\r\n", "\n").strip()
        expected_content = expected_content.replace(",,", "").replace(",", "").replace(" ", "").strip()
        self.maxDiff = None
        self.assertEqual(csv_content, expected_content)

    @less_console_noise_decorator
    def test_domain_data_type_user(self):
        """Shows security contacts, domain managers, so for the current user"""

        # Add security email information
        self.domain_1.name = "defaultsecurity.gov"
        self.domain_1.save()
        # Invoke setter
        self.domain_1.security_contact
        self.domain_2.security_contact
        self.domain_3.security_contact
        # Add a first ready date on the first domain. Leaving the others blank.
        self.domain_1.first_ready = get_default_start_date()
        self.domain_1.save()

        # Create a user and associate it with some domains
        user = create_user()
        UserDomainRole.objects.create(user=user, domain=self.domain_1)
        UserDomainRole.objects.create(user=user, domain=self.domain_2)

        # Create a request object
        request = self.factory.get("/")
        request.user = user

        # Create a CSV file in memory
        csv_file = StringIO()
        # Call the export functions
        DomainDataTypeUser.export_data_to_csv(csv_file, request=request)
        # Reset the CSV file's position to the beginning
        csv_file.seek(0)
        # Read the content into a variable
        csv_content = csv_file.read()

        # We expect only domains associated with the user
        expected_content = (
            "Domain name,Status,First ready on,Expiration date,Domain type,Agency,Organization name,"
            "City,State,SO,SO email,"
            "Security contact email,Domain managers,Invited domain managers\n"
            "defaultsecurity.gov,Ready,2023-11-01,(blank),Federal - Executive,World War I Centennial Commission,,,, ,,"
            '(blank),"meoward@rocks.com, info@example.com, big_lebowski@dude.co, staff@example.com",'
            "woofwardthethird@rocks.com\n"
            "adomain2.gov,Dns needed,(blank),(blank),Interstate,,,,, ,,(blank),"
            '"meoward@rocks.com, staff@example.com",squeaker@rocks.com\n'
        )

        # Normalize line endings and remove commas,
        # spaces and leading/trailing whitespace
        csv_content = csv_content.replace(",,", "").replace(",", "").replace(" ", "").replace("\r\n", "\n").strip()
        expected_content = expected_content.replace(",,", "").replace(",", "").replace(" ", "").strip()
        self.maxDiff = None
        self.assertEqual(csv_content, expected_content)

    @less_console_noise_decorator
    def test_domain_data_full(self):
        """Shows security contacts, filtered by state"""
        # Add security email information
        self.domain_1.name = "defaultsecurity.gov"
        self.domain_1.save()
        # Invoke setter
        self.domain_1.security_contact
        # Invoke setter
        self.domain_2.security_contact
        # Invoke setter
        self.domain_3.security_contact
        # Add a first ready date on the first domain. Leaving the others blank.
        self.domain_1.first_ready = get_default_start_date()
        self.domain_1.save()
        # Create a CSV file in memory
        csv_file = StringIO()
        # Call the export functions
        DomainDataFull.export_data_to_csv(csv_file)
        # Reset the CSV file's position to the beginning
        csv_file.seek(0)
        # Read the content into a variable
        csv_content = csv_file.read()
        # We expect READY domains,
        # sorted alphabetially by domain name
        expected_content = (
            "Domain name,Domain type,Agency,Organization name,City,State,Security contact email\n"
            "cdomain11.gov,Federal - Executive,World War I Centennial Commission,,,,(blank)\n"
            "defaultsecurity.gov,Federal - Executive,World War I Centennial Commission,,,,(blank)\n"
            "adomain10.gov,Federal,Armed Forces Retirement Home,,,,(blank)\n"
            "ddomain3.gov,Federal,Armed Forces Retirement Home,,,,security@mail.gov\n"
            "adomain2.gov,Interstate,,,,,(blank)\n"
            "zdomain12.gov,Interstate,,,,,(blank)\n"
        )
        # Normalize line endings and remove commas,
        # spaces and leading/trailing whitespace
        csv_content = csv_content.replace(",,", "").replace(",", "").replace(" ", "").replace("\r\n", "\n").strip()
        expected_content = expected_content.replace(",,", "").replace(",", "").replace(" ", "").strip()
        self.maxDiff = None
        self.assertEqual(csv_content, expected_content)

    @less_console_noise_decorator
    def test_domain_data_federal(self):
        """Shows security contacts, filtered by state and org type"""
        # Add security email information
        self.domain_1.name = "defaultsecurity.gov"
        self.domain_1.save()
        # Invoke setter
        self.domain_1.security_contact
        # Invoke setter
        self.domain_2.security_contact
        # Invoke setter
        self.domain_3.security_contact
        # Add a first ready date on the first domain. Leaving the others blank.
        self.domain_1.first_ready = get_default_start_date()
        self.domain_1.save()
        # Create a CSV file in memory
        csv_file = StringIO()
        # Call the export functions
        DomainDataFederal.export_data_to_csv(csv_file)
        # Reset the CSV file's position to the beginning
        csv_file.seek(0)
        # Read the content into a variable
        csv_content = csv_file.read()
        # We expect READY domains,
        # sorted alphabetially by domain name
        expected_content = (
            "Domain name,Domain type,Agency,Organization name,City,State,Security contact email\n"
            "cdomain11.gov,Federal - Executive,World War I Centennial Commission,,,,(blank)\n"
            "defaultsecurity.gov,Federal - Executive,World War I Centennial Commission,,,,(blank)\n"
            "adomain10.gov,Federal,Armed Forces Retirement Home,,,,(blank)\n"
            "ddomain3.gov,Federal,Armed Forces Retirement Home,,,,security@mail.gov\n"
        )
        # Normalize line endings and remove commas,
        # spaces and leading/trailing whitespace
        csv_content = csv_content.replace(",,", "").replace(",", "").replace(" ", "").replace("\r\n", "\n").strip()
        expected_content = expected_content.replace(",,", "").replace(",", "").replace(" ", "").strip()
        self.maxDiff = None
        self.assertEqual(csv_content, expected_content)

    @less_console_noise_decorator
    def test_domain_growth(self):
        """Shows ready and deleted domains within a date range, sorted"""
        # Remove "Created at" and "First ready" because we can't guess this immutable, dynamically generated test data
        columns = [
            "Domain name",
            "Domain type",
            "Agency",
            "Organization name",
            "City",
            "State",
            "Status",
            "Expiration date",
            # "Created at",
            # "First ready",
            "Deleted",
        ]
        sort = {
            "custom_sort": Case(
                When(domain__state=Domain.State.READY, then="domain__created_at"),
                When(domain__state=Domain.State.DELETED, then="domain__deleted"),
            )
        }
        with patch("registrar.utility.csv_export.DomainGrowth.get_columns", return_value=columns):
            with patch("registrar.utility.csv_export.DomainGrowth.get_annotations_for_sort", return_value=sort):
                # Create a CSV file in memory
                csv_file = StringIO()
                # Call the export functions
                DomainGrowth.export_data_to_csv(
                    csv_file,
                    start_date=self.start_date.strftime("%Y-%m-%d"),
                    end_date=self.end_date.strftime("%Y-%m-%d"),
                )
                # Reset the CSV file's position to the beginning
                csv_file.seek(0)
                # Read the content into a variable
                csv_content = csv_file.read()
                # We expect READY domains first, created between day-2 and day+2, sorted by created_at then name
                # and DELETED domains deleted between day-2 and day+2, sorted by deleted then name
                expected_content = (
                    "Domain name,Domain type,Agency,Organization name,City,"
                    "State,Status,Expiration date, Deleted\n"
                    "cdomain1.gov,Federal-Executive,World War I Centennial Commission,,,,Ready,(blank)\n"
                    "adomain10.gov,Federal,Armed Forces Retirement Home,,,,Ready,(blank)\n"
                    "cdomain11.govFederal-ExecutiveWorldWarICentennialCommissionReady(blank)\n"
                    "zdomain12.govInterstateReady(blank)\n"
                    "zdomain9.gov,Federal,ArmedForcesRetirementHome,Deleted,(blank),2024-04-01\n"
                    "sdomain8.gov,Federal,Armed Forces Retirement Home,,,,Deleted,(blank),2024-04-02\n"
                    "xdomain7.gov,FederalArmedForcesRetirementHome,Deleted,(blank),2024-04-02\n"
                )
                # Normalize line endings and remove commas,
                # spaces and leading/trailing whitespace
                csv_content = (
                    csv_content.replace(",,", "").replace(",", "").replace(" ", "").replace("\r\n", "\n").strip()
                )
                expected_content = expected_content.replace(",,", "").replace(",", "").replace(" ", "").strip()
                self.assertEqual(csv_content, expected_content)

    @less_console_noise_decorator
    def test_domain_managed(self):
        """Shows ready and deleted domains by an end date, sorted

        An invited user, woofwardthethird, should also be pulled into this report.

        squeaker@rocks.com is invited to domain2 (DNS_NEEDED) and domain10 (No managers).
        She should show twice in this report but not in test_DomainManaged."""
        self.maxDiff = None
        # Create a CSV file in memory
        csv_file = StringIO()
        # Call the export functions
        DomainManaged.export_data_to_csv(
            csv_file,
            start_date=self.start_date.strftime("%Y-%m-%d"),
            end_date=self.end_date.strftime("%Y-%m-%d"),
        )
        # Reset the CSV file's position to the beginning
        csv_file.seek(0)
        # Read the content into a variable
        csv_content = csv_file.read()
        # We expect the READY domain names with the domain managers: Their counts, and listing at end_date.
        expected_content = (
            "MANAGED DOMAINS COUNTS AT START DATE\n"
            "Total,Federal,Interstate,State or territory,Tribal,County,City,Special district,"
            "School district,Election office\n"
            "0,0,0,0,0,0,0,0,0,0\n"
            "\n"
            "MANAGED DOMAINS COUNTS AT END DATE\n"
            "Total,Federal,Interstate,State or territory,Tribal,County,City,"
            "Special district,School district,Election office\n"
            "3,2,1,0,0,0,0,0,0,0\n"
            "\n"
            "Domain name,Domain type,Domain managers,Invited domain managers\n"
            "cdomain11.gov,Federal - Executive,meoward@rocks.com,\n"
            'cdomain1.gov,Federal - Executive,"big_lebowski@dude.co, info@example.com, meoward@rocks.com",'
            "woofwardthethird@rocks.com\n"
            "zdomain12.gov,Interstate,meoward@rocks.com,\n"
        )
        # Normalize line endings and remove commas,
        # spaces and leading/trailing whitespace
        csv_content = csv_content.replace(",,", "").replace(",", "").replace(" ", "").replace("\r\n", "\n").strip()
        expected_content = expected_content.replace(",,", "").replace(",", "").replace(" ", "").strip()
        self.maxDiff = None
        self.assertEqual(csv_content, expected_content)

    @less_console_noise_decorator
    def test_domain_unmanaged(self):
        """Shows unmanaged domains by an end date, sorted"""
        # Create a CSV file in memory
        csv_file = StringIO()
        DomainUnmanaged.export_data_to_csv(
            csv_file, start_date=self.start_date.strftime("%Y-%m-%d"), end_date=self.end_date.strftime("%Y-%m-%d")
        )

        # Reset the CSV file's position to the beginning
        csv_file.seek(0)
        # Read the content into a variable
        csv_content = csv_file.read()

        # We expect the READY domain names with the domain managers: Their counts, and listing at end_date.
        expected_content = (
            "UNMANAGED DOMAINS AT START DATE\n"
            "Total,Federal,Interstate,State or territory,Tribal,County,City,Special district,"
            "School district,Election office\n"
            "0,0,0,0,0,0,0,0,0,0\n"
            "\n"
            "UNMANAGED DOMAINS AT END DATE\n"
            "Total,Federal,Interstate,State or territory,Tribal,County,City,Special district,"
            "School district,Election office\n"
            "1,1,0,0,0,0,0,0,0,0\n"
            "\n"
            "Domain name,Domain type\n"
            "adomain10.gov,Federal\n"
        )

        # Normalize line endings and remove commas,
        # spaces and leading/trailing whitespace
        csv_content = csv_content.replace(",,", "").replace(",", "").replace(" ", "").replace("\r\n", "\n").strip()
        expected_content = expected_content.replace(",,", "").replace(",", "").replace(" ", "").strip()

        self.assertEqual(csv_content, expected_content)

    @less_console_noise_decorator
    def test_domain_request_growth(self):
        """Shows submitted requests within a date range, sorted"""
        # Remove "Submitted at" because we can't guess this immutable, dynamically generated test data
        columns = [
            "Domain request",
            "Domain type",
            "Federal type",
            # "Submitted at",
        ]
        with patch("registrar.utility.csv_export.DomainRequestGrowth.get_columns", return_value=columns):
            # Create a CSV file in memory
            csv_file = StringIO()
            # Call the export functions
            DomainRequestGrowth.export_data_to_csv(
                csv_file,
                start_date=self.start_date.strftime("%Y-%m-%d"),
                end_date=self.end_date.strftime("%Y-%m-%d"),
            )
            # Reset the CSV file's position to the beginning
            csv_file.seek(0)
            # Read the content into a variable
            csv_content = csv_file.read()
            expected_content = (
                "Domain request,Domain type,Federal type\n"
                "city3.gov,Federal,Executive\n"
                "city4.gov,City,Executive\n"
                "city6.gov,Federal,Executive\n"
            )

            # Normalize line endings and remove commas,
            # spaces and leading/trailing whitespace
            csv_content = csv_content.replace(",,", "").replace(",", "").replace(" ", "").replace("\r\n", "\n").strip()
            expected_content = expected_content.replace(",,", "").replace(",", "").replace(" ", "").strip()

            self.assertEqual(csv_content, expected_content)

    @less_console_noise_decorator
    def test_domain_request_data_full(self):
        """Tests the full domain request report."""
        # Remove "Submitted at" because we can't guess this immutable, dynamically generated test data
        columns = [
            "Domain request",
            # "Submitted at",
            "Status",
            "Domain type",
            "Federal type",
            "Federal agency",
            "Organization name",
            "Election office",
            "City",
            "State/territory",
            "Region",
            "Creator first name",
            "Creator last name",
            "Creator email",
            "Creator approved domains count",
            "Creator active requests count",
            "Alternative domains",
            "SO first name",
            "SO last name",
            "SO email",
            "SO title/role",
            "Request purpose",
            "Request additional details",
            "Other contacts",
            "CISA regional representative",
            "Current websites",
            "Investigator",
        ]
        with patch("registrar.utility.csv_export.DomainRequestDataFull.get_columns", return_value=columns):
            # Create a CSV file in memory
            csv_file = StringIO()
            # Call the export functions
            DomainRequestDataFull.export_data_to_csv(csv_file)
            # Reset the CSV file's position to the beginning
            csv_file.seek(0)
            # Read the content into a variable
            csv_content = csv_file.read()
            expected_content = (
                # Header
                "Domain request,Status,Domain type,Federal type,"
                "Federal agency,Organization name,Election office,City,State/territory,"
                "Region,Creator first name,Creator last name,Creator email,Creator approved domains count,"
                "Creator active requests count,Alternative domains,SO first name,SO last name,SO email,"
                "SO title/role,Request purpose,Request additional details,Other contacts,"
                "CISA regional representative,Current websites,Investigator\n"
                # Content
                "city5.gov,,Approved,Federal,Executive,,Testorg,N/A,,NY,2,,,,1,0,city1.gov,Testy,Tester,testy@town.com,"
                "Chief Tester,Purpose of the site,There is more,Testy Tester testy2@town.com,,city.com,\n"
                "city2.gov,,In review,Federal,Executive,,Testorg,N/A,,NY,2,,,,0,1,city1.gov,Testy,Tester,"
                "testy@town.com,"
                "Chief Tester,Purpose of the site,There is more,Testy Tester testy2@town.com,,city.com,\n"
                'city3.gov,Submitted,Federal,Executive,,Testorg,N/A,,NY,2,,,,0,1,"cheeseville.gov, city1.gov,'
                'igorville.gov",Testy,Tester,testy@town.com,Chief Tester,Purpose of the site,CISA-first-name '
                "CISA-last-name "
                '| There is more,"Meow Tester24 te2@town.com, Testy1232 Tester24 te2@town.com, Testy Tester '
                'testy2@town.com"'
                ',test@igorville.com,"city.com, https://www.example2.com, https://www.example.com",\n'
                "city4.gov,Submitted,City,Executive,,Testorg,Yes,,NY,2,,,,0,1,city1.gov,Testy,Tester,testy@town.com,"
                "Chief Tester,Purpose of the site,CISA-first-name CISA-last-name | There is more,Testy Tester "
                "testy2@town.com"
                ",cisaRep@igorville.gov,city.com,\n"
                "city6.gov,Submitted,Federal,Executive,,Testorg,N/A,,NY,2,,,,0,1,city1.gov,Testy,Tester,testy@town.com,"
                "Chief Tester,Purpose of the site,CISA-first-name CISA-last-name | There is more,Testy Tester "
                "testy2@town.com,"
                "cisaRep@igorville.gov,city.com,\n"
            )
            # Normalize line endings and remove commas,
            # spaces and leading/trailing whitespace
            csv_content = csv_content.replace(",,", "").replace(",", "").replace(" ", "").replace("\r\n", "\n").strip()
            expected_content = expected_content.replace(",,", "").replace(",", "").replace(" ", "").strip()
            self.assertEqual(csv_content, expected_content)


class HelperFunctions(MockDbForSharedTests):
    """This asserts that 1=1. Its limited usefulness lies in making sure the helper methods stay healthy."""

    def test_get_default_start_date(self):
        expected_date = get_time_aware_date()
        actual_date = get_default_start_date()
        self.assertEqual(actual_date, expected_date)

    def test_get_default_end_date(self):
        # Note: You may need to mock timezone.now() for accurate testing
        expected_date = timezone.now()
        actual_date = get_default_end_date()
        self.assertEqual(actual_date.date(), expected_date.date())

    def test_get_sliced_domains(self):
        """Should get fitered domains counts sliced by org type and election office."""

        with less_console_noise():
            filter_condition = {
                "domain__permissions__isnull": False,
                "domain__first_ready__lte": self.end_date,
            }
            # Test with distinct
            managed_domains_sliced_at_end_date = DomainExport.get_sliced_domains(filter_condition)
            expected_content = [3, 2, 1, 0, 0, 0, 0, 0, 0, 0]
            self.assertEqual(managed_domains_sliced_at_end_date, expected_content)

            # Test without distinct
            managed_domains_sliced_at_end_date = DomainExport.get_sliced_domains(filter_condition)
            expected_content = [3, 2, 1, 0, 0, 0, 0, 0, 0, 0]
            self.assertEqual(managed_domains_sliced_at_end_date, expected_content)

    def test_get_sliced_requests(self):
        """Should get fitered requests counts sliced by org type and election office."""

        with less_console_noise():
            filter_condition = {
                "status": DomainRequest.DomainRequestStatus.SUBMITTED,
                "submission_date__lte": self.end_date,
            }
            submitted_requests_sliced_at_end_date = DomainRequestExport.get_sliced_requests(filter_condition)
            expected_content = [3, 2, 0, 0, 0, 0, 1, 0, 0, 1]
            self.assertEqual(submitted_requests_sliced_at_end_date, expected_content)<|MERGE_RESOLUTION|>--- conflicted
+++ resolved
@@ -26,16 +26,13 @@
 from unittest.mock import MagicMock, call, mock_open, patch
 from api.views import get_current_federal, get_current_full
 from django.conf import settings
+from django.test import RequestFactory
 from botocore.exceptions import ClientError
 import boto3_mocking
 from registrar.utility.s3_bucket import S3ClientError, S3ClientErrorCodes  # type: ignore
 from django.utils import timezone
 from api.tests.common import less_console_noise_decorator
-<<<<<<< HEAD
 from .common import MockDbForSharedTests, MockDbForIndividualTests, MockEppLib, less_console_noise, get_time_aware_date
-=======
-from .common import MockDb, MockEppLib, less_console_noise, get_time_aware_date, create_user
->>>>>>> 279fca49
 
 
 class CsvReportsTest(MockDbForSharedTests):
@@ -206,20 +203,8 @@
             self.assertEqual(expected_file_content, response.content)
 
 
-<<<<<<< HEAD
 class ExportDataTest(MockDbForIndividualTests, MockEppLib):
     """Test the ExportData class from csv_export."""
-=======
-class ExportDataTest(MockDb, MockEppLib):
-    """Tests our data exports for admin"""
-
-    def setUp(self):
-        super().setUp()
-        self.factory = RequestFactory()
-
-    def tearDown(self):
-        super().tearDown()
->>>>>>> 279fca49
 
     @less_console_noise_decorator
     def test_domain_data_type(self):
@@ -292,13 +277,12 @@
         self.domain_1.save()
 
         # Create a user and associate it with some domains
-        user = create_user()
-        UserDomainRole.objects.create(user=user, domain=self.domain_1)
-        UserDomainRole.objects.create(user=user, domain=self.domain_2)
+        UserDomainRole.objects.create(user=self.user, domain=self.domain_2)
 
         # Create a request object
-        request = self.factory.get("/")
-        request.user = user
+        factory = RequestFactory()
+        request = factory.get("/")
+        request.user = self.user
 
         # Create a CSV file in memory
         csv_file = StringIO()
@@ -315,10 +299,10 @@
             "City,State,SO,SO email,"
             "Security contact email,Domain managers,Invited domain managers\n"
             "defaultsecurity.gov,Ready,2023-11-01,(blank),Federal - Executive,World War I Centennial Commission,,,, ,,"
-            '(blank),"meoward@rocks.com, info@example.com, big_lebowski@dude.co, staff@example.com",'
+            '(blank),"big_lebowski@dude.co, info@example.com, meoward@rocks.com",'
             "woofwardthethird@rocks.com\n"
             "adomain2.gov,Dns needed,(blank),(blank),Interstate,,,,, ,,(blank),"
-            '"meoward@rocks.com, staff@example.com",squeaker@rocks.com\n'
+            '"info@example.com, meoward@rocks.com",squeaker@rocks.com\n'
         )
 
         # Normalize line endings and remove commas,

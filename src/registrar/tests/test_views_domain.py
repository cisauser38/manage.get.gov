--- conflicted
+++ resolved
@@ -11,7 +11,6 @@
 from registrar.models.utility.portfolio_helper import UserPortfolioPermissionChoices, UserPortfolioRoleChoices
 from .common import MockEppLib, MockSESClient, create_user  # type: ignore
 from django_webtest import WebTest  # type: ignore
-from django.contrib.messages import get_messages
 import boto3_mocking  # type: ignore
 
 from registrar.utility.errors import (
@@ -454,20 +453,12 @@
 
         self.user.save()
 
-<<<<<<< HEAD
-    def todays_expiration_date(self):
-=======
     def expiration_date_one_year_out(self):
->>>>>>> 33e36590
         todays_date = datetime.today()
         new_expiration_date = todays_date.replace(year=todays_date.year + 1)
         return new_expiration_date
 
-<<<<<<< HEAD
     def custom_is_expired_false(self):
-=======
-    def custom_is_expired(self):
->>>>>>> 33e36590
         return False
 
     def custom_is_expired_true(self):
@@ -477,11 +468,7 @@
         return True
 
     def custom_renew_domain(self):
-<<<<<<< HEAD
-        self.domain_with_ip.expiration_date = self.todays_expiration_date()
-=======
         self.domain_with_ip.expiration_date = self.expiration_date_one_year_out()
->>>>>>> 33e36590
         self.domain_with_ip.save()
 
     @override_flag("domain_renewal", active=True)
@@ -600,44 +587,18 @@
             # Make sure we see the link as a domain manager
             self.assertContains(detail_page, "Renew to maintain access")
 
-<<<<<<< HEAD
             # Make sure we can see Renewal form on the sidebar since it's expired
             self.assertContains(detail_page, "Renewal form")
 
             # Grab link to the renewal page
             renewal_form_url = reverse("domain-renewal", kwargs={"pk": self.domaintorenew.id})
-=======
-    @override_flag("domain_renewal", active=True)
-    def test_domain_renewal_form_and_sidebar(self):
-        self.client.force_login(self.user)
-        with patch.object(Domain, "is_expiring", self.custom_is_expiring), patch.object(
-            Domain, "is_expired", self.custom_is_expired
-        ):
-            # Grab the detail page
-            detail_page = self.client.get(
-                reverse("domain", kwargs={"pk": self.expiringdomain.id}),
-            )
-
-            # Make sure we see the link as a domain manager
-            self.assertContains(detail_page, "Renew to maintain access")
-
-            # Make sure we can see Renewal form on the sidebar since it's expiring
-            self.assertContains(detail_page, "Renewal form")
-
-            # Grab link to the renewal page
-            renewal_form_url = reverse("domain-renewal", kwargs={"pk": self.expiringdomain.id})
->>>>>>> 33e36590
             self.assertContains(detail_page, f'href="{renewal_form_url}"')
 
             # Simulate clicking the link
             response = self.client.get(renewal_form_url)
 
             self.assertEqual(response.status_code, 200)
-<<<<<<< HEAD
             self.assertContains(response, f"Renew {self.domaintorenew.name}")
-=======
-            self.assertContains(response, f"Renew {self.expiringdomain.name}")
->>>>>>> 33e36590
 
     @override_flag("domain_renewal", active=True)
     def test_domain_renewal_form_your_contact_info_edit(self):
@@ -702,27 +663,11 @@
         # Grab the renewal URL
         renewal_url = reverse("domain-renewal", kwargs={"pk": self.domain_with_ip.id})
 
-<<<<<<< HEAD
-        # Test clicking the checkbox
-        response = self.client.post(renewal_url, data={"submit_button": "next"})
-
-        # Verify the error message is displayed
-        # Retrieves messages obj (used in the post call)
-        messages = list(get_messages(response.wsgi_request))
-        # Check we only get 1 error message
-        self.assertEqual(len(messages), 1)
-        # Check that the 1 error msg also is the right text
-        self.assertEqual(
-            str(messages[0]),
-            "Check the box if you read and agree to the requirements for operating a .gov domain.",
-        )
-=======
         # Test that the checkbox is not checked
         response = self.client.post(renewal_url, data={"submit_button": "next"})
 
         error_message = "Check the box if you read and agree to the requirements for operating a .gov domain."
         self.assertContains(response, error_message)
->>>>>>> 33e36590
 
     @override_flag("domain_renewal", active=True)
     def test_ack_checkbox_checked(self):
@@ -738,11 +683,7 @@
             self.assertRedirects(response, reverse("domain", kwargs={"pk": self.domain_with_ip.id}))
 
             # Check for the updated expiration
-<<<<<<< HEAD
-            formatted_new_expiration_date = self.todays_expiration_date().strftime("%b. %-d, %Y")
-=======
             formatted_new_expiration_date = self.expiration_date_one_year_out().strftime("%b. %-d, %Y")
->>>>>>> 33e36590
             redirect_response = self.client.get(reverse("domain", kwargs={"pk": self.domain_with_ip.id}), follow=True)
             self.assertContains(redirect_response, formatted_new_expiration_date)
 

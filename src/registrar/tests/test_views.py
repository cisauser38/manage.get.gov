<<<<<<< HEAD
from unittest import skip
from unittest.mock import MagicMock, ANY, Mock, patch

from django.conf import settings
=======
>>>>>>> eac9e1ab
from django.test import Client, TestCase
from django.urls import reverse
from django.contrib.auth import get_user_model

from .common import MockEppLib  # type: ignore


from registrar.models import (
    DomainApplication,
    DomainInformation,
    DraftDomain,
    Contact,
    User,
)
from .common import less_console_noise
import logging

logger = logging.getLogger(__name__)


class TestViews(TestCase):
    def setUp(self):
        self.client = Client()

    def test_health_check_endpoint(self):
        response = self.client.get("/health/")
        self.assertContains(response, "OK", status_code=200)

    def test_home_page(self):
        """Home page should NOT be available without a login."""
        response = self.client.get("/")
        self.assertEqual(response.status_code, 302)

    def test_application_form_not_logged_in(self):
        """Application form not accessible without a logged-in user."""
        response = self.client.get("/request/")
        self.assertEqual(response.status_code, 302)
        self.assertIn("/login?next=/request/", response.headers["Location"])


class TestWithUser(MockEppLib):
    def setUp(self):
        super().setUp()
        username = "test_user"
        first_name = "First"
        last_name = "Last"
        email = "info@example.com"
        self.user = get_user_model().objects.create(
            username=username, first_name=first_name, last_name=last_name, email=email
        )

    def tearDown(self):
        # delete any applications too
        super().tearDown()
        DomainApplication.objects.all().delete()
        DomainInformation.objects.all().delete()
        self.user.delete()


class LoggedInTests(TestWithUser):
    def setUp(self):
        super().setUp()
        self.client.force_login(self.user)

    def tearDown(self):
        super().tearDown()
        Contact.objects.all().delete()

    def test_home_lists_domain_applications(self):
        response = self.client.get("/")
        self.assertNotContains(response, "igorville.gov")
        site = DraftDomain.objects.create(name="igorville.gov")
        application = DomainApplication.objects.create(creator=self.user, requested_domain=site)
        response = self.client.get("/")

        # count = 7 because of screenreader content
        self.assertContains(response, "igorville.gov", count=7)

        # clean up
        application.delete()

    def test_home_deletes_withdrawn_domain_application(self):
        """Tests if the user can delete a DomainApplication in the 'withdrawn' status"""

        site = DraftDomain.objects.create(name="igorville.gov")
        application = DomainApplication.objects.create(
            creator=self.user, requested_domain=site, status=DomainApplication.ApplicationStatus.WITHDRAWN
        )

        # Ensure that igorville.gov exists on the page
        home_page = self.client.get("/")
        self.assertContains(home_page, "igorville.gov")

        # Check if the delete button exists. We can do this by checking for its id and text content.
        self.assertContains(home_page, "Delete")
        self.assertContains(home_page, "button-toggle-delete-domain-alert-1")

        # Trigger the delete logic
        response = self.client.post(reverse("application-delete", kwargs={"pk": application.pk}), follow=True)

        self.assertNotContains(response, "igorville.gov")

        # clean up
        application.delete()

    def test_home_deletes_started_domain_application(self):
        """Tests if the user can delete a DomainApplication in the 'started' status"""

        site = DraftDomain.objects.create(name="igorville.gov")
        application = DomainApplication.objects.create(
            creator=self.user, requested_domain=site, status=DomainApplication.ApplicationStatus.STARTED
        )

        # Ensure that igorville.gov exists on the page
        home_page = self.client.get("/")
        self.assertContains(home_page, "igorville.gov")

        # Check if the delete button exists. We can do this by checking for its id and text content.
        self.assertContains(home_page, "Delete")
        self.assertContains(home_page, "button-toggle-delete-domain-alert-1")

        # Trigger the delete logic
        response = self.client.post(reverse("application-delete", kwargs={"pk": application.pk}), follow=True)

        self.assertNotContains(response, "igorville.gov")

        # clean up
        application.delete()

    def test_home_doesnt_delete_other_domain_applications(self):
        """Tests to ensure the user can't delete Applications not in the status of STARTED or WITHDRAWN"""

        # Given that we are including a subset of items that can be deleted while excluding the rest,
        # subTest is appropriate here as otherwise we would need many duplicate tests for the same reason.
        with less_console_noise():
            draft_domain = DraftDomain.objects.create(name="igorville.gov")
            for status in DomainApplication.ApplicationStatus:
                if status not in [
                    DomainApplication.ApplicationStatus.STARTED,
                    DomainApplication.ApplicationStatus.WITHDRAWN,
                ]:
                    with self.subTest(status=status):
                        application = DomainApplication.objects.create(
                            creator=self.user, requested_domain=draft_domain, status=status
                        )

                        # Trigger the delete logic
                        response = self.client.post(
                            reverse("application-delete", kwargs={"pk": application.pk}), follow=True
                        )

                        # Check for a 403 error - the end user should not be allowed to do this
                        self.assertEqual(response.status_code, 403)

                        desired_application = DomainApplication.objects.filter(requested_domain=draft_domain)

                        # Make sure the DomainApplication wasn't deleted
                        self.assertEqual(desired_application.count(), 1)

                        # clean up
                        application.delete()

    def test_home_deletes_domain_application_and_orphans(self):
        """Tests if delete for DomainApplication deletes orphaned Contact objects"""

        # Create the site and contacts to delete (orphaned)
        contact = Contact.objects.create(
            first_name="Henry",
            last_name="Mcfakerson",
        )
        contact_shared = Contact.objects.create(
            first_name="Relative",
            last_name="Aether",
        )

        # Create two non-orphaned contacts
        contact_2 = Contact.objects.create(
            first_name="Saturn",
            last_name="Mars",
        )

        # Attach a user object to a contact (should not be deleted)
        contact_user, _ = Contact.objects.get_or_create(user=self.user)

        site = DraftDomain.objects.create(name="igorville.gov")
        application = DomainApplication.objects.create(
            creator=self.user,
            requested_domain=site,
            status=DomainApplication.ApplicationStatus.WITHDRAWN,
            authorizing_official=contact,
            submitter=contact_user,
        )
        application.other_contacts.set([contact_2])

        # Create a second application to attach contacts to
        site_2 = DraftDomain.objects.create(name="teaville.gov")
        application_2 = DomainApplication.objects.create(
            creator=self.user,
            requested_domain=site_2,
            status=DomainApplication.ApplicationStatus.STARTED,
            authorizing_official=contact_2,
            submitter=contact_shared,
        )
        application_2.other_contacts.set([contact_shared])

        # Ensure that igorville.gov exists on the page
        home_page = self.client.get("/")
        self.assertContains(home_page, "igorville.gov")

        # Trigger the delete logic
        response = self.client.post(reverse("application-delete", kwargs={"pk": application.pk}), follow=True)

        # igorville is now deleted
        self.assertNotContains(response, "igorville.gov")

        # Check if the orphaned contact was deleted
        orphan = Contact.objects.filter(id=contact.id)
        self.assertFalse(orphan.exists())

        # All non-orphan contacts should still exist and are unaltered
        try:
            current_user = Contact.objects.filter(id=contact_user.id).get()
        except Contact.DoesNotExist:
            self.fail("contact_user (a non-orphaned contact) was deleted")

        self.assertEqual(current_user, contact_user)
        try:
            edge_case = Contact.objects.filter(id=contact_2.id).get()
        except Contact.DoesNotExist:
            self.fail("contact_2 (a non-orphaned contact) was deleted")

        self.assertEqual(edge_case, contact_2)

    def test_home_deletes_domain_application_and_shared_orphans(self):
        """Test the edge case for an object that will become orphaned after a delete
        (but is not an orphan at the time of deletion)"""

        # Create the site and contacts to delete (orphaned)
        contact = Contact.objects.create(
            first_name="Henry",
            last_name="Mcfakerson",
        )
        contact_shared = Contact.objects.create(
            first_name="Relative",
            last_name="Aether",
        )

        # Create two non-orphaned contacts
        contact_2 = Contact.objects.create(
            first_name="Saturn",
            last_name="Mars",
        )

        # Attach a user object to a contact (should not be deleted)
        contact_user, _ = Contact.objects.get_or_create(user=self.user)

        site = DraftDomain.objects.create(name="igorville.gov")
        application = DomainApplication.objects.create(
            creator=self.user,
            requested_domain=site,
            status=DomainApplication.ApplicationStatus.WITHDRAWN,
            authorizing_official=contact,
            submitter=contact_user,
        )
        application.other_contacts.set([contact_2])

        # Create a second application to attach contacts to
        site_2 = DraftDomain.objects.create(name="teaville.gov")
        application_2 = DomainApplication.objects.create(
            creator=self.user,
            requested_domain=site_2,
            status=DomainApplication.ApplicationStatus.STARTED,
            authorizing_official=contact_2,
            submitter=contact_shared,
        )
        application_2.other_contacts.set([contact_shared])

        home_page = self.client.get("/")
        self.assertContains(home_page, "teaville.gov")

        # Trigger the delete logic
        response = self.client.post(reverse("application-delete", kwargs={"pk": application_2.pk}), follow=True)

        self.assertNotContains(response, "teaville.gov")

        # Check if the orphaned contact was deleted
        orphan = Contact.objects.filter(id=contact_shared.id)
        self.assertFalse(orphan.exists())

    def test_application_form_view(self):
        response = self.client.get("/request/", follow=True)
        self.assertContains(
            response,
            "You’re about to start your .gov domain request.",
        )

    def test_domain_application_form_with_ineligible_user(self):
        """Application form not accessible for an ineligible user.
        This test should be solid enough since all application wizard
        views share the same permissions class"""
        self.user.status = User.RESTRICTED
        self.user.save()

        with less_console_noise():
            response = self.client.get("/request/", follow=True)
<<<<<<< HEAD
            print(response.status_code)
            self.assertEqual(response.status_code, 403)


class DomainApplicationTests(TestWithUser, WebTest):

    """Webtests for domain application to test filling and submitting."""

    # Doesn't work with CSRF checking
    # hypothesis is that CSRF_USE_SESSIONS is incompatible with WebTest
    csrf_checks = False

    def setUp(self):
        super().setUp()
        self.app.set_user(self.user.username)
        self.TITLES = ApplicationWizard.TITLES

    def test_application_form_intro_acknowledgement(self):
        """Tests that user is presented with intro acknowledgement page"""
        intro_page = self.app.get(reverse("application:"))
        self.assertContains(intro_page, "You’re about to start your .gov domain request")

    def test_application_form_intro_is_skipped_when_edit_access(self):
        """Tests that user is NOT presented with intro acknowledgement page when accessed through 'edit'"""
        completed_application(status=DomainApplication.ApplicationStatus.STARTED, user=self.user)
        home_page = self.app.get("/")
        self.assertContains(home_page, "city.gov")
        # click the "Edit" link
        detail_page = home_page.click("Edit", index=0)
        # Check that the response is a redirect
        self.assertEqual(detail_page.status_code, 302)
        # You can access the 'Location' header to get the redirect URL
        redirect_url = detail_page.url
        self.assertEqual(redirect_url, "/request/organization_type/")

    def test_application_form_empty_submit(self):
        """Tests empty submit on the first page after the acknowledgement page"""
        intro_page = self.app.get(reverse("application:"))
        # django-webtest does not handle cookie-based sessions well because it keeps
        # resetting the session key on each new request, thus destroying the concept
        # of a "session". We are going to do it manually, saving the session ID here
        # and then setting the cookie on each request.
        session_id = self.app.cookies[settings.SESSION_COOKIE_NAME]

        intro_form = intro_page.forms[0]
        self.app.set_cookie(settings.SESSION_COOKIE_NAME, session_id)
        intro_result = intro_form.submit()

        # follow first redirect
        self.app.set_cookie(settings.SESSION_COOKIE_NAME, session_id)
        type_page = intro_result.follow()
        session_id = self.app.cookies[settings.SESSION_COOKIE_NAME]

        # submitting should get back the same page if the required field is empty
        result = type_page.forms[0].submit()
        self.assertIn("What kind of U.S.-based government organization do you represent?", result)

    def test_application_multiple_applications_exist(self):
        """Test that an info message appears when user has multiple applications already"""
        # create and submit an application
        application = completed_application(user=self.user)
        mock_client = MockSESClient()
        with boto3_mocking.clients.handler_for("sesv2", mock_client):
            with less_console_noise():
                application.submit()
                application.save()

        # now, attempt to create another one
        with less_console_noise():
            intro_page = self.app.get(reverse("application:"))
            session_id = self.app.cookies[settings.SESSION_COOKIE_NAME]
            intro_form = intro_page.forms[0]
            self.app.set_cookie(settings.SESSION_COOKIE_NAME, session_id)
            intro_result = intro_form.submit()

            # follow first redirect
            self.app.set_cookie(settings.SESSION_COOKIE_NAME, session_id)
            type_page = intro_result.follow()
            session_id = self.app.cookies[settings.SESSION_COOKIE_NAME]

            self.assertContains(type_page, "You cannot submit this request yet")

    @boto3_mocking.patching
    def test_application_form_submission(self):
        """
        Can fill out the entire form and submit.
        As we add additional form pages, we need to include them here to make
        this test work.

        This test also looks for the long organization name on the summary page.

        This also tests for the presence of a modal trigger and the dynamic test
        in the modal header on the submit page.
        """
        num_pages_tested = 0
        # elections, type_of_work, tribal_government
        SKIPPED_PAGES = 3
        num_pages = len(self.TITLES) - SKIPPED_PAGES

        intro_page = self.app.get(reverse("application:"))
        # django-webtest does not handle cookie-based sessions well because it keeps
        # resetting the session key on each new request, thus destroying the concept
        # of a "session". We are going to do it manually, saving the session ID here
        # and then setting the cookie on each request.
        session_id = self.app.cookies[settings.SESSION_COOKIE_NAME]

        intro_form = intro_page.forms[0]
        self.app.set_cookie(settings.SESSION_COOKIE_NAME, session_id)
        intro_result = intro_form.submit()

        # follow first redirect
        self.app.set_cookie(settings.SESSION_COOKIE_NAME, session_id)
        type_page = intro_result.follow()
        session_id = self.app.cookies[settings.SESSION_COOKIE_NAME]

        # ---- TYPE PAGE  ----
        type_form = type_page.forms[0]
        type_form["organization_type-organization_type"] = "federal"
        # test next button and validate data
        self.app.set_cookie(settings.SESSION_COOKIE_NAME, session_id)
        type_result = type_form.submit()
        # should see results in db
        application = DomainApplication.objects.get()  # there's only one
        self.assertEqual(application.organization_type, "federal")
        # the post request should return a redirect to the next form in
        # the application
        self.assertEqual(type_result.status_code, 302)
        self.assertEqual(type_result["Location"], "/request/organization_federal/")
        num_pages_tested += 1

        # ---- FEDERAL BRANCH PAGE  ----
        # Follow the redirect to the next form page
        self.app.set_cookie(settings.SESSION_COOKIE_NAME, session_id)

        federal_page = type_result.follow()
        federal_form = federal_page.forms[0]
        federal_form["organization_federal-federal_type"] = "executive"

        # test next button
        self.app.set_cookie(settings.SESSION_COOKIE_NAME, session_id)
        federal_result = federal_form.submit()
        # validate that data from this step are being saved
        application = DomainApplication.objects.get()  # there's only one
        self.assertEqual(application.federal_type, "executive")
        # the post request should return a redirect to the next form in
        # the application
        self.assertEqual(federal_result.status_code, 302)
        self.assertEqual(federal_result["Location"], "/request/organization_contact/")
        num_pages_tested += 1

        # ---- ORG CONTACT PAGE  ----
        # Follow the redirect to the next form page
        self.app.set_cookie(settings.SESSION_COOKIE_NAME, session_id)
        org_contact_page = federal_result.follow()
        org_contact_form = org_contact_page.forms[0]
        # federal agency so we have to fill in federal_agency
        org_contact_form["organization_contact-federal_agency"] = "General Services Administration"
        org_contact_form["organization_contact-organization_name"] = "Testorg"
        org_contact_form["organization_contact-address_line1"] = "address 1"
        org_contact_form["organization_contact-address_line2"] = "address 2"
        org_contact_form["organization_contact-city"] = "NYC"
        org_contact_form["organization_contact-state_territory"] = "NY"
        org_contact_form["organization_contact-zipcode"] = "10002"
        org_contact_form["organization_contact-urbanization"] = "URB Royal Oaks"

        # test next button
        self.app.set_cookie(settings.SESSION_COOKIE_NAME, session_id)
        org_contact_result = org_contact_form.submit()
        # validate that data from this step are being saved
        application = DomainApplication.objects.get()  # there's only one
        self.assertEqual(application.organization_name, "Testorg")
        self.assertEqual(application.address_line1, "address 1")
        self.assertEqual(application.address_line2, "address 2")
        self.assertEqual(application.city, "NYC")
        self.assertEqual(application.state_territory, "NY")
        self.assertEqual(application.zipcode, "10002")
        self.assertEqual(application.urbanization, "URB Royal Oaks")
        # the post request should return a redirect to the next form in
        # the application
        self.assertEqual(org_contact_result.status_code, 302)
        self.assertEqual(org_contact_result["Location"], "/request/authorizing_official/")
        num_pages_tested += 1

        # ---- AUTHORIZING OFFICIAL PAGE  ----
        # Follow the redirect to the next form page
        self.app.set_cookie(settings.SESSION_COOKIE_NAME, session_id)
        ao_page = org_contact_result.follow()
        ao_form = ao_page.forms[0]
        ao_form["authorizing_official-first_name"] = "Testy ATO"
        ao_form["authorizing_official-last_name"] = "Tester ATO"
        ao_form["authorizing_official-title"] = "Chief Tester"
        ao_form["authorizing_official-email"] = "testy@town.com"

        # test next button
        self.app.set_cookie(settings.SESSION_COOKIE_NAME, session_id)
        ao_result = ao_form.submit()
        # validate that data from this step are being saved
        application = DomainApplication.objects.get()  # there's only one
        self.assertEqual(application.authorizing_official.first_name, "Testy ATO")
        self.assertEqual(application.authorizing_official.last_name, "Tester ATO")
        self.assertEqual(application.authorizing_official.title, "Chief Tester")
        self.assertEqual(application.authorizing_official.email, "testy@town.com")
        # the post request should return a redirect to the next form in
        # the application
        self.assertEqual(ao_result.status_code, 302)
        self.assertEqual(ao_result["Location"], "/request/current_sites/")
        num_pages_tested += 1

        # ---- CURRENT SITES PAGE  ----
        # Follow the redirect to the next form page
        self.app.set_cookie(settings.SESSION_COOKIE_NAME, session_id)
        current_sites_page = ao_result.follow()
        current_sites_form = current_sites_page.forms[0]
        current_sites_form["current_sites-0-website"] = "www.city.com"

        # test next button
        self.app.set_cookie(settings.SESSION_COOKIE_NAME, session_id)
        current_sites_result = current_sites_form.submit()
        # validate that data from this step are being saved
        application = DomainApplication.objects.get()  # there's only one
        self.assertEqual(
            application.current_websites.filter(website="http://www.city.com").count(),
            1,
        )
        # the post request should return a redirect to the next form in
        # the application
        self.assertEqual(current_sites_result.status_code, 302)
        self.assertEqual(current_sites_result["Location"], "/request/dotgov_domain/")
        num_pages_tested += 1

        # ---- DOTGOV DOMAIN PAGE  ----
        # Follow the redirect to the next form page
        self.app.set_cookie(settings.SESSION_COOKIE_NAME, session_id)
        dotgov_page = current_sites_result.follow()
        dotgov_form = dotgov_page.forms[0]
        dotgov_form["dotgov_domain-requested_domain"] = "city"
        dotgov_form["dotgov_domain-0-alternative_domain"] = "city1"

        self.app.set_cookie(settings.SESSION_COOKIE_NAME, session_id)
        dotgov_result = dotgov_form.submit()
        # validate that data from this step are being saved
        application = DomainApplication.objects.get()  # there's only one
        self.assertEqual(application.requested_domain.name, "city.gov")
        self.assertEqual(application.alternative_domains.filter(website="city1.gov").count(), 1)
        # the post request should return a redirect to the next form in
        # the application
        self.assertEqual(dotgov_result.status_code, 302)
        self.assertEqual(dotgov_result["Location"], "/request/purpose/")
        num_pages_tested += 1

        # ---- PURPOSE PAGE  ----
        # Follow the redirect to the next form page
        self.app.set_cookie(settings.SESSION_COOKIE_NAME, session_id)
        purpose_page = dotgov_result.follow()
        purpose_form = purpose_page.forms[0]
        purpose_form["purpose-purpose"] = "For all kinds of things."

        # test next button
        self.app.set_cookie(settings.SESSION_COOKIE_NAME, session_id)
        purpose_result = purpose_form.submit()
        # validate that data from this step are being saved
        application = DomainApplication.objects.get()  # there's only one
        self.assertEqual(application.purpose, "For all kinds of things.")
        # the post request should return a redirect to the next form in
        # the application
        self.assertEqual(purpose_result.status_code, 302)
        self.assertEqual(purpose_result["Location"], "/request/your_contact/")
        num_pages_tested += 1

        # ---- YOUR CONTACT INFO PAGE  ----
        # Follow the redirect to the next form page
        self.app.set_cookie(settings.SESSION_COOKIE_NAME, session_id)
        your_contact_page = purpose_result.follow()
        your_contact_form = your_contact_page.forms[0]

        your_contact_form["your_contact-first_name"] = "Testy you"
        your_contact_form["your_contact-last_name"] = "Tester you"
        your_contact_form["your_contact-title"] = "Admin Tester"
        your_contact_form["your_contact-email"] = "testy-admin@town.com"
        your_contact_form["your_contact-phone"] = "(201) 555 5556"

        # test next button
        self.app.set_cookie(settings.SESSION_COOKIE_NAME, session_id)
        your_contact_result = your_contact_form.submit()
        # validate that data from this step are being saved
        application = DomainApplication.objects.get()  # there's only one
        self.assertEqual(application.submitter.first_name, "Testy you")
        self.assertEqual(application.submitter.last_name, "Tester you")
        self.assertEqual(application.submitter.title, "Admin Tester")
        self.assertEqual(application.submitter.email, "testy-admin@town.com")
        self.assertEqual(application.submitter.phone, "(201) 555 5556")
        # the post request should return a redirect to the next form in
        # the application
        self.assertEqual(your_contact_result.status_code, 302)
        self.assertEqual(your_contact_result["Location"], "/request/other_contacts/")
        num_pages_tested += 1

        # ---- OTHER CONTACTS PAGE  ----
        # Follow the redirect to the next form page
        self.app.set_cookie(settings.SESSION_COOKIE_NAME, session_id)
        other_contacts_page = your_contact_result.follow()

        # This page has 3 forms in 1.
        # Let's set the yes/no radios to enable the other contacts fieldsets
        other_contacts_form = other_contacts_page.forms[0]

        other_contacts_form["other_contacts-has_other_contacts"] = "True"

        other_contacts_form["other_contacts-0-first_name"] = "Testy2"
        other_contacts_form["other_contacts-0-last_name"] = "Tester2"
        other_contacts_form["other_contacts-0-title"] = "Another Tester"
        other_contacts_form["other_contacts-0-email"] = "testy2@town.com"
        other_contacts_form["other_contacts-0-phone"] = "(201) 555 5557"

        # test next button
        self.app.set_cookie(settings.SESSION_COOKIE_NAME, session_id)
        other_contacts_result = other_contacts_form.submit()
        # validate that data from this step are being saved
        application = DomainApplication.objects.get()  # there's only one
        self.assertEqual(
            application.other_contacts.filter(
                first_name="Testy2",
                last_name="Tester2",
                title="Another Tester",
                email="testy2@town.com",
                phone="(201) 555 5557",
            ).count(),
            1,
        )
        # the post request should return a redirect to the next form in
        # the application
        self.assertEqual(other_contacts_result.status_code, 302)
        self.assertEqual(other_contacts_result["Location"], "/request/anything_else/")
        num_pages_tested += 1

        # ---- ANYTHING ELSE PAGE  ----
        # Follow the redirect to the next form page
        self.app.set_cookie(settings.SESSION_COOKIE_NAME, session_id)
        anything_else_page = other_contacts_result.follow()
        anything_else_form = anything_else_page.forms[0]

        anything_else_form["anything_else-anything_else"] = "Nothing else."

        # test next button
        self.app.set_cookie(settings.SESSION_COOKIE_NAME, session_id)
        anything_else_result = anything_else_form.submit()
        # validate that data from this step are being saved
        application = DomainApplication.objects.get()  # there's only one
        self.assertEqual(application.anything_else, "Nothing else.")
        # the post request should return a redirect to the next form in
        # the application
        self.assertEqual(anything_else_result.status_code, 302)
        self.assertEqual(anything_else_result["Location"], "/request/requirements/")
        num_pages_tested += 1

        # ---- REQUIREMENTS PAGE  ----
        # Follow the redirect to the next form page
        self.app.set_cookie(settings.SESSION_COOKIE_NAME, session_id)
        requirements_page = anything_else_result.follow()
        requirements_form = requirements_page.forms[0]

        requirements_form["requirements-is_policy_acknowledged"] = True

        # test next button
        self.app.set_cookie(settings.SESSION_COOKIE_NAME, session_id)
        requirements_result = requirements_form.submit()
        # validate that data from this step are being saved
        application = DomainApplication.objects.get()  # there's only one
        self.assertEqual(application.is_policy_acknowledged, True)
        # the post request should return a redirect to the next form in
        # the application
        self.assertEqual(requirements_result.status_code, 302)
        self.assertEqual(requirements_result["Location"], "/request/review/")
        num_pages_tested += 1

        # ---- REVIEW AND FINSIHED PAGES  ----
        # Follow the redirect to the next form page
        self.app.set_cookie(settings.SESSION_COOKIE_NAME, session_id)
        review_page = requirements_result.follow()
        review_form = review_page.forms[0]

        # Review page contains all the previously entered data
        # Let's make sure the long org name is displayed
        self.assertContains(review_page, "Federal")
        self.assertContains(review_page, "Executive")
        self.assertContains(review_page, "Testorg")
        self.assertContains(review_page, "address 1")
        self.assertContains(review_page, "address 2")
        self.assertContains(review_page, "NYC")
        self.assertContains(review_page, "NY")
        self.assertContains(review_page, "10002")
        self.assertContains(review_page, "URB Royal Oaks")
        self.assertContains(review_page, "Testy ATO")
        self.assertContains(review_page, "Tester ATO")
        self.assertContains(review_page, "Chief Tester")
        self.assertContains(review_page, "testy@town.com")
        self.assertContains(review_page, "city.com")
        self.assertContains(review_page, "city.gov")
        self.assertContains(review_page, "city1.gov")
        self.assertContains(review_page, "For all kinds of things.")
        self.assertContains(review_page, "Testy you")
        self.assertContains(review_page, "Tester you")
        self.assertContains(review_page, "Admin Tester")
        self.assertContains(review_page, "testy-admin@town.com")
        self.assertContains(review_page, "(201) 555-5556")
        self.assertContains(review_page, "Testy2")
        self.assertContains(review_page, "Tester2")
        self.assertContains(review_page, "Another Tester")
        self.assertContains(review_page, "testy2@town.com")
        self.assertContains(review_page, "(201) 555-5557")
        self.assertContains(review_page, "Nothing else.")

        # We can't test the modal itself as it relies on JS for init and triggering,
        # but we can test for the existence of its trigger:
        self.assertContains(review_page, "toggle-submit-domain-request")
        # And the existence of the modal's data parked and ready for the js init.
        # The next assert also tests for the passed requested domain context from
        # the view > application_form > modal
        self.assertContains(review_page, "You are about to submit a domain request for city.gov")

        # final submission results in a redirect to the "finished" URL
        self.app.set_cookie(settings.SESSION_COOKIE_NAME, session_id)
        with less_console_noise():
            review_result = review_form.submit()

        self.assertEqual(review_result.status_code, 302)
        self.assertEqual(review_result["Location"], "/request/finished/")
        num_pages_tested += 1

        # following this redirect is a GET request, so include the cookie
        # here too.
        self.app.set_cookie(settings.SESSION_COOKIE_NAME, session_id)
        with less_console_noise():
            final_result = review_result.follow()
        self.assertContains(final_result, "Thanks for your domain request!")

        # check that any new pages are added to this test
        self.assertEqual(num_pages, num_pages_tested)

    # This is the start of a test to check an existing application, it currently
    # does not work and results in errors as noted in:
    # https://github.com/cisagov/getgov/pull/728
    @skip("WIP")
    def test_application_form_started_allsteps(self):
        num_pages_tested = 0
        # elections, type_of_work, tribal_government
        SKIPPED_PAGES = 3
        DASHBOARD_PAGE = 1
        num_pages = len(self.TITLES) - SKIPPED_PAGES + DASHBOARD_PAGE

        application = completed_application(user=self.user)
        application.save()
        home_page = self.app.get("/")
        self.assertContains(home_page, "city.gov")
        self.assertContains(home_page, "Started")
        num_pages_tested += 1

        # TODO: For some reason this click results in a new application being generated
        # This appraoch is an alternatie to using get as is being done below
        #
        # type_page = home_page.click("Edit")

        session_id = self.app.cookies[settings.SESSION_COOKIE_NAME]
        url = reverse("edit-application", kwargs={"id": application.pk})
        self.app.set_cookie(settings.SESSION_COOKIE_NAME, session_id)

        # TODO: The following line results in a django error on middleware
        response = self.client.get(url, follow=True)
        self.assertContains(response, "Type of organization")
        self.app.set_cookie(settings.SESSION_COOKIE_NAME, session_id)
        # TODO: Step through the remaining pages

        self.assertEqual(num_pages, num_pages_tested)

    def test_application_form_conditional_federal(self):
        """Federal branch question is shown for federal organizations."""
        intro_page = self.app.get(reverse("application:"))
        # django-webtest does not handle cookie-based sessions well because it keeps
        # resetting the session key on each new request, thus destroying the concept
        # of a "session". We are going to do it manually, saving the session ID here
        # and then setting the cookie on each request.
        session_id = self.app.cookies[settings.SESSION_COOKIE_NAME]

        intro_form = intro_page.forms[0]
        self.app.set_cookie(settings.SESSION_COOKIE_NAME, session_id)
        intro_result = intro_form.submit()

        # follow first redirect
        self.app.set_cookie(settings.SESSION_COOKIE_NAME, session_id)
        type_page = intro_result.follow()
        session_id = self.app.cookies[settings.SESSION_COOKIE_NAME]

        # ---- TYPE PAGE  ----

        # the conditional step titles shouldn't appear initially
        self.assertNotContains(type_page, self.TITLES["organization_federal"])
        self.assertNotContains(type_page, self.TITLES["organization_election"])
        type_form = type_page.forms[0]
        type_form["organization_type-organization_type"] = "federal"

        # set the session ID before .submit()
        self.app.set_cookie(settings.SESSION_COOKIE_NAME, session_id)
        type_result = type_form.submit()

        # the post request should return a redirect to the federal branch
        # question
        self.assertEqual(type_result.status_code, 302)
        self.assertEqual(type_result["Location"], "/request/organization_federal/")

        # and the step label should appear in the sidebar of the resulting page
        # but the step label for the elections page should not appear
        self.app.set_cookie(settings.SESSION_COOKIE_NAME, session_id)
        federal_page = type_result.follow()
        self.assertContains(federal_page, self.TITLES["organization_federal"])
        self.assertNotContains(federal_page, self.TITLES["organization_election"])

        # continuing on in the flow we need to see top-level agency on the
        # contact page
        federal_page.forms[0]["organization_federal-federal_type"] = "executive"
        self.app.set_cookie(settings.SESSION_COOKIE_NAME, session_id)
        federal_result = federal_page.forms[0].submit()
        # the post request should return a redirect to the contact
        # question
        self.assertEqual(federal_result.status_code, 302)
        self.assertEqual(federal_result["Location"], "/request/organization_contact/")
        self.app.set_cookie(settings.SESSION_COOKIE_NAME, session_id)
        contact_page = federal_result.follow()
        self.assertContains(contact_page, "Federal agency")

    def test_application_form_conditional_elections(self):
        """Election question is shown for other organizations."""
        intro_page = self.app.get(reverse("application:"))
        # django-webtest does not handle cookie-based sessions well because it keeps
        # resetting the session key on each new request, thus destroying the concept
        # of a "session". We are going to do it manually, saving the session ID here
        # and then setting the cookie on each request.
        session_id = self.app.cookies[settings.SESSION_COOKIE_NAME]

        intro_form = intro_page.forms[0]
        self.app.set_cookie(settings.SESSION_COOKIE_NAME, session_id)
        intro_result = intro_form.submit()

        # follow first redirect
        self.app.set_cookie(settings.SESSION_COOKIE_NAME, session_id)
        type_page = intro_result.follow()
        session_id = self.app.cookies[settings.SESSION_COOKIE_NAME]

        # ---- TYPE PAGE  ----

        # the conditional step titles shouldn't appear initially
        self.assertNotContains(type_page, self.TITLES["organization_federal"])
        self.assertNotContains(type_page, self.TITLES["organization_election"])
        type_form = type_page.forms[0]
        type_form["organization_type-organization_type"] = "county"

        # set the session ID before .submit()
        self.app.set_cookie(settings.SESSION_COOKIE_NAME, session_id)
        type_result = type_form.submit()

        # the post request should return a redirect to the elections question
        self.assertEqual(type_result.status_code, 302)
        self.assertEqual(type_result["Location"], "/request/organization_election/")

        # and the step label should appear in the sidebar of the resulting page
        # but the step label for the elections page should not appear
        self.app.set_cookie(settings.SESSION_COOKIE_NAME, session_id)
        election_page = type_result.follow()
        self.assertContains(election_page, self.TITLES["organization_election"])
        self.assertNotContains(election_page, self.TITLES["organization_federal"])

        # continuing on in the flow we need to NOT see top-level agency on the
        # contact page
        election_page.forms[0]["organization_election-is_election_board"] = "True"
        self.app.set_cookie(settings.SESSION_COOKIE_NAME, session_id)
        election_result = election_page.forms[0].submit()
        # the post request should return a redirect to the contact
        # question
        self.assertEqual(election_result.status_code, 302)
        self.assertEqual(election_result["Location"], "/request/organization_contact/")
        self.app.set_cookie(settings.SESSION_COOKIE_NAME, session_id)
        contact_page = election_result.follow()
        self.assertNotContains(contact_page, "Federal agency")

    def test_application_form_section_skipping(self):
        """Can skip forward and back in sections"""
        intro_page = self.app.get(reverse("application:"))
        # django-webtest does not handle cookie-based sessions well because it keeps
        # resetting the session key on each new request, thus destroying the concept
        # of a "session". We are going to do it manually, saving the session ID here
        # and then setting the cookie on each request.
        session_id = self.app.cookies[settings.SESSION_COOKIE_NAME]

        intro_form = intro_page.forms[0]
        self.app.set_cookie(settings.SESSION_COOKIE_NAME, session_id)
        intro_result = intro_form.submit()

        # follow first redirect
        self.app.set_cookie(settings.SESSION_COOKIE_NAME, session_id)
        type_page = intro_result.follow()
        session_id = self.app.cookies[settings.SESSION_COOKIE_NAME]

        type_form = type_page.forms[0]
        type_form["organization_type-organization_type"] = "federal"
        self.app.set_cookie(settings.SESSION_COOKIE_NAME, session_id)
        type_result = type_form.submit()

        # follow first redirect
        self.app.set_cookie(settings.SESSION_COOKIE_NAME, session_id)
        federal_page = type_result.follow()

        # Now on federal type page, click back to the organization type
        self.app.set_cookie(settings.SESSION_COOKIE_NAME, session_id)
        new_page = federal_page.click(str(self.TITLES["organization_type"]), index=0)

        # Should be a link to the organization_federal page
        self.assertGreater(
            len(new_page.html.find_all("a", href="/request/organization_federal/")),
            0,
        )

    def test_application_form_nonfederal(self):
        """Non-federal organizations don't have to provide their federal agency."""
        intro_page = self.app.get(reverse("application:"))
        # django-webtest does not handle cookie-based sessions well because it keeps
        # resetting the session key on each new request, thus destroying the concept
        # of a "session". We are going to do it manually, saving the session ID here
        # and then setting the cookie on each request.
        session_id = self.app.cookies[settings.SESSION_COOKIE_NAME]

        intro_form = intro_page.forms[0]
        self.app.set_cookie(settings.SESSION_COOKIE_NAME, session_id)
        intro_result = intro_form.submit()

        # follow first redirect
        self.app.set_cookie(settings.SESSION_COOKIE_NAME, session_id)
        type_page = intro_result.follow()
        session_id = self.app.cookies[settings.SESSION_COOKIE_NAME]

        type_form = type_page.forms[0]
        type_form["organization_type-organization_type"] = DomainApplication.OrganizationChoices.INTERSTATE
        self.app.set_cookie(settings.SESSION_COOKIE_NAME, session_id)
        type_result = type_form.submit()

        # follow first redirect
        self.app.set_cookie(settings.SESSION_COOKIE_NAME, session_id)
        contact_page = type_result.follow()
        org_contact_form = contact_page.forms[0]

        self.assertNotIn("federal_agency", org_contact_form.fields)

        # minimal fields that must be filled out
        org_contact_form["organization_contact-organization_name"] = "Testorg"
        org_contact_form["organization_contact-address_line1"] = "address 1"
        org_contact_form["organization_contact-city"] = "NYC"
        org_contact_form["organization_contact-state_territory"] = "NY"
        org_contact_form["organization_contact-zipcode"] = "10002"

        self.app.set_cookie(settings.SESSION_COOKIE_NAME, session_id)
        contact_result = org_contact_form.submit()

        # the post request should return a redirect to the
        # about your organization page if it was successful.
        self.assertEqual(contact_result.status_code, 302)
        self.assertEqual(contact_result["Location"], "/request/about_your_organization/")

    def test_application_about_your_organization_special(self):
        """Special districts have to answer an additional question."""
        intro_page = self.app.get(reverse("application:"))
        # django-webtest does not handle cookie-based sessions well because it keeps
        # resetting the session key on each new request, thus destroying the concept
        # of a "session". We are going to do it manually, saving the session ID here
        # and then setting the cookie on each request.
        session_id = self.app.cookies[settings.SESSION_COOKIE_NAME]

        intro_form = intro_page.forms[0]
        self.app.set_cookie(settings.SESSION_COOKIE_NAME, session_id)
        intro_result = intro_form.submit()

        # follow first redirect
        self.app.set_cookie(settings.SESSION_COOKIE_NAME, session_id)
        type_page = intro_result.follow()
        session_id = self.app.cookies[settings.SESSION_COOKIE_NAME]

        type_form = type_page.forms[0]
        type_form["organization_type-organization_type"] = DomainApplication.OrganizationChoices.SPECIAL_DISTRICT
        self.app.set_cookie(settings.SESSION_COOKIE_NAME, session_id)
        type_result = type_page.forms[0].submit()
        # follow first redirect
        self.app.set_cookie(settings.SESSION_COOKIE_NAME, session_id)
        contact_page = type_result.follow()

        self.assertContains(contact_page, self.TITLES[Step.ABOUT_YOUR_ORGANIZATION])

    def test_yes_no_form_inits_blank_for_new_application(self):
        """On the Other Contacts page, the yes/no form gets initialized with nothing selected for
        new applications"""
        other_contacts_page = self.app.get(reverse("application:other_contacts"))
        other_contacts_form = other_contacts_page.forms[0]
        self.assertEquals(other_contacts_form["other_contacts-has_other_contacts"].value, None)

    def test_yes_no_form_inits_yes_for_application_with_other_contacts(self):
        """On the Other Contacts page, the yes/no form gets initialized with YES selected if the
        application has other contacts"""
        # Application has other contacts by default
        application = completed_application(user=self.user)
        # prime the form by visiting /edit
        self.app.get(reverse("edit-application", kwargs={"id": application.pk}))
        # django-webtest does not handle cookie-based sessions well because it keeps
        # resetting the session key on each new request, thus destroying the concept
        # of a "session". We are going to do it manually, saving the session ID here
        # and then setting the cookie on each request.
        session_id = self.app.cookies[settings.SESSION_COOKIE_NAME]
        self.app.set_cookie(settings.SESSION_COOKIE_NAME, session_id)

        other_contacts_page = self.app.get(reverse("application:other_contacts"))
        self.app.set_cookie(settings.SESSION_COOKIE_NAME, session_id)

        other_contacts_form = other_contacts_page.forms[0]
        self.assertEquals(other_contacts_form["other_contacts-has_other_contacts"].value, "True")

    def test_yes_no_form_inits_no_for_application_with_no_other_contacts_rationale(self):
        """On the Other Contacts page, the yes/no form gets initialized with NO selected if the
        application has no other contacts"""
        # Application has other contacts by default
        application = completed_application(user=self.user, has_other_contacts=False)
        application.no_other_contacts_rationale = "Hello!"
        application.save()
        # prime the form by visiting /edit
        self.app.get(reverse("edit-application", kwargs={"id": application.pk}))
        # django-webtest does not handle cookie-based sessions well because it keeps
        # resetting the session key on each new request, thus destroying the concept
        # of a "session". We are going to do it manually, saving the session ID here
        # and then setting the cookie on each request.
        session_id = self.app.cookies[settings.SESSION_COOKIE_NAME]
        self.app.set_cookie(settings.SESSION_COOKIE_NAME, session_id)

        other_contacts_page = self.app.get(reverse("application:other_contacts"))
        self.app.set_cookie(settings.SESSION_COOKIE_NAME, session_id)

        other_contacts_form = other_contacts_page.forms[0]
        self.assertEquals(other_contacts_form["other_contacts-has_other_contacts"].value, "False")

    def test_submitting_other_contacts_deletes_no_other_contacts_rationale(self):
        """When a user submits the Other Contacts form with other contacts selected, the application's
        no other contacts rationale gets deleted"""
        # Application has other contacts by default
        application = completed_application(user=self.user, has_other_contacts=False)
        application.no_other_contacts_rationale = "Hello!"
        application.save()
        # prime the form by visiting /edit
        self.app.get(reverse("edit-application", kwargs={"id": application.pk}))
        # django-webtest does not handle cookie-based sessions well because it keeps
        # resetting the session key on each new request, thus destroying the concept
        # of a "session". We are going to do it manually, saving the session ID here
        # and then setting the cookie on each request.
        session_id = self.app.cookies[settings.SESSION_COOKIE_NAME]
        self.app.set_cookie(settings.SESSION_COOKIE_NAME, session_id)

        other_contacts_page = self.app.get(reverse("application:other_contacts"))
        self.app.set_cookie(settings.SESSION_COOKIE_NAME, session_id)

        other_contacts_form = other_contacts_page.forms[0]
        self.assertEquals(other_contacts_form["other_contacts-has_other_contacts"].value, "False")

        other_contacts_form["other_contacts-has_other_contacts"] = "True"

        other_contacts_form["other_contacts-0-first_name"] = "Testy"
        other_contacts_form["other_contacts-0-middle_name"] = ""
        other_contacts_form["other_contacts-0-last_name"] = "McTesterson"
        other_contacts_form["other_contacts-0-title"] = "Lord"
        other_contacts_form["other_contacts-0-email"] = "testy@abc.org"
        other_contacts_form["other_contacts-0-phone"] = "(201) 555-0123"

        # Submit the now empty form
        other_contacts_form.submit()

        self.app.set_cookie(settings.SESSION_COOKIE_NAME, session_id)

        # Verify that the no_other_contacts_rationale we saved earlier has been removed from the database
        application = DomainApplication.objects.get()
        self.assertEqual(
            application.other_contacts.count(),
            1,
        )

        self.assertEquals(
            application.no_other_contacts_rationale,
            None,
        )

    def test_submitting_no_other_contacts_rationale_deletes_other_contacts(self):
        """When a user submits the Other Contacts form with no other contacts selected, the application's
        other contacts get deleted for other contacts that exist and are not joined to other objects
        """
        # Application has other contacts by default
        application = completed_application(user=self.user)
        # prime the form by visiting /edit
        self.app.get(reverse("edit-application", kwargs={"id": application.pk}))
        # django-webtest does not handle cookie-based sessions well because it keeps
        # resetting the session key on each new request, thus destroying the concept
        # of a "session". We are going to do it manually, saving the session ID here
        # and then setting the cookie on each request.
        session_id = self.app.cookies[settings.SESSION_COOKIE_NAME]
        self.app.set_cookie(settings.SESSION_COOKIE_NAME, session_id)

        other_contacts_page = self.app.get(reverse("application:other_contacts"))
        self.app.set_cookie(settings.SESSION_COOKIE_NAME, session_id)

        other_contacts_form = other_contacts_page.forms[0]
        self.assertEquals(other_contacts_form["other_contacts-has_other_contacts"].value, "True")

        other_contacts_form["other_contacts-has_other_contacts"] = "False"

        other_contacts_form["other_contacts-no_other_contacts_rationale"] = "Hello again!"

        # Submit the now empty form
        other_contacts_form.submit()

        self.app.set_cookie(settings.SESSION_COOKIE_NAME, session_id)

        # Verify that the no_other_contacts_rationale we saved earlier has been removed from the database
        application = DomainApplication.objects.get()
        self.assertEqual(
            application.other_contacts.count(),
            0,
        )

        self.assertEquals(
            application.no_other_contacts_rationale,
            "Hello again!",
        )

    def test_submitting_no_other_contacts_rationale_removes_reference_other_contacts_when_joined(self):
        """When a user submits the Other Contacts form with no other contacts selected, the application's
        other contacts references get removed for other contacts that exist and are joined to other objects"""
        # Populate the database with a domain application that
        # has 1 "other contact" assigned to it
        # We'll do it from scratch so we can reuse the other contact
        ao, _ = Contact.objects.get_or_create(
            first_name="Testy",
            last_name="Tester",
            title="Chief Tester",
            email="testy@town.com",
            phone="(555) 555 5555",
        )
        you, _ = Contact.objects.get_or_create(
            first_name="Testy you",
            last_name="Tester you",
            title="Admin Tester",
            email="testy-admin@town.com",
            phone="(555) 555 5556",
        )
        other, _ = Contact.objects.get_or_create(
            first_name="Testy2",
            last_name="Tester2",
            title="Another Tester",
            email="testy2@town.com",
            phone="(555) 555 5557",
        )
        application, _ = DomainApplication.objects.get_or_create(
            organization_type="federal",
            federal_type="executive",
            purpose="Purpose of the site",
            anything_else="No",
            is_policy_acknowledged=True,
            organization_name="Testorg",
            address_line1="address 1",
            state_territory="NY",
            zipcode="10002",
            authorizing_official=ao,
            submitter=you,
            creator=self.user,
            status="started",
        )
        application.other_contacts.add(other)

        # Now let's join the other contact to another object
        domain_info = DomainInformation.objects.create(creator=self.user)
        domain_info.other_contacts.set([other])

        # prime the form by visiting /edit
        self.app.get(reverse("edit-application", kwargs={"id": application.pk}))
        # django-webtest does not handle cookie-based sessions well because it keeps
        # resetting the session key on each new request, thus destroying the concept
        # of a "session". We are going to do it manually, saving the session ID here
        # and then setting the cookie on each request.
        session_id = self.app.cookies[settings.SESSION_COOKIE_NAME]
        self.app.set_cookie(settings.SESSION_COOKIE_NAME, session_id)

        other_contacts_page = self.app.get(reverse("application:other_contacts"))
        self.app.set_cookie(settings.SESSION_COOKIE_NAME, session_id)

        other_contacts_form = other_contacts_page.forms[0]
        self.assertEquals(other_contacts_form["other_contacts-has_other_contacts"].value, "True")

        other_contacts_form["other_contacts-has_other_contacts"] = "False"

        other_contacts_form["other_contacts-no_other_contacts_rationale"] = "Hello again!"

        # Submit the now empty form
        other_contacts_form.submit()

        self.app.set_cookie(settings.SESSION_COOKIE_NAME, session_id)

        # Verify that the no_other_contacts_rationale we saved earlier is no longer associated with the application
        application = DomainApplication.objects.get()
        self.assertEqual(
            application.other_contacts.count(),
            0,
        )

        # Verify that the 'other' contact object still exists
        domain_info = DomainInformation.objects.get()
        self.assertEqual(
            domain_info.other_contacts.count(),
            1,
        )
        self.assertEqual(
            domain_info.other_contacts.all()[0].first_name,
            "Testy2",
        )

        self.assertEquals(
            application.no_other_contacts_rationale,
            "Hello again!",
        )

    def test_if_yes_no_form_is_no_then_no_other_contacts_required(self):
        """Applicants with no other contacts have to give a reason."""
        other_contacts_page = self.app.get(reverse("application:other_contacts"))
        other_contacts_form = other_contacts_page.forms[0]
        other_contacts_form["other_contacts-has_other_contacts"] = "False"
        response = other_contacts_page.forms[0].submit()

        # The textarea for no other contacts returns this error message
        # Assert that it is returned, ie the no other contacts form is required
        self.assertContains(response, "Rationale for no other employees is required.")

        # The first name field for other contacts returns this error message
        # Assert that it is not returned, ie the contacts form is not required
        self.assertNotContains(response, "Enter the first name / given name of this contact.")

    def test_if_yes_no_form_is_yes_then_other_contacts_required(self):
        """Applicants with other contacts do not have to give a reason."""
        other_contacts_page = self.app.get(reverse("application:other_contacts"))
        other_contacts_form = other_contacts_page.forms[0]
        other_contacts_form["other_contacts-has_other_contacts"] = "True"
        response = other_contacts_page.forms[0].submit()

        # The textarea for no other contacts returns this error message
        # Assert that it is not returned, ie the no other contacts form is not required
        self.assertNotContains(response, "Rationale for no other employees is required.")

        # The first name field for other contacts returns this error message
        # Assert that it is returned, ie the contacts form is required
        self.assertContains(response, "Enter the first name / given name of this contact.")

    def test_delete_other_contact(self):
        """Other contacts can be deleted after being saved to database.

        This formset uses the DJANGO DELETE widget. We'll test that by setting 2 contacts on an application,
        loading the form and marking one contact up for deletion."""
        # Populate the database with a domain application that
        # has 2 "other contact" assigned to it
        # We'll do it from scratch so we can reuse the other contact
        ao, _ = Contact.objects.get_or_create(
            first_name="Testy",
            last_name="Tester",
            title="Chief Tester",
            email="testy@town.com",
            phone="(201) 555 5555",
        )
        you, _ = Contact.objects.get_or_create(
            first_name="Testy you",
            last_name="Tester you",
            title="Admin Tester",
            email="testy-admin@town.com",
            phone="(201) 555 5556",
        )
        other, _ = Contact.objects.get_or_create(
            first_name="Testy2",
            last_name="Tester2",
            title="Another Tester",
            email="testy2@town.com",
            phone="(201) 555 5557",
        )
        other2, _ = Contact.objects.get_or_create(
            first_name="Testy3",
            last_name="Tester3",
            title="Another Tester",
            email="testy3@town.com",
            phone="(201) 555 5557",
        )
        application, _ = DomainApplication.objects.get_or_create(
            organization_type="federal",
            federal_type="executive",
            purpose="Purpose of the site",
            anything_else="No",
            is_policy_acknowledged=True,
            organization_name="Testorg",
            address_line1="address 1",
            state_territory="NY",
            zipcode="10002",
            authorizing_official=ao,
            submitter=you,
            creator=self.user,
            status="started",
        )
        application.other_contacts.add(other)
        application.other_contacts.add(other2)

        # prime the form by visiting /edit
        self.app.get(reverse("edit-application", kwargs={"id": application.pk}))
        # django-webtest does not handle cookie-based sessions well because it keeps
        # resetting the session key on each new request, thus destroying the concept
        # of a "session". We are going to do it manually, saving the session ID here
        # and then setting the cookie on each request.
        session_id = self.app.cookies[settings.SESSION_COOKIE_NAME]
        self.app.set_cookie(settings.SESSION_COOKIE_NAME, session_id)

        other_contacts_page = self.app.get(reverse("application:other_contacts"))
        self.app.set_cookie(settings.SESSION_COOKIE_NAME, session_id)

        other_contacts_form = other_contacts_page.forms[0]

        # Minimal check to ensure the form is loaded with both other contacts
        self.assertEqual(other_contacts_form["other_contacts-0-first_name"].value, "Testy2")
        self.assertEqual(other_contacts_form["other_contacts-1-first_name"].value, "Testy3")

        # Mark the first dude for deletion
        other_contacts_form.set("other_contacts-0-DELETE", "on")

        # Submit the form
        other_contacts_form.submit()
        self.app.set_cookie(settings.SESSION_COOKIE_NAME, session_id)

        # Verify that the first dude was deleted
        application = DomainApplication.objects.get()
        self.assertEqual(application.other_contacts.count(), 1)
        self.assertEqual(application.other_contacts.first().first_name, "Testy3")

    def test_delete_other_contact_does_not_allow_zero_contacts(self):
        """Delete Other Contact does not allow submission with zero contacts."""
        # Populate the database with a domain application that
        # has 1 "other contact" assigned to it
        # We'll do it from scratch so we can reuse the other contact
        ao, _ = Contact.objects.get_or_create(
            first_name="Testy",
            last_name="Tester",
            title="Chief Tester",
            email="testy@town.com",
            phone="(201) 555 5555",
        )
        you, _ = Contact.objects.get_or_create(
            first_name="Testy you",
            last_name="Tester you",
            title="Admin Tester",
            email="testy-admin@town.com",
            phone="(201) 555 5556",
        )
        other, _ = Contact.objects.get_or_create(
            first_name="Testy2",
            last_name="Tester2",
            title="Another Tester",
            email="testy2@town.com",
            phone="(201) 555 5557",
        )
        application, _ = DomainApplication.objects.get_or_create(
            organization_type="federal",
            federal_type="executive",
            purpose="Purpose of the site",
            anything_else="No",
            is_policy_acknowledged=True,
            organization_name="Testorg",
            address_line1="address 1",
            state_territory="NY",
            zipcode="10002",
            authorizing_official=ao,
            submitter=you,
            creator=self.user,
            status="started",
        )
        application.other_contacts.add(other)

        # prime the form by visiting /edit
        self.app.get(reverse("edit-application", kwargs={"id": application.pk}))
        # django-webtest does not handle cookie-based sessions well because it keeps
        # resetting the session key on each new request, thus destroying the concept
        # of a "session". We are going to do it manually, saving the session ID here
        # and then setting the cookie on each request.
        session_id = self.app.cookies[settings.SESSION_COOKIE_NAME]
        self.app.set_cookie(settings.SESSION_COOKIE_NAME, session_id)

        other_contacts_page = self.app.get(reverse("application:other_contacts"))
        self.app.set_cookie(settings.SESSION_COOKIE_NAME, session_id)

        other_contacts_form = other_contacts_page.forms[0]

        # Minimal check to ensure the form is loaded
        self.assertEqual(other_contacts_form["other_contacts-0-first_name"].value, "Testy2")

        # Mark the first dude for deletion
        other_contacts_form.set("other_contacts-0-DELETE", "on")

        # Submit the form
        other_contacts_form.submit()
        self.app.set_cookie(settings.SESSION_COOKIE_NAME, session_id)

        # Verify that the contact was not deleted
        application = DomainApplication.objects.get()
        self.assertEqual(application.other_contacts.count(), 1)
        self.assertEqual(application.other_contacts.first().first_name, "Testy2")

    def test_delete_other_contact_sets_visible_empty_form_as_required_after_failed_submit(self):
        """When you:
            1. add an empty contact,
            2. delete existing contacts,
            3. then submit,
        The forms on page reload shows all the required fields and their errors."""

        # Populate the database with a domain application that
        # has 1 "other contact" assigned to it
        # We'll do it from scratch so we can reuse the other contact
        ao, _ = Contact.objects.get_or_create(
            first_name="Testy",
            last_name="Tester",
            title="Chief Tester",
            email="testy@town.com",
            phone="(201) 555 5555",
        )
        you, _ = Contact.objects.get_or_create(
            first_name="Testy you",
            last_name="Tester you",
            title="Admin Tester",
            email="testy-admin@town.com",
            phone="(201) 555 5556",
        )
        other, _ = Contact.objects.get_or_create(
            first_name="Testy2",
            last_name="Tester2",
            title="Another Tester",
            email="testy2@town.com",
            phone="(201) 555 5557",
        )
        application, _ = DomainApplication.objects.get_or_create(
            organization_type="federal",
            federal_type="executive",
            purpose="Purpose of the site",
            anything_else="No",
            is_policy_acknowledged=True,
            organization_name="Testorg",
            address_line1="address 1",
            state_territory="NY",
            zipcode="10002",
            authorizing_official=ao,
            submitter=you,
            creator=self.user,
            status="started",
        )
        application.other_contacts.add(other)

        # prime the form by visiting /edit
        self.app.get(reverse("edit-application", kwargs={"id": application.pk}))
        # django-webtest does not handle cookie-based sessions well because it keeps
        # resetting the session key on each new request, thus destroying the concept
        # of a "session". We are going to do it manually, saving the session ID here
        # and then setting the cookie on each request.
        session_id = self.app.cookies[settings.SESSION_COOKIE_NAME]
        self.app.set_cookie(settings.SESSION_COOKIE_NAME, session_id)

        other_contacts_page = self.app.get(reverse("application:other_contacts"))
        self.app.set_cookie(settings.SESSION_COOKIE_NAME, session_id)

        other_contacts_form = other_contacts_page.forms[0]

        # Minimal check to ensure the form is loaded
        self.assertEqual(other_contacts_form["other_contacts-0-first_name"].value, "Testy2")

        # Set total forms to 2 indicating an additional formset was added.
        # Submit no data though for the second formset.
        # Set the first formset to be deleted.
        other_contacts_form["other_contacts-TOTAL_FORMS"] = "2"
        other_contacts_form.set("other_contacts-0-DELETE", "on")

        response = other_contacts_form.submit()

        # Assert that the response presents errors to the user, including to
        # Enter the first name ...
        self.assertContains(response, "Enter the first name / given name of this contact.")

    def test_edit_other_contact_in_place(self):
        """When you:
            1. edit an existing contact which is not joined to another model,
            2. then submit,
        The application is linked to the existing contact, and the existing contact updated."""

        # Populate the database with a domain application that
        # has 1 "other contact" assigned to it
        # We'll do it from scratch
        ao, _ = Contact.objects.get_or_create(
            first_name="Testy",
            last_name="Tester",
            title="Chief Tester",
            email="testy@town.com",
            phone="(201) 555 5555",
        )
        you, _ = Contact.objects.get_or_create(
            first_name="Testy you",
            last_name="Tester you",
            title="Admin Tester",
            email="testy-admin@town.com",
            phone="(201) 555 5556",
        )
        other, _ = Contact.objects.get_or_create(
            first_name="Testy2",
            last_name="Tester2",
            title="Another Tester",
            email="testy2@town.com",
            phone="(201) 555 5557",
        )
        application, _ = DomainApplication.objects.get_or_create(
            organization_type="federal",
            federal_type="executive",
            purpose="Purpose of the site",
            anything_else="No",
            is_policy_acknowledged=True,
            organization_name="Testorg",
            address_line1="address 1",
            state_territory="NY",
            zipcode="10002",
            authorizing_official=ao,
            submitter=you,
            creator=self.user,
            status="started",
        )
        application.other_contacts.add(other)

        # other_contact_pk is the initial pk of the other contact. set it before update
        # to be able to verify after update that the same contact object is in place
        other_contact_pk = other.id

        # prime the form by visiting /edit
        self.app.get(reverse("edit-application", kwargs={"id": application.pk}))
        # django-webtest does not handle cookie-based sessions well because it keeps
        # resetting the session key on each new request, thus destroying the concept
        # of a "session". We are going to do it manually, saving the session ID here
        # and then setting the cookie on each request.
        session_id = self.app.cookies[settings.SESSION_COOKIE_NAME]
        self.app.set_cookie(settings.SESSION_COOKIE_NAME, session_id)

        other_contacts_page = self.app.get(reverse("application:other_contacts"))
        self.app.set_cookie(settings.SESSION_COOKIE_NAME, session_id)

        other_contacts_form = other_contacts_page.forms[0]

        # Minimal check to ensure the form is loaded
        self.assertEqual(other_contacts_form["other_contacts-0-first_name"].value, "Testy2")

        # update the first name of the contact
        other_contacts_form["other_contacts-0-first_name"] = "Testy3"

        # Submit the updated form
        other_contacts_form.submit()

        application.refresh_from_db()

        # assert that the Other Contact is updated "in place"
        other_contact = application.other_contacts.all()[0]
        self.assertEquals(other_contact_pk, other_contact.id)
        self.assertEquals("Testy3", other_contact.first_name)

    def test_edit_other_contact_creates_new(self):
        """When you:
            1. edit an existing contact which IS joined to another model,
            2. then submit,
        The application is linked to a new contact, and the new contact is updated."""

        # Populate the database with a domain application that
        # has 1 "other contact" assigned to it, the other contact is also
        # the authorizing official initially
        # We'll do it from scratch
        ao, _ = Contact.objects.get_or_create(
            first_name="Testy",
            last_name="Tester",
            title="Chief Tester",
            email="testy@town.com",
            phone="(201) 555 5555",
        )
        you, _ = Contact.objects.get_or_create(
            first_name="Testy you",
            last_name="Tester you",
            title="Admin Tester",
            email="testy-admin@town.com",
            phone="(201) 555 5556",
        )
        application, _ = DomainApplication.objects.get_or_create(
            organization_type="federal",
            federal_type="executive",
            purpose="Purpose of the site",
            anything_else="No",
            is_policy_acknowledged=True,
            organization_name="Testorg",
            address_line1="address 1",
            state_territory="NY",
            zipcode="10002",
            authorizing_official=ao,
            submitter=you,
            creator=self.user,
            status="started",
        )
        application.other_contacts.add(ao)

        # other_contact_pk is the initial pk of the other contact. set it before update
        # to be able to verify after update that the ao contact is still in place
        # and not updated, and that the new contact has a new id
        other_contact_pk = ao.id

        # prime the form by visiting /edit
        self.app.get(reverse("edit-application", kwargs={"id": application.pk}))
        # django-webtest does not handle cookie-based sessions well because it keeps
        # resetting the session key on each new request, thus destroying the concept
        # of a "session". We are going to do it manually, saving the session ID here
        # and then setting the cookie on each request.
        session_id = self.app.cookies[settings.SESSION_COOKIE_NAME]
        self.app.set_cookie(settings.SESSION_COOKIE_NAME, session_id)

        other_contacts_page = self.app.get(reverse("application:other_contacts"))
        self.app.set_cookie(settings.SESSION_COOKIE_NAME, session_id)

        other_contacts_form = other_contacts_page.forms[0]

        # Minimal check to ensure the form is loaded
        self.assertEqual(other_contacts_form["other_contacts-0-first_name"].value, "Testy")

        # update the first name of the contact
        other_contacts_form["other_contacts-0-first_name"] = "Testy2"

        # Submit the updated form
        other_contacts_form.submit()

        application.refresh_from_db()

        # assert that other contact info is updated, and that a new Contact
        # is created for the other contact
        other_contact = application.other_contacts.all()[0]
        self.assertNotEquals(other_contact_pk, other_contact.id)
        self.assertEquals("Testy2", other_contact.first_name)
        # assert that the authorizing official is not updated
        authorizing_official = application.authorizing_official
        self.assertEquals("Testy", authorizing_official.first_name)

    def test_edit_authorizing_official_in_place(self):
        """When you:
            1. edit an authorizing official which is not joined to another model,
            2. then submit,
        The application is linked to the existing ao, and the ao updated."""

        # Populate the database with a domain application that
        # has an authorizing_official (ao)
        # We'll do it from scratch
        ao, _ = Contact.objects.get_or_create(
            first_name="Testy",
            last_name="Tester",
            title="Chief Tester",
            email="testy@town.com",
            phone="(201) 555 5555",
        )
        application, _ = DomainApplication.objects.get_or_create(
            organization_type="federal",
            federal_type="executive",
            purpose="Purpose of the site",
            anything_else="No",
            is_policy_acknowledged=True,
            organization_name="Testorg",
            address_line1="address 1",
            state_territory="NY",
            zipcode="10002",
            authorizing_official=ao,
            creator=self.user,
            status="started",
        )

        # ao_pk is the initial pk of the Authorizing Official. set it before update
        # to be able to verify after update that the same Contact object is in place
        ao_pk = ao.id

        # prime the form by visiting /edit
        self.app.get(reverse("edit-application", kwargs={"id": application.pk}))
        # django-webtest does not handle cookie-based sessions well because it keeps
        # resetting the session key on each new request, thus destroying the concept
        # of a "session". We are going to do it manually, saving the session ID here
        # and then setting the cookie on each request.
        session_id = self.app.cookies[settings.SESSION_COOKIE_NAME]
        self.app.set_cookie(settings.SESSION_COOKIE_NAME, session_id)

        ao_page = self.app.get(reverse("application:authorizing_official"))
        self.app.set_cookie(settings.SESSION_COOKIE_NAME, session_id)

        ao_form = ao_page.forms[0]

        # Minimal check to ensure the form is loaded
        self.assertEqual(ao_form["authorizing_official-first_name"].value, "Testy")

        # update the first name of the contact
        ao_form["authorizing_official-first_name"] = "Testy2"

        # Submit the updated form
        ao_form.submit()

        application.refresh_from_db()

        # assert AO is updated "in place"
        updated_ao = application.authorizing_official
        self.assertEquals(ao_pk, updated_ao.id)
        self.assertEquals("Testy2", updated_ao.first_name)

    def test_edit_authorizing_official_creates_new(self):
        """When you:
            1. edit an existing authorizing official which IS joined to another model,
            2. then submit,
        The application is linked to a new Contact, and the new Contact is updated."""

        # Populate the database with a domain application that
        # has authorizing official assigned to it, the authorizing offical is also
        # an other contact initially
        # We'll do it from scratch
        ao, _ = Contact.objects.get_or_create(
            first_name="Testy",
            last_name="Tester",
            title="Chief Tester",
            email="testy@town.com",
            phone="(201) 555 5555",
        )
        application, _ = DomainApplication.objects.get_or_create(
            organization_type="federal",
            federal_type="executive",
            purpose="Purpose of the site",
            anything_else="No",
            is_policy_acknowledged=True,
            organization_name="Testorg",
            address_line1="address 1",
            state_territory="NY",
            zipcode="10002",
            authorizing_official=ao,
            creator=self.user,
            status="started",
        )
        application.other_contacts.add(ao)

        # ao_pk is the initial pk of the authorizing official. set it before update
        # to be able to verify after update that the other contact is still in place
        # and not updated, and that the new ao has a new id
        ao_pk = ao.id

        # prime the form by visiting /edit
        self.app.get(reverse("edit-application", kwargs={"id": application.pk}))
        # django-webtest does not handle cookie-based sessions well because it keeps
        # resetting the session key on each new request, thus destroying the concept
        # of a "session". We are going to do it manually, saving the session ID here
        # and then setting the cookie on each request.
        session_id = self.app.cookies[settings.SESSION_COOKIE_NAME]
        self.app.set_cookie(settings.SESSION_COOKIE_NAME, session_id)

        ao_page = self.app.get(reverse("application:authorizing_official"))
        self.app.set_cookie(settings.SESSION_COOKIE_NAME, session_id)

        ao_form = ao_page.forms[0]

        # Minimal check to ensure the form is loaded
        self.assertEqual(ao_form["authorizing_official-first_name"].value, "Testy")

        # update the first name of the contact
        ao_form["authorizing_official-first_name"] = "Testy2"

        # Submit the updated form
        ao_form.submit()

        application.refresh_from_db()

        # assert that the other contact is not updated
        other_contacts = application.other_contacts.all()
        other_contact = other_contacts[0]
        self.assertEquals(ao_pk, other_contact.id)
        self.assertEquals("Testy", other_contact.first_name)
        # assert that the authorizing official is updated
        authorizing_official = application.authorizing_official
        self.assertEquals("Testy2", authorizing_official.first_name)

    def test_edit_submitter_in_place(self):
        """When you:
            1. edit a submitter (your contact) which is not joined to another model,
            2. then submit,
        The application is linked to the existing submitter, and the submitter updated."""

        # Populate the database with a domain application that
        # has a submitter
        # We'll do it from scratch
        you, _ = Contact.objects.get_or_create(
            first_name="Testy",
            last_name="Tester",
            title="Chief Tester",
            email="testy@town.com",
            phone="(201) 555 5555",
        )
        application, _ = DomainApplication.objects.get_or_create(
            organization_type="federal",
            federal_type="executive",
            purpose="Purpose of the site",
            anything_else="No",
            is_policy_acknowledged=True,
            organization_name="Testorg",
            address_line1="address 1",
            state_territory="NY",
            zipcode="10002",
            submitter=you,
            creator=self.user,
            status="started",
        )

        # submitter_pk is the initial pk of the submitter. set it before update
        # to be able to verify after update that the same contact object is in place
        submitter_pk = you.id

        # prime the form by visiting /edit
        self.app.get(reverse("edit-application", kwargs={"id": application.pk}))
        # django-webtest does not handle cookie-based sessions well because it keeps
        # resetting the session key on each new request, thus destroying the concept
        # of a "session". We are going to do it manually, saving the session ID here
        # and then setting the cookie on each request.
        session_id = self.app.cookies[settings.SESSION_COOKIE_NAME]
        self.app.set_cookie(settings.SESSION_COOKIE_NAME, session_id)

        your_contact_page = self.app.get(reverse("application:your_contact"))
        self.app.set_cookie(settings.SESSION_COOKIE_NAME, session_id)

        your_contact_form = your_contact_page.forms[0]

        # Minimal check to ensure the form is loaded
        self.assertEqual(your_contact_form["your_contact-first_name"].value, "Testy")

        # update the first name of the contact
        your_contact_form["your_contact-first_name"] = "Testy2"

        # Submit the updated form
        your_contact_form.submit()

        application.refresh_from_db()

        updated_submitter = application.submitter
        self.assertEquals(submitter_pk, updated_submitter.id)
        self.assertEquals("Testy2", updated_submitter.first_name)

    def test_edit_submitter_creates_new(self):
        """When you:
            1. edit an existing your contact which IS joined to another model,
            2. then submit,
        The application is linked to a new Contact, and the new Contact is updated."""

        # Populate the database with a domain application that
        # has submitter assigned to it, the submitter is also
        # an other contact initially
        # We'll do it from scratch
        submitter, _ = Contact.objects.get_or_create(
            first_name="Testy",
            last_name="Tester",
            title="Chief Tester",
            email="testy@town.com",
            phone="(201) 555 5555",
        )
        application, _ = DomainApplication.objects.get_or_create(
            organization_type="federal",
            federal_type="executive",
            purpose="Purpose of the site",
            anything_else="No",
            is_policy_acknowledged=True,
            organization_name="Testorg",
            address_line1="address 1",
            state_territory="NY",
            zipcode="10002",
            submitter=submitter,
            creator=self.user,
            status="started",
        )
        application.other_contacts.add(submitter)

        # submitter_pk is the initial pk of the your contact. set it before update
        # to be able to verify after update that the other contact is still in place
        # and not updated, and that the new submitter has a new id
        submitter_pk = submitter.id

        # prime the form by visiting /edit
        self.app.get(reverse("edit-application", kwargs={"id": application.pk}))
        # django-webtest does not handle cookie-based sessions well because it keeps
        # resetting the session key on each new request, thus destroying the concept
        # of a "session". We are going to do it manually, saving the session ID here
        # and then setting the cookie on each request.
        session_id = self.app.cookies[settings.SESSION_COOKIE_NAME]
        self.app.set_cookie(settings.SESSION_COOKIE_NAME, session_id)

        your_contact_page = self.app.get(reverse("application:your_contact"))
        self.app.set_cookie(settings.SESSION_COOKIE_NAME, session_id)

        your_contact_form = your_contact_page.forms[0]

        # Minimal check to ensure the form is loaded
        self.assertEqual(your_contact_form["your_contact-first_name"].value, "Testy")

        # update the first name of the contact
        your_contact_form["your_contact-first_name"] = "Testy2"

        # Submit the updated form
        your_contact_form.submit()

        application.refresh_from_db()

        # assert that the other contact is not updated
        other_contacts = application.other_contacts.all()
        other_contact = other_contacts[0]
        self.assertEquals(submitter_pk, other_contact.id)
        self.assertEquals("Testy", other_contact.first_name)
        # assert that the submitter is updated
        submitter = application.submitter
        self.assertEquals("Testy2", submitter.first_name)

    def test_application_about_your_organiztion_interstate(self):
        """Special districts have to answer an additional question."""
        intro_page = self.app.get(reverse("application:"))
        # django-webtest does not handle cookie-based sessions well because it keeps
        # resetting the session key on each new request, thus destroying the concept
        # of a "session". We are going to do it manually, saving the session ID here
        # and then setting the cookie on each request.
        session_id = self.app.cookies[settings.SESSION_COOKIE_NAME]

        intro_form = intro_page.forms[0]
        self.app.set_cookie(settings.SESSION_COOKIE_NAME, session_id)
        intro_result = intro_form.submit()

        # follow first redirect
        self.app.set_cookie(settings.SESSION_COOKIE_NAME, session_id)
        type_page = intro_result.follow()
        session_id = self.app.cookies[settings.SESSION_COOKIE_NAME]

        type_form = type_page.forms[0]
        type_form["organization_type-organization_type"] = DomainApplication.OrganizationChoices.INTERSTATE
        self.app.set_cookie(settings.SESSION_COOKIE_NAME, session_id)
        type_result = type_form.submit()
        # follow first redirect
        self.app.set_cookie(settings.SESSION_COOKIE_NAME, session_id)
        contact_page = type_result.follow()

        self.assertContains(contact_page, self.TITLES[Step.ABOUT_YOUR_ORGANIZATION])

    def test_application_tribal_government(self):
        """Tribal organizations have to answer an additional question."""
        intro_page = self.app.get(reverse("application:"))
        # django-webtest does not handle cookie-based sessions well because it keeps
        # resetting the session key on each new request, thus destroying the concept
        # of a "session". We are going to do it manually, saving the session ID here
        # and then setting the cookie on each request.
        session_id = self.app.cookies[settings.SESSION_COOKIE_NAME]

        intro_form = intro_page.forms[0]
        self.app.set_cookie(settings.SESSION_COOKIE_NAME, session_id)
        intro_result = intro_form.submit()

        # follow first redirect
        self.app.set_cookie(settings.SESSION_COOKIE_NAME, session_id)
        type_page = intro_result.follow()
        session_id = self.app.cookies[settings.SESSION_COOKIE_NAME]

        type_form = type_page.forms[0]
        type_form["organization_type-organization_type"] = DomainApplication.OrganizationChoices.TRIBAL
        self.app.set_cookie(settings.SESSION_COOKIE_NAME, session_id)
        type_result = type_form.submit()
        # the tribal government page comes immediately afterwards
        self.assertIn("/tribal_government", type_result.headers["Location"])
        # follow first redirect
        self.app.set_cookie(settings.SESSION_COOKIE_NAME, session_id)
        tribal_government_page = type_result.follow()

        # and the step is on the sidebar list.
        self.assertContains(tribal_government_page, self.TITLES[Step.TRIBAL_GOVERNMENT])

    def test_application_ao_dynamic_text(self):
        intro_page = self.app.get(reverse("application:"))
        # django-webtest does not handle cookie-based sessions well because it keeps
        # resetting the session key on each new request, thus destroying the concept
        # of a "session". We are going to do it manually, saving the session ID here
        # and then setting the cookie on each request.
        session_id = self.app.cookies[settings.SESSION_COOKIE_NAME]

        intro_form = intro_page.forms[0]
        self.app.set_cookie(settings.SESSION_COOKIE_NAME, session_id)
        intro_result = intro_form.submit()

        # follow first redirect
        self.app.set_cookie(settings.SESSION_COOKIE_NAME, session_id)
        type_page = intro_result.follow()
        session_id = self.app.cookies[settings.SESSION_COOKIE_NAME]

        # ---- TYPE PAGE  ----
        type_form = type_page.forms[0]
        type_form["organization_type-organization_type"] = "federal"

        # test next button
        self.app.set_cookie(settings.SESSION_COOKIE_NAME, session_id)
        type_result = type_form.submit()

        # ---- FEDERAL BRANCH PAGE  ----
        # Follow the redirect to the next form page
        self.app.set_cookie(settings.SESSION_COOKIE_NAME, session_id)
        federal_page = type_result.follow()
        federal_form = federal_page.forms[0]
        federal_form["organization_federal-federal_type"] = "executive"
        self.app.set_cookie(settings.SESSION_COOKIE_NAME, session_id)
        federal_result = federal_form.submit()

        # ---- ORG CONTACT PAGE  ----
        # Follow the redirect to the next form page
        self.app.set_cookie(settings.SESSION_COOKIE_NAME, session_id)
        org_contact_page = federal_result.follow()
        org_contact_form = org_contact_page.forms[0]
        # federal agency so we have to fill in federal_agency
        org_contact_form["organization_contact-federal_agency"] = "General Services Administration"
        org_contact_form["organization_contact-organization_name"] = "Testorg"
        org_contact_form["organization_contact-address_line1"] = "address 1"
        org_contact_form["organization_contact-address_line2"] = "address 2"
        org_contact_form["organization_contact-city"] = "NYC"
        org_contact_form["organization_contact-state_territory"] = "NY"
        org_contact_form["organization_contact-zipcode"] = "10002"
        org_contact_form["organization_contact-urbanization"] = "URB Royal Oaks"

        self.app.set_cookie(settings.SESSION_COOKIE_NAME, session_id)
        org_contact_result = org_contact_form.submit()

        # ---- AO CONTACT PAGE  ----
        self.app.set_cookie(settings.SESSION_COOKIE_NAME, session_id)
        ao_page = org_contact_result.follow()
        self.assertContains(ao_page, "Executive branch federal agencies")

        # Go back to organization type page and change type
        self.app.set_cookie(settings.SESSION_COOKIE_NAME, session_id)
        ao_page.click(str(self.TITLES["organization_type"]), index=0)
        self.app.set_cookie(settings.SESSION_COOKIE_NAME, session_id)
        type_form["organization_type-organization_type"] = "city"
        type_result = type_form.submit()
        self.app.set_cookie(settings.SESSION_COOKIE_NAME, session_id)
        election_page = type_result.follow()

        # Go back to AO page and test the dynamic text changed
        self.app.set_cookie(settings.SESSION_COOKIE_NAME, session_id)
        ao_page = election_page.click(str(self.TITLES["authorizing_official"]), index=0)
        self.assertContains(ao_page, "Domain requests from cities")

    def test_application_dotgov_domain_dynamic_text(self):
        intro_page = self.app.get(reverse("application:"))
        # django-webtest does not handle cookie-based sessions well because it keeps
        # resetting the session key on each new request, thus destroying the concept
        # of a "session". We are going to do it manually, saving the session ID here
        # and then setting the cookie on each request.
        session_id = self.app.cookies[settings.SESSION_COOKIE_NAME]

        intro_form = intro_page.forms[0]
        self.app.set_cookie(settings.SESSION_COOKIE_NAME, session_id)
        intro_result = intro_form.submit()

        # follow first redirect
        self.app.set_cookie(settings.SESSION_COOKIE_NAME, session_id)
        type_page = intro_result.follow()
        session_id = self.app.cookies[settings.SESSION_COOKIE_NAME]

        # ---- TYPE PAGE  ----
        type_form = type_page.forms[0]
        type_form["organization_type-organization_type"] = "federal"

        # test next button
        self.app.set_cookie(settings.SESSION_COOKIE_NAME, session_id)
        type_result = type_form.submit()

        # ---- FEDERAL BRANCH PAGE  ----
        # Follow the redirect to the next form page
        self.app.set_cookie(settings.SESSION_COOKIE_NAME, session_id)
        federal_page = type_result.follow()
        federal_form = federal_page.forms[0]
        federal_form["organization_federal-federal_type"] = "executive"
        self.app.set_cookie(settings.SESSION_COOKIE_NAME, session_id)
        federal_result = federal_form.submit()

        # ---- ORG CONTACT PAGE  ----
        # Follow the redirect to the next form page
        self.app.set_cookie(settings.SESSION_COOKIE_NAME, session_id)
        org_contact_page = federal_result.follow()
        org_contact_form = org_contact_page.forms[0]
        # federal agency so we have to fill in federal_agency
        org_contact_form["organization_contact-federal_agency"] = "General Services Administration"
        org_contact_form["organization_contact-organization_name"] = "Testorg"
        org_contact_form["organization_contact-address_line1"] = "address 1"
        org_contact_form["organization_contact-address_line2"] = "address 2"
        org_contact_form["organization_contact-city"] = "NYC"
        org_contact_form["organization_contact-state_territory"] = "NY"
        org_contact_form["organization_contact-zipcode"] = "10002"
        org_contact_form["organization_contact-urbanization"] = "URB Royal Oaks"

        self.app.set_cookie(settings.SESSION_COOKIE_NAME, session_id)
        org_contact_result = org_contact_form.submit()

        # ---- AO CONTACT PAGE  ----
        self.app.set_cookie(settings.SESSION_COOKIE_NAME, session_id)
        ao_page = org_contact_result.follow()

        # ---- AUTHORIZING OFFICIAL PAGE  ----
        # Follow the redirect to the next form page
        self.app.set_cookie(settings.SESSION_COOKIE_NAME, session_id)
        ao_page = org_contact_result.follow()
        ao_form = ao_page.forms[0]
        ao_form["authorizing_official-first_name"] = "Testy ATO"
        ao_form["authorizing_official-last_name"] = "Tester ATO"
        ao_form["authorizing_official-title"] = "Chief Tester"
        ao_form["authorizing_official-email"] = "testy@town.com"

        self.app.set_cookie(settings.SESSION_COOKIE_NAME, session_id)
        ao_result = ao_form.submit()

        # ---- CURRENT SITES PAGE  ----
        # Follow the redirect to the next form page
        self.app.set_cookie(settings.SESSION_COOKIE_NAME, session_id)
        current_sites_page = ao_result.follow()
        current_sites_form = current_sites_page.forms[0]
        current_sites_form["current_sites-0-website"] = "www.city.com"

        # test saving the page
        self.app.set_cookie(settings.SESSION_COOKIE_NAME, session_id)
        current_sites_result = current_sites_form.submit()

        # ---- DOTGOV DOMAIN PAGE  ----
        self.app.set_cookie(settings.SESSION_COOKIE_NAME, session_id)
        dotgov_page = current_sites_result.follow()

        self.assertContains(dotgov_page, "medicare.gov")

        # Go back to organization type page and change type
        self.app.set_cookie(settings.SESSION_COOKIE_NAME, session_id)
        dotgov_page.click(str(self.TITLES["organization_type"]), index=0)
        self.app.set_cookie(settings.SESSION_COOKIE_NAME, session_id)
        type_form["organization_type-organization_type"] = "city"
        type_result = type_form.submit()
        self.app.set_cookie(settings.SESSION_COOKIE_NAME, session_id)
        election_page = type_result.follow()

        # Go back to dotgov domain page to test the dynamic text changed
        self.app.set_cookie(settings.SESSION_COOKIE_NAME, session_id)
        dotgov_page = election_page.click(str(self.TITLES["dotgov_domain"]), index=0)
        self.assertContains(dotgov_page, "CityofEudoraKS.gov")
        self.assertNotContains(dotgov_page, "medicare.gov")

    def test_application_formsets(self):
        """Users are able to add more than one of some fields."""
        current_sites_page = self.app.get(reverse("application:current_sites"))
        session_id = self.app.cookies[settings.SESSION_COOKIE_NAME]
        # fill in the form field
        current_sites_form = current_sites_page.forms[0]
        self.assertIn("current_sites-0-website", current_sites_form.fields)
        self.assertNotIn("current_sites-1-website", current_sites_form.fields)
        current_sites_form["current_sites-0-website"] = "https://example.com"

        # click "Add another"
        self.app.set_cookie(settings.SESSION_COOKIE_NAME, session_id)
        current_sites_result = current_sites_form.submit("submit_button", value="save")
        self.app.set_cookie(settings.SESSION_COOKIE_NAME, session_id)
        current_sites_form = current_sites_result.follow().forms[0]

        # verify that there are two form fields
        value = current_sites_form["current_sites-0-website"].value
        self.assertEqual(value, "https://example.com")
        self.assertIn("current_sites-1-website", current_sites_form.fields)
        # and it is correctly referenced in the ManyToOne relationship
        application = DomainApplication.objects.get()  # there's only one
        self.assertEqual(
            application.current_websites.filter(website="https://example.com").count(),
            1,
        )

    @skip("WIP")
    def test_application_edit_restore(self):
        """
        Test that a previously saved application is available at the /edit endpoint.
        """
        ao, _ = Contact.objects.get_or_create(
            first_name="Testy",
            last_name="Tester",
            title="Chief Tester",
            email="testy@town.com",
            phone="(555) 555 5555",
        )
        domain, _ = Domain.objects.get_or_create(name="city.gov")
        alt, _ = Website.objects.get_or_create(website="city1.gov")
        current, _ = Website.objects.get_or_create(website="city.com")
        you, _ = Contact.objects.get_or_create(
            first_name="Testy you",
            last_name="Tester you",
            title="Admin Tester",
            email="testy-admin@town.com",
            phone="(555) 555 5556",
        )
        other, _ = Contact.objects.get_or_create(
            first_name="Testy2",
            last_name="Tester2",
            title="Another Tester",
            email="testy2@town.com",
            phone="(555) 555 5557",
        )
        application, _ = DomainApplication.objects.get_or_create(
            organization_type="federal",
            federal_type="executive",
            purpose="Purpose of the site",
            anything_else="No",
            is_policy_acknowledged=True,
            organization_name="Testorg",
            address_line1="address 1",
            state_territory="NY",
            zipcode="10002",
            authorizing_official=ao,
            requested_domain=domain,
            submitter=you,
            creator=self.user,
        )
        application.other_contacts.add(other)
        application.current_websites.add(current)
        application.alternative_domains.add(alt)

        # prime the form by visiting /edit
        url = reverse("edit-application", kwargs={"id": application.pk})
        response = self.client.get(url)

        # TODO: this is a sketch of each page in the wizard which needs to be tested
        # Django does not have tools sufficient for real end to end integration testing
        # (for example, USWDS moves radio buttons off screen and replaces them with
        # CSS styled "fakes" -- Django cannot determine if those are visually correct)
        # -- the best that can/should be done here is to ensure the correct values
        # are being passed to the templating engine

        url = reverse("application:organization_type")
        response = self.client.get(url, follow=True)
        self.assertContains(response, "<input>")
        # choices = response.context['wizard']['form']['organization_type'].subwidgets
        # radio = [ x for x in choices if x.data["value"] == "federal" ][0]
        # checked = radio.data["selected"]
        # self.assertTrue(checked)

        # url = reverse("application:organization_federal")
        # self.app.set_cookie(settings.SESSION_COOKIE_NAME, session_id)
        # page = self.app.get(url)
        # self.assertNotContains(page, "VALUE")

        # url = reverse("application:organization_contact")
        # self.app.set_cookie(settings.SESSION_COOKIE_NAME, session_id)
        # page = self.app.get(url)
        # self.assertNotContains(page, "VALUE")

        # url = reverse("application:authorizing_official")
        # self.app.set_cookie(settings.SESSION_COOKIE_NAME, session_id)
        # page = self.app.get(url)
        # self.assertNotContains(page, "VALUE")

        # url = reverse("application:current_sites")
        # self.app.set_cookie(settings.SESSION_COOKIE_NAME, session_id)
        # page = self.app.get(url)
        # self.assertNotContains(page, "VALUE")

        # url = reverse("application:dotgov_domain")
        # self.app.set_cookie(settings.SESSION_COOKIE_NAME, session_id)
        # page = self.app.get(url)
        # self.assertNotContains(page, "VALUE")

        # url = reverse("application:purpose")
        # self.app.set_cookie(settings.SESSION_COOKIE_NAME, session_id)
        # page = self.app.get(url)
        # self.assertNotContains(page, "VALUE")

        # url = reverse("application:your_contact")
        # self.app.set_cookie(settings.SESSION_COOKIE_NAME, session_id)
        # page = self.app.get(url)
        # self.assertNotContains(page, "VALUE")

        # url = reverse("application:other_contacts")
        # self.app.set_cookie(settings.SESSION_COOKIE_NAME, session_id)
        # page = self.app.get(url)
        # self.assertNotContains(page, "VALUE")

        # url = reverse("application:other_contacts")
        # self.app.set_cookie(settings.SESSION_COOKIE_NAME, session_id)
        # page = self.app.get(url)
        # self.assertNotContains(page, "VALUE")

        # url = reverse("application:security_email")
        # self.app.set_cookie(settings.SESSION_COOKIE_NAME, session_id)
        # page = self.app.get(url)
        # self.assertNotContains(page, "VALUE")

        # url = reverse("application:anything_else")
        # self.app.set_cookie(settings.SESSION_COOKIE_NAME, session_id)
        # page = self.app.get(url)
        # self.assertNotContains(page, "VALUE")

        # url = reverse("application:requirements")
        # self.app.set_cookie(settings.SESSION_COOKIE_NAME, session_id)
        # page = self.app.get(url)
        # self.assertNotContains(page, "VALUE")

    def test_long_org_name_in_application(self):
        """
        Make sure the long name is displaying in the application form,
        org step
        """
        intro_page = self.app.get(reverse("application:"))
        # django-webtest does not handle cookie-based sessions well because it keeps
        # resetting the session key on each new request, thus destroying the concept
        # of a "session". We are going to do it manually, saving the session ID here
        # and then setting the cookie on each request.
        session_id = self.app.cookies[settings.SESSION_COOKIE_NAME]

        intro_form = intro_page.forms[0]
        self.app.set_cookie(settings.SESSION_COOKIE_NAME, session_id)
        intro_result = intro_form.submit()

        # follow first redirect
        self.app.set_cookie(settings.SESSION_COOKIE_NAME, session_id)
        type_page = intro_result.follow()

        self.assertContains(type_page, "Federal: an agency of the U.S. government")

    def test_submit_modal_no_domain_text_fallback(self):
        """When user clicks on submit your domain request and the requested domain
        is null (possible through url direct access to the review page), present
        fallback copy in the modal's header.

        NOTE: This may be a moot point if we implement a more solid pattern in the
        future, like not a submit action at all on the review page."""

        review_page = self.app.get(reverse("application:review"))
        self.assertContains(review_page, "toggle-submit-domain-request")
        self.assertContains(review_page, "You are about to submit an incomplete request")


class TestWizardUnlockingSteps(TestWithUser, WebTest):
    def setUp(self):
        super().setUp()
        self.app.set_user(self.user.username)
        self.wizard = ApplicationWizard()
        # Mock the request object, its user, and session attributes appropriately
        self.wizard.request = Mock(user=self.user, session={})

    def tearDown(self):
        super().tearDown()

    def test_unlocked_steps_empty_application(self):
        """Test when all fields in the application are empty."""
        unlocked_steps = self.wizard.db_check_for_unlocking_steps()
        expected_dict = []
        self.assertEqual(unlocked_steps, expected_dict)

    def test_unlocked_steps_full_application(self):
        """Test when all fields in the application are filled."""

        completed_application(status=DomainApplication.ApplicationStatus.STARTED, user=self.user)
        # Make a request to the home page
        home_page = self.app.get("/")
        # django-webtest does not handle cookie-based sessions well because it keeps
        # resetting the session key on each new request, thus destroying the concept
        # of a "session". We are going to do it manually, saving the session ID here
        # and then setting the cookie on each request.
        session_id = self.app.cookies[settings.SESSION_COOKIE_NAME]
        self.app.set_cookie(settings.SESSION_COOKIE_NAME, session_id)

        # Assert that the response contains "city.gov"
        self.assertContains(home_page, "city.gov")

        # Click the "Edit" link
        response = home_page.click("Edit", index=0)
        self.app.set_cookie(settings.SESSION_COOKIE_NAME, session_id)

        # Check if the response is a redirect
        if response.status_code == 302:
            # Follow the redirect manually
            try:
                detail_page = response.follow()

                self.wizard.get_context_data()
            except Exception as err:
                # Handle any potential errors while following the redirect
                self.fail(f"Error following the redirect {err}")

            # Now 'detail_page' contains the response after following the redirect
            self.assertEqual(detail_page.status_code, 200)

            # 10 unlocked steps, one active step, the review step will have link_usa but not check_circle
            self.assertContains(detail_page, "#check_circle", count=10)
            # Type of organization
            self.assertContains(detail_page, "usa-current", count=1)
            self.assertContains(detail_page, "link_usa-checked", count=11)

        else:
            self.fail(f"Expected a redirect, but got a different response: {response}")

    def test_unlocked_steps_partial_application(self):
        """Test when some fields in the application are filled."""

        # Create the site and contacts to delete (orphaned)
        contact = Contact.objects.create(
            first_name="Henry",
            last_name="Mcfakerson",
        )
        # Create two non-orphaned contacts
        contact_2 = Contact.objects.create(
            first_name="Saturn",
            last_name="Mars",
        )

        # Attach a user object to a contact (should not be deleted)
        contact_user, _ = Contact.objects.get_or_create(user=self.user)

        site = DraftDomain.objects.create(name="igorville.gov")
        application = DomainApplication.objects.create(
            creator=self.user,
            requested_domain=site,
            status=DomainApplication.ApplicationStatus.WITHDRAWN,
            authorizing_official=contact,
            submitter=contact_user,
        )
        application.other_contacts.set([contact_2])

        # Make a request to the home page
        home_page = self.app.get("/")
        # django-webtest does not handle cookie-based sessions well because it keeps
        # resetting the session key on each new request, thus destroying the concept
        # of a "session". We are going to do it manually, saving the session ID here
        # and then setting the cookie on each request.
        session_id = self.app.cookies[settings.SESSION_COOKIE_NAME]
        self.app.set_cookie(settings.SESSION_COOKIE_NAME, session_id)

        # Assert that the response contains "city.gov"
        self.assertContains(home_page, "igorville.gov")

        # Click the "Edit" link
        response = home_page.click("Edit", index=0)
        self.app.set_cookie(settings.SESSION_COOKIE_NAME, session_id)

        # Check if the response is a redirect
        if response.status_code == 302:
            # Follow the redirect manually
            try:
                detail_page = response.follow()

                self.wizard.get_context_data()
            except Exception as err:
                # Handle any potential errors while following the redirect
                self.fail(f"Error following the redirect {err}")

            # Now 'detail_page' contains the response after following the redirect
            self.assertEqual(detail_page.status_code, 200)

            # 5 unlocked steps (ao, domain, submitter, other contacts, and current sites
            # which unlocks if domain exists), one active step, the review step is locked
            self.assertContains(detail_page, "#check_circle", count=5)
            # Type of organization
            self.assertContains(detail_page, "usa-current", count=1)
            self.assertContains(detail_page, "link_usa-checked", count=5)

        else:
            self.fail(f"Expected a redirect, but got a different response: {response}")


class TestWithDomainPermissions(TestWithUser):
    def setUp(self):
        super().setUp()
        self.domain, _ = Domain.objects.get_or_create(name="igorville.gov")
        self.domain_with_ip, _ = Domain.objects.get_or_create(name="nameserverwithip.gov")
        self.domain_just_nameserver, _ = Domain.objects.get_or_create(name="justnameserver.com")
        self.domain_no_information, _ = Domain.objects.get_or_create(name="noinformation.gov")
        self.domain_on_hold, _ = Domain.objects.get_or_create(
            name="on-hold.gov",
            state=Domain.State.ON_HOLD,
            expiration_date=timezone.make_aware(
                datetime.combine(date.today() + timedelta(days=1), datetime.min.time())
            ),
        )
        self.domain_deleted, _ = Domain.objects.get_or_create(
            name="deleted.gov",
            state=Domain.State.DELETED,
            expiration_date=timezone.make_aware(
                datetime.combine(date.today() + timedelta(days=1), datetime.min.time())
            ),
        )

        self.domain_dsdata, _ = Domain.objects.get_or_create(name="dnssec-dsdata.gov")
        self.domain_multdsdata, _ = Domain.objects.get_or_create(name="dnssec-multdsdata.gov")
        # We could simply use domain (igorville) but this will be more readable in tests
        # that inherit this setUp
        self.domain_dnssec_none, _ = Domain.objects.get_or_create(name="dnssec-none.gov")

        self.domain_information, _ = DomainInformation.objects.get_or_create(creator=self.user, domain=self.domain)

        DomainInformation.objects.get_or_create(creator=self.user, domain=self.domain_dsdata)
        DomainInformation.objects.get_or_create(creator=self.user, domain=self.domain_multdsdata)
        DomainInformation.objects.get_or_create(creator=self.user, domain=self.domain_dnssec_none)
        DomainInformation.objects.get_or_create(creator=self.user, domain=self.domain_with_ip)
        DomainInformation.objects.get_or_create(creator=self.user, domain=self.domain_just_nameserver)
        DomainInformation.objects.get_or_create(creator=self.user, domain=self.domain_on_hold)
        DomainInformation.objects.get_or_create(creator=self.user, domain=self.domain_deleted)

        self.role, _ = UserDomainRole.objects.get_or_create(
            user=self.user, domain=self.domain, role=UserDomainRole.Roles.MANAGER
        )

        UserDomainRole.objects.get_or_create(
            user=self.user, domain=self.domain_dsdata, role=UserDomainRole.Roles.MANAGER
        )
        UserDomainRole.objects.get_or_create(
            user=self.user,
            domain=self.domain_multdsdata,
            role=UserDomainRole.Roles.MANAGER,
        )
        UserDomainRole.objects.get_or_create(
            user=self.user,
            domain=self.domain_dnssec_none,
            role=UserDomainRole.Roles.MANAGER,
        )
        UserDomainRole.objects.get_or_create(
            user=self.user,
            domain=self.domain_with_ip,
            role=UserDomainRole.Roles.MANAGER,
        )
        UserDomainRole.objects.get_or_create(
            user=self.user,
            domain=self.domain_just_nameserver,
            role=UserDomainRole.Roles.MANAGER,
        )
        UserDomainRole.objects.get_or_create(
            user=self.user, domain=self.domain_on_hold, role=UserDomainRole.Roles.MANAGER
        )
        UserDomainRole.objects.get_or_create(
            user=self.user, domain=self.domain_deleted, role=UserDomainRole.Roles.MANAGER
        )

    def tearDown(self):
        try:
            UserDomainRole.objects.all().delete()
            if hasattr(self.domain, "contacts"):
                self.domain.contacts.all().delete()
            DomainApplication.objects.all().delete()
            DomainInformation.objects.all().delete()
            PublicContact.objects.all().delete()
            HostIP.objects.all().delete()
            Host.objects.all().delete()
            Domain.objects.all().delete()
            UserDomainRole.objects.all().delete()
        except ValueError:  # pass if already deleted
            pass
        super().tearDown()


class TestDomainPermissions(TestWithDomainPermissions):
    def test_not_logged_in(self):
        """Not logged in gets a redirect to Login."""
        for view_name in [
            "domain",
            "domain-users",
            "domain-users-add",
            "domain-dns-nameservers",
            "domain-org-name-address",
            "domain-authorizing-official",
            "domain-your-contact-information",
            "domain-security-email",
        ]:
            with self.subTest(view_name=view_name):
                response = self.client.get(reverse(view_name, kwargs={"pk": self.domain.id}))
                self.assertEqual(response.status_code, 302)

    def test_no_domain_role(self):
        """Logged in but no role gets 403 Forbidden."""
        self.client.force_login(self.user)
        self.role.delete()  # user no longer has a role on this domain

        for view_name in [
            "domain",
            "domain-users",
            "domain-users-add",
            "domain-dns-nameservers",
            "domain-org-name-address",
            "domain-authorizing-official",
            "domain-your-contact-information",
            "domain-security-email",
        ]:
            with self.subTest(view_name=view_name):
                with less_console_noise():
                    response = self.client.get(reverse(view_name, kwargs={"pk": self.domain.id}))
                self.assertEqual(response.status_code, 403)

    def test_domain_pages_blocked_for_on_hold_and_deleted(self):
        """Test that the domain pages are blocked for on hold and deleted domains"""

        self.client.force_login(self.user)
        for view_name in [
            "domain-users",
            "domain-users-add",
            "domain-dns",
            "domain-dns-nameservers",
            "domain-dns-dnssec",
            "domain-dns-dnssec-dsdata",
            "domain-org-name-address",
            "domain-authorizing-official",
            "domain-your-contact-information",
            "domain-security-email",
        ]:
            for domain in [
                self.domain_on_hold,
                self.domain_deleted,
            ]:
                with self.subTest(view_name=view_name, domain=domain):
                    with less_console_noise():
                        response = self.client.get(reverse(view_name, kwargs={"pk": domain.id}))
                        self.assertEqual(response.status_code, 403)


class TestDomainOverview(TestWithDomainPermissions, WebTest):
    def setUp(self):
        super().setUp()
        self.app.set_user(self.user.username)
        self.client.force_login(self.user)


class TestDomainDetail(TestDomainOverview):
    @skip("Assertion broke for no reason, why? Need to fix")
    def test_domain_detail_link_works(self):
        home_page = self.app.get("/")
        logger.info(f"This is the value of home_page: {home_page}")
        self.assertContains(home_page, "igorville.gov")
        # click the "Edit" link
        detail_page = home_page.click("Manage", index=0)
        self.assertContains(detail_page, "igorville.gov")
        self.assertContains(detail_page, "Status")

    def test_unknown_domain_does_not_show_as_expired_on_homepage(self):
        """An UNKNOWN domain does not show as expired on the homepage.
        It shows as 'DNS needed'"""
        # At the time of this test's writing, there are 6 UNKNOWN domains inherited
        # from constructors. Let's reset.
        Domain.objects.all().delete()
        UserDomainRole.objects.all().delete()
        self.domain, _ = Domain.objects.get_or_create(name="igorville.gov")
        home_page = self.app.get("/")
        self.assertNotContains(home_page, "igorville.gov")
        self.role, _ = UserDomainRole.objects.get_or_create(
            user=self.user, domain=self.domain, role=UserDomainRole.Roles.MANAGER
        )
        home_page = self.app.get("/")
        self.assertContains(home_page, "igorville.gov")
        igorville = Domain.objects.get(name="igorville.gov")
        self.assertEquals(igorville.state, Domain.State.UNKNOWN)
        self.assertNotContains(home_page, "Expired")
        self.assertContains(home_page, "DNS needed")

    def test_unknown_domain_does_not_show_as_expired_on_detail_page(self):
        """An UNKNOWN domain does not show as expired on the detail page.
        It shows as 'DNS needed'"""
        # At the time of this test's writing, there are 6 UNKNOWN domains inherited
        # from constructors. Let's reset.
        Domain.objects.all().delete()
        UserDomainRole.objects.all().delete()

        self.domain, _ = Domain.objects.get_or_create(name="igorville.gov")
        self.domain_information, _ = DomainInformation.objects.get_or_create(creator=self.user, domain=self.domain)
        self.role, _ = UserDomainRole.objects.get_or_create(
            user=self.user, domain=self.domain, role=UserDomainRole.Roles.MANAGER
        )

        home_page = self.app.get("/")
        self.assertContains(home_page, "igorville.gov")
        igorville = Domain.objects.get(name="igorville.gov")
        self.assertEquals(igorville.state, Domain.State.UNKNOWN)
        detail_page = home_page.click("Manage", index=0)
        self.assertNotContains(detail_page, "Expired")

        self.assertContains(detail_page, "DNS needed")

    def test_domain_detail_blocked_for_ineligible_user(self):
        """We could easily duplicate this test for all domain management
        views, but a single url test should be solid enough since all domain
        management pages share the same permissions class"""
        self.user.status = User.RESTRICTED
        self.user.save()
        home_page = self.app.get("/")
        self.assertContains(home_page, "igorville.gov")
        with less_console_noise():
            response = self.client.get(reverse("domain", kwargs={"pk": self.domain.id}))
            self.assertEqual(response.status_code, 403)

    def test_domain_detail_allowed_for_on_hold(self):
        """Test that the domain overview page displays for on hold domain"""
        home_page = self.app.get("/")
        self.assertContains(home_page, "on-hold.gov")

        # View domain overview page
        detail_page = self.client.get(reverse("domain", kwargs={"pk": self.domain_on_hold.id}))
        self.assertNotContains(detail_page, "Edit")

    def test_domain_detail_see_just_nameserver(self):
        home_page = self.app.get("/")
        self.assertContains(home_page, "justnameserver.com")

        # View nameserver on Domain Overview page
        detail_page = self.app.get(reverse("domain", kwargs={"pk": self.domain_just_nameserver.id}))

        self.assertContains(detail_page, "justnameserver.com")
        self.assertContains(detail_page, "ns1.justnameserver.com")
        self.assertContains(detail_page, "ns2.justnameserver.com")

    def test_domain_detail_see_nameserver_and_ip(self):
        home_page = self.app.get("/")
        self.assertContains(home_page, "nameserverwithip.gov")

        # View nameserver on Domain Overview page
        detail_page = self.app.get(reverse("domain", kwargs={"pk": self.domain_with_ip.id}))

        self.assertContains(detail_page, "nameserverwithip.gov")

        self.assertContains(detail_page, "ns1.nameserverwithip.gov")
        self.assertContains(detail_page, "ns2.nameserverwithip.gov")
        self.assertContains(detail_page, "ns3.nameserverwithip.gov")
        # Splitting IP addresses bc there is odd whitespace and can't strip text
        self.assertContains(detail_page, "(1.2.3.4,")
        self.assertContains(detail_page, "2.3.4.5)")

    def test_domain_detail_with_no_information_or_application(self):
        """Test that domain management page returns 200 and displays error
        when no domain information or domain application exist"""
        # have to use staff user for this test
        staff_user = create_user()
        # staff_user.save()
        self.client.force_login(staff_user)

        # need to set the analyst_action and analyst_action_location
        # in the session to emulate user clicking Manage Domain
        # in the admin interface
        session = self.client.session
        session["analyst_action"] = "foo"
        session["analyst_action_location"] = self.domain_no_information.id
        session.save()

        detail_page = self.client.get(reverse("domain", kwargs={"pk": self.domain_no_information.id}))

        self.assertContains(detail_page, "noinformation.gov")
        self.assertContains(detail_page, "Domain missing domain information")


class TestDomainManagers(TestDomainOverview):
    def tearDown(self):
        """Ensure that the user has its original permissions"""
        super().tearDown()
        self.user.is_staff = False
        self.user.save()

    def test_domain_managers(self):
        response = self.client.get(reverse("domain-users", kwargs={"pk": self.domain.id}))
        self.assertContains(response, "Domain managers")

    def test_domain_managers_add_link(self):
        """Button to get to user add page works."""
        management_page = self.app.get(reverse("domain-users", kwargs={"pk": self.domain.id}))
        add_page = management_page.click("Add a domain manager")
        self.assertContains(add_page, "Add a domain manager")

    def test_domain_user_add(self):
        response = self.client.get(reverse("domain-users-add", kwargs={"pk": self.domain.id}))
        self.assertContains(response, "Add a domain manager")

    @boto3_mocking.patching
    def test_domain_user_add_form(self):
        """Adding an existing user works."""
        other_user, _ = get_user_model().objects.get_or_create(email="mayor@igorville.gov")
        add_page = self.app.get(reverse("domain-users-add", kwargs={"pk": self.domain.id}))
        session_id = self.app.cookies[settings.SESSION_COOKIE_NAME]

        add_page.form["email"] = "mayor@igorville.gov"

        self.app.set_cookie(settings.SESSION_COOKIE_NAME, session_id)

        mock_client = MockSESClient()
        with boto3_mocking.clients.handler_for("sesv2", mock_client):
            with less_console_noise():
                success_result = add_page.form.submit()

        self.assertEqual(success_result.status_code, 302)
        self.assertEqual(
            success_result["Location"],
            reverse("domain-users", kwargs={"pk": self.domain.id}),
        )

        self.app.set_cookie(settings.SESSION_COOKIE_NAME, session_id)
        success_page = success_result.follow()
        self.assertContains(success_page, "mayor@igorville.gov")

    @boto3_mocking.patching
    def test_domain_invitation_created(self):
        """Add user on a nonexistent email creates an invitation.

        Adding a non-existent user sends an email as a side-effect, so mock
        out the boto3 SES email sending here.
        """
        # make sure there is no user with this email
        email_address = "mayor@igorville.gov"
        User.objects.filter(email=email_address).delete()

        self.domain_information, _ = DomainInformation.objects.get_or_create(creator=self.user, domain=self.domain)

        add_page = self.app.get(reverse("domain-users-add", kwargs={"pk": self.domain.id}))
        session_id = self.app.cookies[settings.SESSION_COOKIE_NAME]
        add_page.form["email"] = email_address
        self.app.set_cookie(settings.SESSION_COOKIE_NAME, session_id)

        mock_client = MockSESClient()
        with boto3_mocking.clients.handler_for("sesv2", mock_client):
            with less_console_noise():
                success_result = add_page.form.submit()

        self.app.set_cookie(settings.SESSION_COOKIE_NAME, session_id)
        success_page = success_result.follow()

        self.assertContains(success_page, email_address)
        self.assertContains(success_page, "Cancel")  # link to cancel invitation
        self.assertTrue(DomainInvitation.objects.filter(email=email_address).exists())

    @boto3_mocking.patching
    def test_domain_invitation_created_for_caps_email(self):
        """Add user on a nonexistent email with CAPS creates an invitation to lowercase email.

        Adding a non-existent user sends an email as a side-effect, so mock
        out the boto3 SES email sending here.
        """
        # make sure there is no user with this email
        email_address = "mayor@igorville.gov"
        caps_email_address = "MAYOR@igorville.gov"
        User.objects.filter(email=email_address).delete()

        self.domain_information, _ = DomainInformation.objects.get_or_create(creator=self.user, domain=self.domain)

        add_page = self.app.get(reverse("domain-users-add", kwargs={"pk": self.domain.id}))
        session_id = self.app.cookies[settings.SESSION_COOKIE_NAME]
        add_page.form["email"] = caps_email_address
        self.app.set_cookie(settings.SESSION_COOKIE_NAME, session_id)

        mock_client = MockSESClient()
        with boto3_mocking.clients.handler_for("sesv2", mock_client):
            with less_console_noise():
                success_result = add_page.form.submit()

        self.app.set_cookie(settings.SESSION_COOKIE_NAME, session_id)
        success_page = success_result.follow()

        self.assertContains(success_page, email_address)
        self.assertContains(success_page, "Cancel")  # link to cancel invitation
        self.assertTrue(DomainInvitation.objects.filter(email=email_address).exists())

    @boto3_mocking.patching
    def test_domain_invitation_email_sent(self):
        """Inviting a non-existent user sends them an email."""
        # make sure there is no user with this email
        email_address = "mayor@igorville.gov"
        User.objects.filter(email=email_address).delete()

        self.domain_information, _ = DomainInformation.objects.get_or_create(creator=self.user, domain=self.domain)

        mock_client = MagicMock()
        mock_client_instance = mock_client.return_value
        with boto3_mocking.clients.handler_for("sesv2", mock_client):
            with less_console_noise():
                add_page = self.app.get(reverse("domain-users-add", kwargs={"pk": self.domain.id}))
                session_id = self.app.cookies[settings.SESSION_COOKIE_NAME]
                add_page.form["email"] = email_address
                self.app.set_cookie(settings.SESSION_COOKIE_NAME, session_id)
                add_page.form.submit()

        # check the mock instance to see if `send_email` was called right
        mock_client_instance.send_email.assert_called_once_with(
            FromEmailAddress=settings.DEFAULT_FROM_EMAIL,
            Destination={"ToAddresses": [email_address]},
            Content=ANY,
        )

    @boto3_mocking.patching
    def test_domain_invitation_email_has_email_as_requestor_non_existent(self):
        """Inviting a non existent user sends them an email, with email as the name."""
        # make sure there is no user with this email
        email_address = "mayor@igorville.gov"
        User.objects.filter(email=email_address).delete()

        self.domain_information, _ = DomainInformation.objects.get_or_create(creator=self.user, domain=self.domain)

        mock_client = MagicMock()
        mock_client_instance = mock_client.return_value

        with boto3_mocking.clients.handler_for("sesv2", mock_client):
            with less_console_noise():
                add_page = self.app.get(reverse("domain-users-add", kwargs={"pk": self.domain.id}))
                session_id = self.app.cookies[settings.SESSION_COOKIE_NAME]
                add_page.form["email"] = email_address
                self.app.set_cookie(settings.SESSION_COOKIE_NAME, session_id)
                add_page.form.submit()

        # check the mock instance to see if `send_email` was called right
        mock_client_instance.send_email.assert_called_once_with(
            FromEmailAddress=settings.DEFAULT_FROM_EMAIL,
            Destination={"ToAddresses": [email_address]},
            Content=ANY,
        )

        # Check the arguments passed to send_email method
        _, kwargs = mock_client_instance.send_email.call_args

        # Extract the email content, and check that the message is as we expect
        email_content = kwargs["Content"]["Simple"]["Body"]["Text"]["Data"]
        self.assertIn("info@example.com", email_content)

        # Check that the requestors first/last name do not exist
        self.assertNotIn("First", email_content)
        self.assertNotIn("Last", email_content)
        self.assertNotIn("First Last", email_content)

    @boto3_mocking.patching
    def test_domain_invitation_email_has_email_as_requestor(self):
        """Inviting a user sends them an email, with email as the name."""
        # Create a fake user object
        email_address = "mayor@igorville.gov"
        User.objects.get_or_create(email=email_address, username="fakeuser@fakeymail.com")

        self.domain_information, _ = DomainInformation.objects.get_or_create(creator=self.user, domain=self.domain)

        mock_client = MagicMock()
        mock_client_instance = mock_client.return_value

        with boto3_mocking.clients.handler_for("sesv2", mock_client):
            with less_console_noise():
                add_page = self.app.get(reverse("domain-users-add", kwargs={"pk": self.domain.id}))
                session_id = self.app.cookies[settings.SESSION_COOKIE_NAME]
                add_page.form["email"] = email_address
                self.app.set_cookie(settings.SESSION_COOKIE_NAME, session_id)
                add_page.form.submit()

        # check the mock instance to see if `send_email` was called right
        mock_client_instance.send_email.assert_called_once_with(
            FromEmailAddress=settings.DEFAULT_FROM_EMAIL,
            Destination={"ToAddresses": [email_address]},
            Content=ANY,
        )

        # Check the arguments passed to send_email method
        _, kwargs = mock_client_instance.send_email.call_args

        # Extract the email content, and check that the message is as we expect
        email_content = kwargs["Content"]["Simple"]["Body"]["Text"]["Data"]
        self.assertIn("info@example.com", email_content)

        # Check that the requestors first/last name do not exist
        self.assertNotIn("First", email_content)
        self.assertNotIn("Last", email_content)
        self.assertNotIn("First Last", email_content)

    @boto3_mocking.patching
    def test_domain_invitation_email_has_email_as_requestor_staff(self):
        """Inviting a user sends them an email, with email as the name."""
        # Create a fake user object
        email_address = "mayor@igorville.gov"
        User.objects.get_or_create(email=email_address, username="fakeuser@fakeymail.com")

        # Make sure the user is staff
        self.user.is_staff = True
        self.user.save()

        self.domain_information, _ = DomainInformation.objects.get_or_create(creator=self.user, domain=self.domain)

        mock_client = MagicMock()
        mock_client_instance = mock_client.return_value

        with boto3_mocking.clients.handler_for("sesv2", mock_client):
            with less_console_noise():
                add_page = self.app.get(reverse("domain-users-add", kwargs={"pk": self.domain.id}))
                session_id = self.app.cookies[settings.SESSION_COOKIE_NAME]
                add_page.form["email"] = email_address
                self.app.set_cookie(settings.SESSION_COOKIE_NAME, session_id)
                add_page.form.submit()

        # check the mock instance to see if `send_email` was called right
        mock_client_instance.send_email.assert_called_once_with(
            FromEmailAddress=settings.DEFAULT_FROM_EMAIL,
            Destination={"ToAddresses": [email_address]},
            Content=ANY,
        )

        # Check the arguments passed to send_email method
        _, kwargs = mock_client_instance.send_email.call_args

        # Extract the email content, and check that the message is as we expect
        email_content = kwargs["Content"]["Simple"]["Body"]["Text"]["Data"]
        self.assertIn("help@get.gov", email_content)

        # Check that the requestors first/last name do not exist
        self.assertNotIn("First", email_content)
        self.assertNotIn("Last", email_content)
        self.assertNotIn("First Last", email_content)

    @boto3_mocking.patching
    def test_domain_invitation_email_displays_error_non_existent(self):
        """Inviting a non existent user sends them an email, with email as the name."""
        # make sure there is no user with this email
        email_address = "mayor@igorville.gov"
        User.objects.filter(email=email_address).delete()

        # Give the user who is sending the email an invalid email address
        self.user.email = ""
        self.user.save()

        self.domain_information, _ = DomainInformation.objects.get_or_create(creator=self.user, domain=self.domain)

        mock_client = MagicMock()
        mock_error_message = MagicMock()
        with boto3_mocking.clients.handler_for("sesv2", mock_client):
            with patch("django.contrib.messages.error") as mock_error_message:
                with less_console_noise():
                    add_page = self.app.get(reverse("domain-users-add", kwargs={"pk": self.domain.id}))
                    session_id = self.app.cookies[settings.SESSION_COOKIE_NAME]
                    add_page.form["email"] = email_address
                    self.app.set_cookie(settings.SESSION_COOKIE_NAME, session_id)
                    add_page.form.submit().follow()

        expected_message_content = "Can't send invitation email. No email is associated with your account."

        # Grab the message content
        returned_error_message = mock_error_message.call_args[0][1]

        # Check that the message content is what we expect
        self.assertEqual(expected_message_content, returned_error_message)

    @boto3_mocking.patching
    def test_domain_invitation_email_displays_error(self):
        """When the requesting user has no email, an error is displayed"""
        # make sure there is no user with this email
        # Create a fake user object
        email_address = "mayor@igorville.gov"
        User.objects.get_or_create(email=email_address, username="fakeuser@fakeymail.com")

        # Give the user who is sending the email an invalid email address
        self.user.email = ""
        self.user.save()

        self.domain_information, _ = DomainInformation.objects.get_or_create(creator=self.user, domain=self.domain)

        mock_client = MagicMock()

        mock_error_message = MagicMock()
        with boto3_mocking.clients.handler_for("sesv2", mock_client):
            with patch("django.contrib.messages.error") as mock_error_message:
                with less_console_noise():
                    add_page = self.app.get(reverse("domain-users-add", kwargs={"pk": self.domain.id}))
                    session_id = self.app.cookies[settings.SESSION_COOKIE_NAME]
                    add_page.form["email"] = email_address
                    self.app.set_cookie(settings.SESSION_COOKIE_NAME, session_id)
                    add_page.form.submit().follow()

        expected_message_content = "Can't send invitation email. No email is associated with your account."

        # Grab the message content
        returned_error_message = mock_error_message.call_args[0][1]

        # Check that the message content is what we expect
        self.assertEqual(expected_message_content, returned_error_message)

    def test_domain_invitation_cancel(self):
        """Posting to the delete view deletes an invitation."""
        email_address = "mayor@igorville.gov"
        invitation, _ = DomainInvitation.objects.get_or_create(domain=self.domain, email=email_address)
        mock_client = MockSESClient()
        with boto3_mocking.clients.handler_for("sesv2", mock_client):
            with less_console_noise():
                self.client.post(reverse("invitation-delete", kwargs={"pk": invitation.id}))
        mock_client.EMAILS_SENT.clear()
        with self.assertRaises(DomainInvitation.DoesNotExist):
            DomainInvitation.objects.get(id=invitation.id)

    def test_domain_invitation_cancel_no_permissions(self):
        """Posting to the delete view as a different user should fail."""
        email_address = "mayor@igorville.gov"
        invitation, _ = DomainInvitation.objects.get_or_create(domain=self.domain, email=email_address)

        other_user = User()
        other_user.save()
        self.client.force_login(other_user)
        mock_client = MagicMock()
        with boto3_mocking.clients.handler_for("sesv2", mock_client):
            with less_console_noise():  # permission denied makes console errors
                result = self.client.post(reverse("invitation-delete", kwargs={"pk": invitation.id}))

        self.assertEqual(result.status_code, 403)

    @boto3_mocking.patching
    def test_domain_invitation_flow(self):
        """Send an invitation to a new user, log in and load the dashboard."""
        email_address = "mayor@igorville.gov"
        User.objects.filter(email=email_address).delete()

        add_page = self.app.get(reverse("domain-users-add", kwargs={"pk": self.domain.id}))

        self.domain_information, _ = DomainInformation.objects.get_or_create(creator=self.user, domain=self.domain)

        session_id = self.app.cookies[settings.SESSION_COOKIE_NAME]
        add_page.form["email"] = email_address
        self.app.set_cookie(settings.SESSION_COOKIE_NAME, session_id)

        mock_client = MagicMock()
        with boto3_mocking.clients.handler_for("sesv2", mock_client):
            with less_console_noise():
                add_page.form.submit()

        # user was invited, create them
        new_user = User.objects.create(username=email_address, email=email_address)
        # log them in to `self.app`
        self.app.set_user(new_user.username)
        # and manually call the on each login callback
        new_user.on_each_login()

        # Now load the home page and make sure our domain appears there
        home_page = self.app.get(reverse("home"))
        self.assertContains(home_page, self.domain.name)


class TestDomainNameservers(TestDomainOverview):
    def test_domain_nameservers(self):
        """Can load domain's nameservers page."""
        page = self.client.get(reverse("domain-dns-nameservers", kwargs={"pk": self.domain.id}))
        self.assertContains(page, "DNS name servers")

    def test_domain_nameservers_form_submit_one_nameserver(self):
        """Nameserver form submitted with one nameserver throws error.

        Uses self.app WebTest because we need to interact with forms.
        """
        # initial nameservers page has one server with two ips
        nameservers_page = self.app.get(reverse("domain-dns-nameservers", kwargs={"pk": self.domain.id}))
        session_id = self.app.cookies[settings.SESSION_COOKIE_NAME]
        self.app.set_cookie(settings.SESSION_COOKIE_NAME, session_id)
        # attempt to submit the form with only one nameserver, should error
        # regarding required fields
        with less_console_noise():  # swallow log warning message
            result = nameservers_page.form.submit()
        # form submission was a post with an error, response should be a 200
        # error text appears twice, once at the top of the page, once around
        # the required field.  form requires a minimum of 2 name servers
        self.assertContains(
            result,
            "At least two name servers are required.",
            count=2,
            status_code=200,
        )

    def test_domain_nameservers_form_submit_subdomain_missing_ip(self):
        """Nameserver form catches missing ip error on subdomain.

        Uses self.app WebTest because we need to interact with forms.
        """
        # initial nameservers page has one server with two ips
        nameservers_page = self.app.get(reverse("domain-dns-nameservers", kwargs={"pk": self.domain.id}))
        session_id = self.app.cookies[settings.SESSION_COOKIE_NAME]
        self.app.set_cookie(settings.SESSION_COOKIE_NAME, session_id)
        # attempt to submit the form without two hosts, both subdomains,
        # only one has ips
        nameservers_page.form["form-1-server"] = "ns2.igorville.gov"

        with less_console_noise():  # swallow log warning message
            result = nameservers_page.form.submit()
        # form submission was a post with an error, response should be a 200
        # error text appears twice, once at the top of the page, once around
        # the required field.  subdomain missing an ip
        self.assertContains(
            result,
            str(NameserverError(code=NameserverErrorCodes.MISSING_IP)),
            count=2,
            status_code=200,
        )

    def test_domain_nameservers_form_submit_missing_host(self):
        """Nameserver form catches error when host is missing.

        Uses self.app WebTest because we need to interact with forms.
        """
        # initial nameservers page has one server with two ips
        nameservers_page = self.app.get(reverse("domain-dns-nameservers", kwargs={"pk": self.domain.id}))
        session_id = self.app.cookies[settings.SESSION_COOKIE_NAME]
        self.app.set_cookie(settings.SESSION_COOKIE_NAME, session_id)
        # attempt to submit the form without two hosts, both subdomains,
        # only one has ips
        nameservers_page.form["form-1-ip"] = "127.0.0.1"
        with less_console_noise():  # swallow log warning message
            result = nameservers_page.form.submit()
        # form submission was a post with an error, response should be a 200
        # error text appears twice, once at the top of the page, once around
        # the required field.  nameserver has ip but missing host
        self.assertContains(
            result,
            str(NameserverError(code=NameserverErrorCodes.MISSING_HOST)),
            count=2,
            status_code=200,
        )

    def test_domain_nameservers_form_submit_duplicate_host(self):
        """Nameserver form catches error when host is duplicated.

        Uses self.app WebTest because we need to interact with forms.
        """
        # initial nameservers page has one server with two ips
        nameservers_page = self.app.get(reverse("domain-dns-nameservers", kwargs={"pk": self.domain.id}))
        session_id = self.app.cookies[settings.SESSION_COOKIE_NAME]
        self.app.set_cookie(settings.SESSION_COOKIE_NAME, session_id)
        # attempt to submit the form with duplicate host names of fake.host.com
        nameservers_page.form["form-0-ip"] = ""
        nameservers_page.form["form-1-server"] = "fake.host.com"
        with less_console_noise():  # swallow log warning message
            result = nameservers_page.form.submit()
        # form submission was a post with an error, response should be a 200
        # error text appears twice, once at the top of the page, once around
        # the required field.  remove duplicate entry
        self.assertContains(
            result,
            str(NameserverError(code=NameserverErrorCodes.DUPLICATE_HOST)),
            count=2,
            status_code=200,
        )

    def test_domain_nameservers_form_submit_whitespace(self):
        """Nameserver form removes whitespace from ip.

        Uses self.app WebTest because we need to interact with forms.
        """
        nameserver1 = "ns1.igorville.gov"
        nameserver2 = "ns2.igorville.gov"
        valid_ip = "1.1. 1.1"
        # initial nameservers page has one server with two ips
        # have to throw an error in order to test that the whitespace has been stripped from ip
        nameservers_page = self.app.get(reverse("domain-dns-nameservers", kwargs={"pk": self.domain.id}))
        session_id = self.app.cookies[settings.SESSION_COOKIE_NAME]
        self.app.set_cookie(settings.SESSION_COOKIE_NAME, session_id)
        # attempt to submit the form without one host and an ip with whitespace
        nameservers_page.form["form-0-server"] = nameserver1
        nameservers_page.form["form-1-ip"] = valid_ip
        nameservers_page.form["form-1-server"] = nameserver2
        with less_console_noise():  # swallow log warning message
            result = nameservers_page.form.submit()
        # form submission was a post with an ip address which has been stripped of whitespace,
        # response should be a 302 to success page
        self.assertEqual(result.status_code, 302)
        self.assertEqual(
            result["Location"],
            reverse("domain-dns-nameservers", kwargs={"pk": self.domain.id}),
        )
        self.app.set_cookie(settings.SESSION_COOKIE_NAME, session_id)
        page = result.follow()
        # in the event of a generic nameserver error from registry error, there will be a 302
        # with an error message displayed, so need to follow 302 and test for success message
        self.assertContains(page, "The name servers for this domain have been updated")

    def test_domain_nameservers_form_submit_glue_record_not_allowed(self):
        """Nameserver form catches error when IP is present
        but host not subdomain.

        Uses self.app WebTest because we need to interact with forms.
        """
        nameserver1 = "ns1.igorville.gov"
        nameserver2 = "ns2.igorville.com"
        valid_ip = "127.0.0.1"
        # initial nameservers page has one server with two ips
        nameservers_page = self.app.get(reverse("domain-dns-nameservers", kwargs={"pk": self.domain.id}))
        session_id = self.app.cookies[settings.SESSION_COOKIE_NAME]
        self.app.set_cookie(settings.SESSION_COOKIE_NAME, session_id)
        # attempt to submit the form without two hosts, both subdomains,
        # only one has ips
        nameservers_page.form["form-0-server"] = nameserver1
        nameservers_page.form["form-1-server"] = nameserver2
        nameservers_page.form["form-1-ip"] = valid_ip
        with less_console_noise():  # swallow log warning message
            result = nameservers_page.form.submit()
        # form submission was a post with an error, response should be a 200
        # error text appears twice, once at the top of the page, once around
        # the required field.  nameserver has ip but missing host
        self.assertContains(
            result,
            str(NameserverError(code=NameserverErrorCodes.GLUE_RECORD_NOT_ALLOWED)),
            count=2,
            status_code=200,
        )

    def test_domain_nameservers_form_submit_invalid_ip(self):
        """Nameserver form catches invalid IP on submission.

        Uses self.app WebTest because we need to interact with forms.
        """
        nameserver = "ns2.igorville.gov"
        invalid_ip = "123"
        # initial nameservers page has one server with two ips
        nameservers_page = self.app.get(reverse("domain-dns-nameservers", kwargs={"pk": self.domain.id}))
        session_id = self.app.cookies[settings.SESSION_COOKIE_NAME]
        self.app.set_cookie(settings.SESSION_COOKIE_NAME, session_id)
        # attempt to submit the form without two hosts, both subdomains,
        # only one has ips
        nameservers_page.form["form-1-server"] = nameserver
        nameservers_page.form["form-1-ip"] = invalid_ip
        with less_console_noise():  # swallow log warning message
            result = nameservers_page.form.submit()
        # form submission was a post with an error, response should be a 200
        # error text appears twice, once at the top of the page, once around
        # the required field.  nameserver has ip but missing host
        self.assertContains(
            result,
            str(NameserverError(code=NameserverErrorCodes.INVALID_IP, nameserver=nameserver)),
            count=2,
            status_code=200,
        )

    def test_domain_nameservers_form_submit_invalid_host(self):
        """Nameserver form catches invalid host on submission.

        Uses self.app WebTest because we need to interact with forms.
        """
        nameserver = "invalid-nameserver.gov"
        valid_ip = "123.2.45.111"
        # initial nameservers page has one server with two ips
        nameservers_page = self.app.get(reverse("domain-dns-nameservers", kwargs={"pk": self.domain.id}))
        session_id = self.app.cookies[settings.SESSION_COOKIE_NAME]
        self.app.set_cookie(settings.SESSION_COOKIE_NAME, session_id)
        # attempt to submit the form without two hosts, both subdomains,
        # only one has ips
        nameservers_page.form["form-1-server"] = nameserver
        nameservers_page.form["form-1-ip"] = valid_ip
        with less_console_noise():  # swallow log warning message
            result = nameservers_page.form.submit()
        # form submission was a post with an error, response should be a 200
        # error text appears twice, once at the top of the page, once around
        # the required field.  nameserver has invalid host
        self.assertContains(
            result,
            str(NameserverError(code=NameserverErrorCodes.INVALID_HOST, nameserver=nameserver)),
            count=2,
            status_code=200,
        )

    def test_domain_nameservers_form_submits_successfully(self):
        """Nameserver form submits successfully with valid input.

        Uses self.app WebTest because we need to interact with forms.
        """
        nameserver1 = "ns1.igorville.gov"
        nameserver2 = "ns2.igorville.gov"
        valid_ip = "127.0.0.1"
        # initial nameservers page has one server with two ips
        nameservers_page = self.app.get(reverse("domain-dns-nameservers", kwargs={"pk": self.domain.id}))
        session_id = self.app.cookies[settings.SESSION_COOKIE_NAME]
        self.app.set_cookie(settings.SESSION_COOKIE_NAME, session_id)
        # attempt to submit the form without two hosts, both subdomains,
        # only one has ips
        nameservers_page.form["form-0-server"] = nameserver1
        nameservers_page.form["form-1-server"] = nameserver2
        nameservers_page.form["form-1-ip"] = valid_ip
        with less_console_noise():  # swallow log warning message
            result = nameservers_page.form.submit()
        # form submission was a successful post, response should be a 302
        self.assertEqual(result.status_code, 302)
        self.assertEqual(
            result["Location"],
            reverse("domain-dns-nameservers", kwargs={"pk": self.domain.id}),
        )
        self.app.set_cookie(settings.SESSION_COOKIE_NAME, session_id)
        page = result.follow()
        self.assertContains(page, "The name servers for this domain have been updated")

    def test_domain_nameservers_form_invalid(self):
        """Nameserver form does not submit with invalid data.

        Uses self.app WebTest because we need to interact with forms.
        """
        nameservers_page = self.app.get(reverse("domain-dns-nameservers", kwargs={"pk": self.domain.id}))
        session_id = self.app.cookies[settings.SESSION_COOKIE_NAME]
        self.app.set_cookie(settings.SESSION_COOKIE_NAME, session_id)
        # first two nameservers are required, so if we empty one out we should
        # get a form error
        nameservers_page.form["form-0-server"] = ""
        with less_console_noise():  # swallow logged warning message
            result = nameservers_page.form.submit()
        # form submission was a post with an error, response should be a 200
        # error text appears four times, twice at the top of the page,
        # once around each required field.
        self.assertContains(
            result,
            "At least two name servers are required.",
            count=4,
            status_code=200,
        )


class TestDomainAuthorizingOfficial(TestDomainOverview):
    def test_domain_authorizing_official(self):
        """Can load domain's authorizing official page."""
        page = self.client.get(reverse("domain-authorizing-official", kwargs={"pk": self.domain.id}))
        # once on the sidebar, once in the title
        self.assertContains(page, "Authorizing official", count=2)

    def test_domain_authorizing_official_content(self):
        """Authorizing official information appears on the page."""
        self.domain_information.authorizing_official = Contact(first_name="Testy")
        self.domain_information.authorizing_official.save()
        self.domain_information.save()
        page = self.app.get(reverse("domain-authorizing-official", kwargs={"pk": self.domain.id}))
        self.assertContains(page, "Testy")

    def test_domain_edit_authorizing_official_in_place(self):
        """When editing an authorizing official for domain information and AO is not
        joined to any other objects"""
        self.domain_information.authorizing_official = Contact(
            first_name="Testy", last_name="Tester", title="CIO", email="nobody@igorville.gov"
        )
        self.domain_information.authorizing_official.save()
        self.domain_information.save()
        ao_page = self.app.get(reverse("domain-authorizing-official", kwargs={"pk": self.domain.id}))
        session_id = self.app.cookies[settings.SESSION_COOKIE_NAME]
        self.app.set_cookie(settings.SESSION_COOKIE_NAME, session_id)
        ao_form = ao_page.forms[0]
        self.assertEqual(ao_form["first_name"].value, "Testy")
        ao_form["first_name"] = "Testy2"
        # ao_pk is the initial pk of the authorizing official. set it before update
        # to be able to verify after update that the same contact object is in place
        ao_pk = self.domain_information.authorizing_official.id
        ao_form.submit()

        # refresh domain information
        self.domain_information.refresh_from_db()
        self.assertEqual("Testy2", self.domain_information.authorizing_official.first_name)
        self.assertEqual(ao_pk, self.domain_information.authorizing_official.id)

    def test_domain_edit_authorizing_official_creates_new(self):
        """When editing an authorizing official for domain information and AO IS
        joined to another object"""
        # set AO and Other Contact to the same Contact object
        self.domain_information.authorizing_official = Contact(
            first_name="Testy", last_name="Tester", title="CIO", email="nobody@igorville.gov"
        )
        self.domain_information.authorizing_official.save()
        self.domain_information.save()
        self.domain_information.other_contacts.add(self.domain_information.authorizing_official)
        self.domain_information.save()
        # load the Authorizing Official in the web form
        ao_page = self.app.get(reverse("domain-authorizing-official", kwargs={"pk": self.domain.id}))
        session_id = self.app.cookies[settings.SESSION_COOKIE_NAME]
        self.app.set_cookie(settings.SESSION_COOKIE_NAME, session_id)
        ao_form = ao_page.forms[0]
        # verify the first name is "Testy" and then change it to "Testy2"
        self.assertEqual(ao_form["first_name"].value, "Testy")
        ao_form["first_name"] = "Testy2"
        # ao_pk is the initial pk of the authorizing official. set it before update
        # to be able to verify after update that the same contact object is in place
        ao_pk = self.domain_information.authorizing_official.id
        ao_form.submit()

        # refresh domain information
        self.domain_information.refresh_from_db()
        # assert that AO information is updated, and that the AO is a new Contact
        self.assertEqual("Testy2", self.domain_information.authorizing_official.first_name)
        self.assertNotEqual(ao_pk, self.domain_information.authorizing_official.id)
        # assert that the Other Contact information is not updated and that the Other Contact
        # is the original Contact object
        other_contact = self.domain_information.other_contacts.all()[0]
        self.assertEqual("Testy", other_contact.first_name)
        self.assertEqual(ao_pk, other_contact.id)


class TestDomainOrganization(TestDomainOverview):
    def test_domain_org_name_address(self):
        """Can load domain's org name and mailing address page."""
        page = self.client.get(reverse("domain-org-name-address", kwargs={"pk": self.domain.id}))
        # once on the sidebar, once in the page title, once as H1
        self.assertContains(page, "Organization name and mailing address", count=3)

    def test_domain_org_name_address_content(self):
        """Org name and address information appears on the page."""
        self.domain_information.organization_name = "Town of Igorville"
        self.domain_information.save()
        page = self.app.get(reverse("domain-org-name-address", kwargs={"pk": self.domain.id}))
        self.assertContains(page, "Town of Igorville")

    def test_domain_org_name_address_form(self):
        """Submitting changes works on the org name address page."""
        self.domain_information.organization_name = "Town of Igorville"
        self.domain_information.save()
        org_name_page = self.app.get(reverse("domain-org-name-address", kwargs={"pk": self.domain.id}))
        session_id = self.app.cookies[settings.SESSION_COOKIE_NAME]

        org_name_page.form["organization_name"] = "Not igorville"
        org_name_page.form["city"] = "Faketown"

        self.app.set_cookie(settings.SESSION_COOKIE_NAME, session_id)
        success_result_page = org_name_page.form.submit()
        self.assertEqual(success_result_page.status_code, 200)

        self.assertContains(success_result_page, "Not igorville")
        self.assertContains(success_result_page, "Faketown")


class TestDomainContactInformation(TestDomainOverview):
    def test_domain_your_contact_information(self):
        """Can load domain's your contact information page."""
        page = self.client.get(reverse("domain-your-contact-information", kwargs={"pk": self.domain.id}))
        self.assertContains(page, "Your contact information")

    def test_domain_your_contact_information_content(self):
        """Logged-in user's contact information appears on the page."""
        self.user.contact.first_name = "Testy"
        self.user.contact.save()
        page = self.app.get(reverse("domain-your-contact-information", kwargs={"pk": self.domain.id}))
        self.assertContains(page, "Testy")


class TestDomainSecurityEmail(TestDomainOverview):
    def test_domain_security_email_existing_security_contact(self):
        """Can load domain's security email page."""
        self.mockSendPatch = patch("registrar.models.domain.registry.send")
        self.mockedSendFunction = self.mockSendPatch.start()
        self.mockedSendFunction.side_effect = self.mockSend

        domain_contact, _ = Domain.objects.get_or_create(name="freeman.gov")
        # Add current user to this domain
        _ = UserDomainRole(user=self.user, domain=domain_contact, role="admin").save()
        page = self.client.get(reverse("domain-security-email", kwargs={"pk": domain_contact.id}))

        # Loads correctly
        self.assertContains(page, "Security email")
        self.assertContains(page, "security@mail.gov")
        self.mockSendPatch.stop()

    def test_domain_security_email_no_security_contact(self):
        """Loads a domain with no defined security email.
        We should not show the default."""
        self.mockSendPatch = patch("registrar.models.domain.registry.send")
        self.mockedSendFunction = self.mockSendPatch.start()
        self.mockedSendFunction.side_effect = self.mockSend

        page = self.client.get(reverse("domain-security-email", kwargs={"pk": self.domain.id}))

        # Loads correctly
        self.assertContains(page, "Security email")
        self.assertNotContains(page, "dotgov@cisa.dhs.gov")
        self.mockSendPatch.stop()

    def test_domain_security_email(self):
        """Can load domain's security email page."""
        page = self.client.get(reverse("domain-security-email", kwargs={"pk": self.domain.id}))
        self.assertContains(page, "Security email")

    def test_domain_security_email_form(self):
        """Adding a security email works.
        Uses self.app WebTest because we need to interact with forms.
        """
        security_email_page = self.app.get(reverse("domain-security-email", kwargs={"pk": self.domain.id}))
        session_id = self.app.cookies[settings.SESSION_COOKIE_NAME]
        security_email_page.form["security_email"] = "mayor@igorville.gov"
        self.app.set_cookie(settings.SESSION_COOKIE_NAME, session_id)
        mock_client = MagicMock()
        with boto3_mocking.clients.handler_for("sesv2", mock_client):
            with less_console_noise():  # swallow log warning message
                result = security_email_page.form.submit()
        self.assertEqual(result.status_code, 302)
        self.assertEqual(
            result["Location"],
            reverse("domain-security-email", kwargs={"pk": self.domain.id}),
        )

        self.app.set_cookie(settings.SESSION_COOKIE_NAME, session_id)
        success_page = result.follow()
        self.assertContains(success_page, "The security email for this domain has been updated")

    def test_security_email_form_messages(self):
        """
        Test against the success and error messages that are defined in the view
        """
        p = "adminpass"
        self.client.login(username="superuser", password=p)

        form_data_registry_error = {
            "security_email": "test@failCreate.gov",
        }

        form_data_contact_error = {
            "security_email": "test@contactError.gov",
        }

        form_data_success = {
            "security_email": "test@something.gov",
        }

        test_cases = [
            (
                "RegistryError",
                form_data_registry_error,
                str(GenericError(code=GenericErrorCodes.CANNOT_CONTACT_REGISTRY)),
            ),
            (
                "ContactError",
                form_data_contact_error,
                str(SecurityEmailError(code=SecurityEmailErrorCodes.BAD_DATA)),
            ),
            (
                "RegistrySuccess",
                form_data_success,
                "The security email for this domain has been updated.",
            ),
            # Add more test cases with different scenarios here
        ]

        for test_name, data, expected_message in test_cases:
            response = self.client.post(
                reverse("domain-security-email", kwargs={"pk": self.domain.id}),
                data=data,
                follow=True,
            )

            # Check the response status code, content, or any other relevant assertions
            self.assertEqual(response.status_code, 200)

            # Check if the expected message tag is set
            if test_name == "RegistryError" or test_name == "ContactError":
                message_tag = "error"
            elif test_name == "RegistrySuccess":
                message_tag = "success"
            else:
                # Handle other cases if needed
                message_tag = "info"  # Change to the appropriate default

            # Check the message tag
            messages = list(response.context["messages"])
            self.assertEqual(len(messages), 1)
            message = messages[0]
            self.assertEqual(message.tags, message_tag)
            self.assertEqual(message.message.strip(), expected_message.strip())

    def test_domain_overview_blocked_for_ineligible_user(self):
        """We could easily duplicate this test for all domain management
        views, but a single url test should be solid enough since all domain
        management pages share the same permissions class"""
        self.user.status = User.RESTRICTED
        self.user.save()
        home_page = self.app.get("/")
        self.assertContains(home_page, "igorville.gov")
        with less_console_noise():
            response = self.client.get(reverse("domain", kwargs={"pk": self.domain.id}))
            self.assertEqual(response.status_code, 403)


class TestDomainDNSSEC(TestDomainOverview):

    """MockEPPLib is already inherited."""

    def test_dnssec_page_refreshes_enable_button(self):
        """DNSSEC overview page loads when domain has no DNSSEC data
        and shows a 'Enable DNSSEC' button."""

        page = self.client.get(reverse("domain-dns-dnssec", kwargs={"pk": self.domain.id}))
        self.assertContains(page, "Enable DNSSEC")

    def test_dnssec_page_loads_with_data_in_domain(self):
        """DNSSEC overview page loads when domain has DNSSEC data
        and the template contains a button to disable DNSSEC."""

        page = self.client.get(reverse("domain-dns-dnssec", kwargs={"pk": self.domain_multdsdata.id}))
        self.assertContains(page, "Disable DNSSEC")

        # Prepare the data for the POST request
        post_data = {
            "disable_dnssec": "Disable DNSSEC",
        }
        updated_page = self.client.post(
            reverse("domain-dns-dnssec", kwargs={"pk": self.domain.id}),
            post_data,
            follow=True,
        )

        self.assertEqual(updated_page.status_code, 200)

        self.assertContains(updated_page, "Enable DNSSEC")

    def test_ds_form_loads_with_no_domain_data(self):
        """DNSSEC Add DS data page loads when there is no
        domain DNSSEC data and shows a button to Add new record"""

        page = self.client.get(reverse("domain-dns-dnssec-dsdata", kwargs={"pk": self.domain_dnssec_none.id}))
        self.assertContains(page, "You have no DS data added")
        self.assertContains(page, "Add new record")

    def test_ds_form_loads_with_ds_data(self):
        """DNSSEC Add DS data page loads when there is
        domain DNSSEC DS data and shows the data"""

        page = self.client.get(reverse("domain-dns-dnssec-dsdata", kwargs={"pk": self.domain_dsdata.id}))
        self.assertContains(page, "DS data record 1")

    def test_ds_data_form_modal(self):
        """When user clicks on save, a modal pops up."""
        add_data_page = self.app.get(reverse("domain-dns-dnssec-dsdata", kwargs={"pk": self.domain_dsdata.id}))
        # Assert that a hidden trigger for the modal does not exist.
        # This hidden trigger will pop on the page when certain condition are met:
        # 1) Initial form contained DS data, 2) All data is deleted and form is
        # submitted.
        self.assertNotContains(add_data_page, "Trigger Disable DNSSEC Modal")
        # Simulate a delete all data
        form_data = {}
        response = self.client.post(
            reverse("domain-dns-dnssec-dsdata", kwargs={"pk": self.domain_dsdata.id}),
            data=form_data,
        )
        self.assertEqual(response.status_code, 200)  # Adjust status code as needed
        # Now check to see whether the JS trigger for the modal is present on the page
        self.assertContains(response, "Trigger Disable DNSSEC Modal")

    def test_ds_data_form_submits(self):
        """DS data form submits successfully

        Uses self.app WebTest because we need to interact with forms.
        """
        add_data_page = self.app.get(reverse("domain-dns-dnssec-dsdata", kwargs={"pk": self.domain_dsdata.id}))
        session_id = self.app.cookies[settings.SESSION_COOKIE_NAME]
        self.app.set_cookie(settings.SESSION_COOKIE_NAME, session_id)
        with less_console_noise():  # swallow log warning message
            result = add_data_page.forms[0].submit()
        # form submission was a post, response should be a redirect
        self.assertEqual(result.status_code, 302)
        self.assertEqual(
            result["Location"],
            reverse("domain-dns-dnssec-dsdata", kwargs={"pk": self.domain_dsdata.id}),
        )
        self.app.set_cookie(settings.SESSION_COOKIE_NAME, session_id)
        page = result.follow()
        self.assertContains(page, "The DS data records for this domain have been updated.")

    def test_ds_data_form_invalid(self):
        """DS data form errors with invalid data (missing required fields)

        Uses self.app WebTest because we need to interact with forms.
        """
        add_data_page = self.app.get(reverse("domain-dns-dnssec-dsdata", kwargs={"pk": self.domain_dsdata.id}))
        session_id = self.app.cookies[settings.SESSION_COOKIE_NAME]
        self.app.set_cookie(settings.SESSION_COOKIE_NAME, session_id)
        # all four form fields are required, so will test with each blank
        add_data_page.forms[0]["form-0-key_tag"] = ""
        add_data_page.forms[0]["form-0-algorithm"] = ""
        add_data_page.forms[0]["form-0-digest_type"] = ""
        add_data_page.forms[0]["form-0-digest"] = ""
        with less_console_noise():  # swallow logged warning message
            result = add_data_page.forms[0].submit()
        # form submission was a post with an error, response should be a 200
        # error text appears twice, once at the top of the page, once around
        # the field.
        self.assertContains(result, "Key tag is required", count=2, status_code=200)
        self.assertContains(result, "Algorithm is required", count=2, status_code=200)
        self.assertContains(result, "Digest type is required", count=2, status_code=200)
        self.assertContains(result, "Digest is required", count=2, status_code=200)

    def test_ds_data_form_invalid_keytag(self):
        """DS data form errors with invalid data (key tag too large)

        Uses self.app WebTest because we need to interact with forms.
        """
        add_data_page = self.app.get(reverse("domain-dns-dnssec-dsdata", kwargs={"pk": self.domain_dsdata.id}))
        session_id = self.app.cookies[settings.SESSION_COOKIE_NAME]
        self.app.set_cookie(settings.SESSION_COOKIE_NAME, session_id)
        # first two nameservers are required, so if we empty one out we should
        # get a form error
        add_data_page.forms[0]["form-0-key_tag"] = "65536"  # > 65535
        add_data_page.forms[0]["form-0-algorithm"] = ""
        add_data_page.forms[0]["form-0-digest_type"] = ""
        add_data_page.forms[0]["form-0-digest"] = ""
        with less_console_noise():  # swallow logged warning message
            result = add_data_page.forms[0].submit()
        # form submission was a post with an error, response should be a 200
        # error text appears twice, once at the top of the page, once around
        # the field.
        self.assertContains(
            result, str(DsDataError(code=DsDataErrorCodes.INVALID_KEYTAG_SIZE)), count=2, status_code=200
        )

    def test_ds_data_form_invalid_digest_chars(self):
        """DS data form errors with invalid data (digest contains non hexadecimal chars)

        Uses self.app WebTest because we need to interact with forms.
        """
        add_data_page = self.app.get(reverse("domain-dns-dnssec-dsdata", kwargs={"pk": self.domain_dsdata.id}))
        session_id = self.app.cookies[settings.SESSION_COOKIE_NAME]
        self.app.set_cookie(settings.SESSION_COOKIE_NAME, session_id)
        # first two nameservers are required, so if we empty one out we should
        # get a form error
        add_data_page.forms[0]["form-0-key_tag"] = "1234"
        add_data_page.forms[0]["form-0-algorithm"] = "3"
        add_data_page.forms[0]["form-0-digest_type"] = "1"
        add_data_page.forms[0]["form-0-digest"] = "GG1234"
        with less_console_noise():  # swallow logged warning message
            result = add_data_page.forms[0].submit()
        # form submission was a post with an error, response should be a 200
        # error text appears twice, once at the top of the page, once around
        # the field.
        self.assertContains(
            result, str(DsDataError(code=DsDataErrorCodes.INVALID_DIGEST_CHARS)), count=2, status_code=200
        )

    def test_ds_data_form_invalid_digest_sha1(self):
        """DS data form errors with invalid data (digest is invalid sha-1)

        Uses self.app WebTest because we need to interact with forms.
        """
        add_data_page = self.app.get(reverse("domain-dns-dnssec-dsdata", kwargs={"pk": self.domain_dsdata.id}))
        session_id = self.app.cookies[settings.SESSION_COOKIE_NAME]
        self.app.set_cookie(settings.SESSION_COOKIE_NAME, session_id)
        # first two nameservers are required, so if we empty one out we should
        # get a form error
        add_data_page.forms[0]["form-0-key_tag"] = "1234"
        add_data_page.forms[0]["form-0-algorithm"] = "3"
        add_data_page.forms[0]["form-0-digest_type"] = "1"  # SHA-1
        add_data_page.forms[0]["form-0-digest"] = "A123"
        with less_console_noise():  # swallow logged warning message
            result = add_data_page.forms[0].submit()
        # form submission was a post with an error, response should be a 200
        # error text appears twice, once at the top of the page, once around
        # the field.
        self.assertContains(
            result, str(DsDataError(code=DsDataErrorCodes.INVALID_DIGEST_SHA1)), count=2, status_code=200
        )

    def test_ds_data_form_invalid_digest_sha256(self):
        """DS data form errors with invalid data (digest is invalid sha-256)

        Uses self.app WebTest because we need to interact with forms.
        """
        add_data_page = self.app.get(reverse("domain-dns-dnssec-dsdata", kwargs={"pk": self.domain_dsdata.id}))
        session_id = self.app.cookies[settings.SESSION_COOKIE_NAME]
        self.app.set_cookie(settings.SESSION_COOKIE_NAME, session_id)
        # first two nameservers are required, so if we empty one out we should
        # get a form error
        add_data_page.forms[0]["form-0-key_tag"] = "1234"
        add_data_page.forms[0]["form-0-algorithm"] = "3"
        add_data_page.forms[0]["form-0-digest_type"] = "2"  # SHA-256
        add_data_page.forms[0]["form-0-digest"] = "GG1234"
        with less_console_noise():  # swallow logged warning message
            result = add_data_page.forms[0].submit()
        # form submission was a post with an error, response should be a 200
        # error text appears twice, once at the top of the page, once around
        # the field.
        self.assertContains(
            result, str(DsDataError(code=DsDataErrorCodes.INVALID_DIGEST_SHA256)), count=2, status_code=200
        )


class TestApplicationStatus(TestWithUser, WebTest):
    def setUp(self):
        super().setUp()
        self.app.set_user(self.user.username)
        self.client.force_login(self.user)

    def test_application_status(self):
        """Checking application status page"""
        application = completed_application(status=DomainApplication.ApplicationStatus.SUBMITTED, user=self.user)
        application.save()

        home_page = self.app.get("/")
        self.assertContains(home_page, "city.gov")
        # click the "Manage" link
        detail_page = home_page.click("Manage", index=0)
        self.assertContains(detail_page, "city.gov")
        self.assertContains(detail_page, "city1.gov")
        self.assertContains(detail_page, "Chief Tester")
        self.assertContains(detail_page, "testy@town.com")
        self.assertContains(detail_page, "Admin Tester")
        self.assertContains(detail_page, "Status:")

    def test_application_status_with_ineligible_user(self):
        """Checking application status page whith a blocked user.
        The user should still have access to view."""
        self.user.status = "ineligible"
        self.user.save()

        application = completed_application(status=DomainApplication.ApplicationStatus.SUBMITTED, user=self.user)
        application.save()

        home_page = self.app.get("/")
        self.assertContains(home_page, "city.gov")
        # click the "Manage" link
        detail_page = home_page.click("Manage", index=0)
        self.assertContains(detail_page, "city.gov")
        self.assertContains(detail_page, "Chief Tester")
        self.assertContains(detail_page, "testy@town.com")
        self.assertContains(detail_page, "Admin Tester")
        self.assertContains(detail_page, "Status:")

    def test_application_withdraw(self):
        """Checking application status page"""
        application = completed_application(status=DomainApplication.ApplicationStatus.SUBMITTED, user=self.user)
        application.save()

        home_page = self.app.get("/")
        self.assertContains(home_page, "city.gov")
        # click the "Manage" link
        detail_page = home_page.click("Manage", index=0)
        self.assertContains(detail_page, "city.gov")
        self.assertContains(detail_page, "city1.gov")
        self.assertContains(detail_page, "Chief Tester")
        self.assertContains(detail_page, "testy@town.com")
        self.assertContains(detail_page, "Admin Tester")
        self.assertContains(detail_page, "Status:")
        # click the "Withdraw request" button
        mock_client = MockSESClient()
        with boto3_mocking.clients.handler_for("sesv2", mock_client):
            with less_console_noise():
                withdraw_page = detail_page.click("Withdraw request")
                self.assertContains(withdraw_page, "Withdraw request for")
                home_page = withdraw_page.click("Withdraw request")
        # confirm that it has redirected, and the status has been updated to withdrawn
        self.assertRedirects(
            home_page,
            "/",
            status_code=302,
            target_status_code=200,
            fetch_redirect_response=True,
        )
        home_page = self.app.get("/")
        self.assertContains(home_page, "Withdrawn")

    def test_application_withdraw_no_permissions(self):
        """Can't withdraw applications as a restricted user."""
        self.user.status = User.RESTRICTED
        self.user.save()
        application = completed_application(status=DomainApplication.ApplicationStatus.SUBMITTED, user=self.user)
        application.save()

        home_page = self.app.get("/")
        self.assertContains(home_page, "city.gov")
        # click the "Manage" link
        detail_page = home_page.click("Manage", index=0)
        self.assertContains(detail_page, "city.gov")
        self.assertContains(detail_page, "city1.gov")
        self.assertContains(detail_page, "Chief Tester")
        self.assertContains(detail_page, "testy@town.com")
        self.assertContains(detail_page, "Admin Tester")
        self.assertContains(detail_page, "Status:")
        # Restricted user trying to withdraw results in 403 error
        with less_console_noise():
            for url_name in [
                "application-withdraw-confirmation",
                "application-withdrawn",
            ]:
                with self.subTest(url_name=url_name):
                    page = self.client.get(reverse(url_name, kwargs={"pk": application.pk}))
                    self.assertEqual(page.status_code, 403)

    def test_application_status_no_permissions(self):
        """Can't access applications without being the creator."""
        application = completed_application(status=DomainApplication.ApplicationStatus.SUBMITTED, user=self.user)
        other_user = User()
        other_user.save()
        application.creator = other_user
        application.save()

        # PermissionDeniedErrors make lots of noise in test output
        with less_console_noise():
            for url_name in [
                "application-status",
                "application-withdraw-confirmation",
                "application-withdrawn",
            ]:
                with self.subTest(url_name=url_name):
                    page = self.client.get(reverse(url_name, kwargs={"pk": application.pk}))
                    self.assertEqual(page.status_code, 403)

    def test_approved_application_not_in_active_requests(self):
        """An approved application is not shown in the Active
        Requests table on home.html."""
        application = completed_application(status=DomainApplication.ApplicationStatus.APPROVED, user=self.user)
        application.save()

        home_page = self.app.get("/")
        # This works in our test environment because creating
        # an approved application here does not generate a
        # domain object, so we do not expect to see 'city.gov'
        # in either the Domains or Requests tables.
        self.assertNotContains(home_page, "city.gov")
=======
            self.assertEqual(response.status_code, 403)
>>>>>>> eac9e1ab
<|MERGE_RESOLUTION|>--- conflicted
+++ resolved
@@ -1,10 +1,3 @@
-<<<<<<< HEAD
-from unittest import skip
-from unittest.mock import MagicMock, ANY, Mock, patch
-
-from django.conf import settings
-=======
->>>>>>> eac9e1ab
 from django.test import Client, TestCase
 from django.urls import reverse
 from django.contrib.auth import get_user_model
@@ -310,3701 +303,4 @@
 
         with less_console_noise():
             response = self.client.get("/request/", follow=True)
-<<<<<<< HEAD
-            print(response.status_code)
-            self.assertEqual(response.status_code, 403)
-
-
-class DomainApplicationTests(TestWithUser, WebTest):
-
-    """Webtests for domain application to test filling and submitting."""
-
-    # Doesn't work with CSRF checking
-    # hypothesis is that CSRF_USE_SESSIONS is incompatible with WebTest
-    csrf_checks = False
-
-    def setUp(self):
-        super().setUp()
-        self.app.set_user(self.user.username)
-        self.TITLES = ApplicationWizard.TITLES
-
-    def test_application_form_intro_acknowledgement(self):
-        """Tests that user is presented with intro acknowledgement page"""
-        intro_page = self.app.get(reverse("application:"))
-        self.assertContains(intro_page, "You’re about to start your .gov domain request")
-
-    def test_application_form_intro_is_skipped_when_edit_access(self):
-        """Tests that user is NOT presented with intro acknowledgement page when accessed through 'edit'"""
-        completed_application(status=DomainApplication.ApplicationStatus.STARTED, user=self.user)
-        home_page = self.app.get("/")
-        self.assertContains(home_page, "city.gov")
-        # click the "Edit" link
-        detail_page = home_page.click("Edit", index=0)
-        # Check that the response is a redirect
-        self.assertEqual(detail_page.status_code, 302)
-        # You can access the 'Location' header to get the redirect URL
-        redirect_url = detail_page.url
-        self.assertEqual(redirect_url, "/request/organization_type/")
-
-    def test_application_form_empty_submit(self):
-        """Tests empty submit on the first page after the acknowledgement page"""
-        intro_page = self.app.get(reverse("application:"))
-        # django-webtest does not handle cookie-based sessions well because it keeps
-        # resetting the session key on each new request, thus destroying the concept
-        # of a "session". We are going to do it manually, saving the session ID here
-        # and then setting the cookie on each request.
-        session_id = self.app.cookies[settings.SESSION_COOKIE_NAME]
-
-        intro_form = intro_page.forms[0]
-        self.app.set_cookie(settings.SESSION_COOKIE_NAME, session_id)
-        intro_result = intro_form.submit()
-
-        # follow first redirect
-        self.app.set_cookie(settings.SESSION_COOKIE_NAME, session_id)
-        type_page = intro_result.follow()
-        session_id = self.app.cookies[settings.SESSION_COOKIE_NAME]
-
-        # submitting should get back the same page if the required field is empty
-        result = type_page.forms[0].submit()
-        self.assertIn("What kind of U.S.-based government organization do you represent?", result)
-
-    def test_application_multiple_applications_exist(self):
-        """Test that an info message appears when user has multiple applications already"""
-        # create and submit an application
-        application = completed_application(user=self.user)
-        mock_client = MockSESClient()
-        with boto3_mocking.clients.handler_for("sesv2", mock_client):
-            with less_console_noise():
-                application.submit()
-                application.save()
-
-        # now, attempt to create another one
-        with less_console_noise():
-            intro_page = self.app.get(reverse("application:"))
-            session_id = self.app.cookies[settings.SESSION_COOKIE_NAME]
-            intro_form = intro_page.forms[0]
-            self.app.set_cookie(settings.SESSION_COOKIE_NAME, session_id)
-            intro_result = intro_form.submit()
-
-            # follow first redirect
-            self.app.set_cookie(settings.SESSION_COOKIE_NAME, session_id)
-            type_page = intro_result.follow()
-            session_id = self.app.cookies[settings.SESSION_COOKIE_NAME]
-
-            self.assertContains(type_page, "You cannot submit this request yet")
-
-    @boto3_mocking.patching
-    def test_application_form_submission(self):
-        """
-        Can fill out the entire form and submit.
-        As we add additional form pages, we need to include them here to make
-        this test work.
-
-        This test also looks for the long organization name on the summary page.
-
-        This also tests for the presence of a modal trigger and the dynamic test
-        in the modal header on the submit page.
-        """
-        num_pages_tested = 0
-        # elections, type_of_work, tribal_government
-        SKIPPED_PAGES = 3
-        num_pages = len(self.TITLES) - SKIPPED_PAGES
-
-        intro_page = self.app.get(reverse("application:"))
-        # django-webtest does not handle cookie-based sessions well because it keeps
-        # resetting the session key on each new request, thus destroying the concept
-        # of a "session". We are going to do it manually, saving the session ID here
-        # and then setting the cookie on each request.
-        session_id = self.app.cookies[settings.SESSION_COOKIE_NAME]
-
-        intro_form = intro_page.forms[0]
-        self.app.set_cookie(settings.SESSION_COOKIE_NAME, session_id)
-        intro_result = intro_form.submit()
-
-        # follow first redirect
-        self.app.set_cookie(settings.SESSION_COOKIE_NAME, session_id)
-        type_page = intro_result.follow()
-        session_id = self.app.cookies[settings.SESSION_COOKIE_NAME]
-
-        # ---- TYPE PAGE  ----
-        type_form = type_page.forms[0]
-        type_form["organization_type-organization_type"] = "federal"
-        # test next button and validate data
-        self.app.set_cookie(settings.SESSION_COOKIE_NAME, session_id)
-        type_result = type_form.submit()
-        # should see results in db
-        application = DomainApplication.objects.get()  # there's only one
-        self.assertEqual(application.organization_type, "federal")
-        # the post request should return a redirect to the next form in
-        # the application
-        self.assertEqual(type_result.status_code, 302)
-        self.assertEqual(type_result["Location"], "/request/organization_federal/")
-        num_pages_tested += 1
-
-        # ---- FEDERAL BRANCH PAGE  ----
-        # Follow the redirect to the next form page
-        self.app.set_cookie(settings.SESSION_COOKIE_NAME, session_id)
-
-        federal_page = type_result.follow()
-        federal_form = federal_page.forms[0]
-        federal_form["organization_federal-federal_type"] = "executive"
-
-        # test next button
-        self.app.set_cookie(settings.SESSION_COOKIE_NAME, session_id)
-        federal_result = federal_form.submit()
-        # validate that data from this step are being saved
-        application = DomainApplication.objects.get()  # there's only one
-        self.assertEqual(application.federal_type, "executive")
-        # the post request should return a redirect to the next form in
-        # the application
-        self.assertEqual(federal_result.status_code, 302)
-        self.assertEqual(federal_result["Location"], "/request/organization_contact/")
-        num_pages_tested += 1
-
-        # ---- ORG CONTACT PAGE  ----
-        # Follow the redirect to the next form page
-        self.app.set_cookie(settings.SESSION_COOKIE_NAME, session_id)
-        org_contact_page = federal_result.follow()
-        org_contact_form = org_contact_page.forms[0]
-        # federal agency so we have to fill in federal_agency
-        org_contact_form["organization_contact-federal_agency"] = "General Services Administration"
-        org_contact_form["organization_contact-organization_name"] = "Testorg"
-        org_contact_form["organization_contact-address_line1"] = "address 1"
-        org_contact_form["organization_contact-address_line2"] = "address 2"
-        org_contact_form["organization_contact-city"] = "NYC"
-        org_contact_form["organization_contact-state_territory"] = "NY"
-        org_contact_form["organization_contact-zipcode"] = "10002"
-        org_contact_form["organization_contact-urbanization"] = "URB Royal Oaks"
-
-        # test next button
-        self.app.set_cookie(settings.SESSION_COOKIE_NAME, session_id)
-        org_contact_result = org_contact_form.submit()
-        # validate that data from this step are being saved
-        application = DomainApplication.objects.get()  # there's only one
-        self.assertEqual(application.organization_name, "Testorg")
-        self.assertEqual(application.address_line1, "address 1")
-        self.assertEqual(application.address_line2, "address 2")
-        self.assertEqual(application.city, "NYC")
-        self.assertEqual(application.state_territory, "NY")
-        self.assertEqual(application.zipcode, "10002")
-        self.assertEqual(application.urbanization, "URB Royal Oaks")
-        # the post request should return a redirect to the next form in
-        # the application
-        self.assertEqual(org_contact_result.status_code, 302)
-        self.assertEqual(org_contact_result["Location"], "/request/authorizing_official/")
-        num_pages_tested += 1
-
-        # ---- AUTHORIZING OFFICIAL PAGE  ----
-        # Follow the redirect to the next form page
-        self.app.set_cookie(settings.SESSION_COOKIE_NAME, session_id)
-        ao_page = org_contact_result.follow()
-        ao_form = ao_page.forms[0]
-        ao_form["authorizing_official-first_name"] = "Testy ATO"
-        ao_form["authorizing_official-last_name"] = "Tester ATO"
-        ao_form["authorizing_official-title"] = "Chief Tester"
-        ao_form["authorizing_official-email"] = "testy@town.com"
-
-        # test next button
-        self.app.set_cookie(settings.SESSION_COOKIE_NAME, session_id)
-        ao_result = ao_form.submit()
-        # validate that data from this step are being saved
-        application = DomainApplication.objects.get()  # there's only one
-        self.assertEqual(application.authorizing_official.first_name, "Testy ATO")
-        self.assertEqual(application.authorizing_official.last_name, "Tester ATO")
-        self.assertEqual(application.authorizing_official.title, "Chief Tester")
-        self.assertEqual(application.authorizing_official.email, "testy@town.com")
-        # the post request should return a redirect to the next form in
-        # the application
-        self.assertEqual(ao_result.status_code, 302)
-        self.assertEqual(ao_result["Location"], "/request/current_sites/")
-        num_pages_tested += 1
-
-        # ---- CURRENT SITES PAGE  ----
-        # Follow the redirect to the next form page
-        self.app.set_cookie(settings.SESSION_COOKIE_NAME, session_id)
-        current_sites_page = ao_result.follow()
-        current_sites_form = current_sites_page.forms[0]
-        current_sites_form["current_sites-0-website"] = "www.city.com"
-
-        # test next button
-        self.app.set_cookie(settings.SESSION_COOKIE_NAME, session_id)
-        current_sites_result = current_sites_form.submit()
-        # validate that data from this step are being saved
-        application = DomainApplication.objects.get()  # there's only one
-        self.assertEqual(
-            application.current_websites.filter(website="http://www.city.com").count(),
-            1,
-        )
-        # the post request should return a redirect to the next form in
-        # the application
-        self.assertEqual(current_sites_result.status_code, 302)
-        self.assertEqual(current_sites_result["Location"], "/request/dotgov_domain/")
-        num_pages_tested += 1
-
-        # ---- DOTGOV DOMAIN PAGE  ----
-        # Follow the redirect to the next form page
-        self.app.set_cookie(settings.SESSION_COOKIE_NAME, session_id)
-        dotgov_page = current_sites_result.follow()
-        dotgov_form = dotgov_page.forms[0]
-        dotgov_form["dotgov_domain-requested_domain"] = "city"
-        dotgov_form["dotgov_domain-0-alternative_domain"] = "city1"
-
-        self.app.set_cookie(settings.SESSION_COOKIE_NAME, session_id)
-        dotgov_result = dotgov_form.submit()
-        # validate that data from this step are being saved
-        application = DomainApplication.objects.get()  # there's only one
-        self.assertEqual(application.requested_domain.name, "city.gov")
-        self.assertEqual(application.alternative_domains.filter(website="city1.gov").count(), 1)
-        # the post request should return a redirect to the next form in
-        # the application
-        self.assertEqual(dotgov_result.status_code, 302)
-        self.assertEqual(dotgov_result["Location"], "/request/purpose/")
-        num_pages_tested += 1
-
-        # ---- PURPOSE PAGE  ----
-        # Follow the redirect to the next form page
-        self.app.set_cookie(settings.SESSION_COOKIE_NAME, session_id)
-        purpose_page = dotgov_result.follow()
-        purpose_form = purpose_page.forms[0]
-        purpose_form["purpose-purpose"] = "For all kinds of things."
-
-        # test next button
-        self.app.set_cookie(settings.SESSION_COOKIE_NAME, session_id)
-        purpose_result = purpose_form.submit()
-        # validate that data from this step are being saved
-        application = DomainApplication.objects.get()  # there's only one
-        self.assertEqual(application.purpose, "For all kinds of things.")
-        # the post request should return a redirect to the next form in
-        # the application
-        self.assertEqual(purpose_result.status_code, 302)
-        self.assertEqual(purpose_result["Location"], "/request/your_contact/")
-        num_pages_tested += 1
-
-        # ---- YOUR CONTACT INFO PAGE  ----
-        # Follow the redirect to the next form page
-        self.app.set_cookie(settings.SESSION_COOKIE_NAME, session_id)
-        your_contact_page = purpose_result.follow()
-        your_contact_form = your_contact_page.forms[0]
-
-        your_contact_form["your_contact-first_name"] = "Testy you"
-        your_contact_form["your_contact-last_name"] = "Tester you"
-        your_contact_form["your_contact-title"] = "Admin Tester"
-        your_contact_form["your_contact-email"] = "testy-admin@town.com"
-        your_contact_form["your_contact-phone"] = "(201) 555 5556"
-
-        # test next button
-        self.app.set_cookie(settings.SESSION_COOKIE_NAME, session_id)
-        your_contact_result = your_contact_form.submit()
-        # validate that data from this step are being saved
-        application = DomainApplication.objects.get()  # there's only one
-        self.assertEqual(application.submitter.first_name, "Testy you")
-        self.assertEqual(application.submitter.last_name, "Tester you")
-        self.assertEqual(application.submitter.title, "Admin Tester")
-        self.assertEqual(application.submitter.email, "testy-admin@town.com")
-        self.assertEqual(application.submitter.phone, "(201) 555 5556")
-        # the post request should return a redirect to the next form in
-        # the application
-        self.assertEqual(your_contact_result.status_code, 302)
-        self.assertEqual(your_contact_result["Location"], "/request/other_contacts/")
-        num_pages_tested += 1
-
-        # ---- OTHER CONTACTS PAGE  ----
-        # Follow the redirect to the next form page
-        self.app.set_cookie(settings.SESSION_COOKIE_NAME, session_id)
-        other_contacts_page = your_contact_result.follow()
-
-        # This page has 3 forms in 1.
-        # Let's set the yes/no radios to enable the other contacts fieldsets
-        other_contacts_form = other_contacts_page.forms[0]
-
-        other_contacts_form["other_contacts-has_other_contacts"] = "True"
-
-        other_contacts_form["other_contacts-0-first_name"] = "Testy2"
-        other_contacts_form["other_contacts-0-last_name"] = "Tester2"
-        other_contacts_form["other_contacts-0-title"] = "Another Tester"
-        other_contacts_form["other_contacts-0-email"] = "testy2@town.com"
-        other_contacts_form["other_contacts-0-phone"] = "(201) 555 5557"
-
-        # test next button
-        self.app.set_cookie(settings.SESSION_COOKIE_NAME, session_id)
-        other_contacts_result = other_contacts_form.submit()
-        # validate that data from this step are being saved
-        application = DomainApplication.objects.get()  # there's only one
-        self.assertEqual(
-            application.other_contacts.filter(
-                first_name="Testy2",
-                last_name="Tester2",
-                title="Another Tester",
-                email="testy2@town.com",
-                phone="(201) 555 5557",
-            ).count(),
-            1,
-        )
-        # the post request should return a redirect to the next form in
-        # the application
-        self.assertEqual(other_contacts_result.status_code, 302)
-        self.assertEqual(other_contacts_result["Location"], "/request/anything_else/")
-        num_pages_tested += 1
-
-        # ---- ANYTHING ELSE PAGE  ----
-        # Follow the redirect to the next form page
-        self.app.set_cookie(settings.SESSION_COOKIE_NAME, session_id)
-        anything_else_page = other_contacts_result.follow()
-        anything_else_form = anything_else_page.forms[0]
-
-        anything_else_form["anything_else-anything_else"] = "Nothing else."
-
-        # test next button
-        self.app.set_cookie(settings.SESSION_COOKIE_NAME, session_id)
-        anything_else_result = anything_else_form.submit()
-        # validate that data from this step are being saved
-        application = DomainApplication.objects.get()  # there's only one
-        self.assertEqual(application.anything_else, "Nothing else.")
-        # the post request should return a redirect to the next form in
-        # the application
-        self.assertEqual(anything_else_result.status_code, 302)
-        self.assertEqual(anything_else_result["Location"], "/request/requirements/")
-        num_pages_tested += 1
-
-        # ---- REQUIREMENTS PAGE  ----
-        # Follow the redirect to the next form page
-        self.app.set_cookie(settings.SESSION_COOKIE_NAME, session_id)
-        requirements_page = anything_else_result.follow()
-        requirements_form = requirements_page.forms[0]
-
-        requirements_form["requirements-is_policy_acknowledged"] = True
-
-        # test next button
-        self.app.set_cookie(settings.SESSION_COOKIE_NAME, session_id)
-        requirements_result = requirements_form.submit()
-        # validate that data from this step are being saved
-        application = DomainApplication.objects.get()  # there's only one
-        self.assertEqual(application.is_policy_acknowledged, True)
-        # the post request should return a redirect to the next form in
-        # the application
-        self.assertEqual(requirements_result.status_code, 302)
-        self.assertEqual(requirements_result["Location"], "/request/review/")
-        num_pages_tested += 1
-
-        # ---- REVIEW AND FINSIHED PAGES  ----
-        # Follow the redirect to the next form page
-        self.app.set_cookie(settings.SESSION_COOKIE_NAME, session_id)
-        review_page = requirements_result.follow()
-        review_form = review_page.forms[0]
-
-        # Review page contains all the previously entered data
-        # Let's make sure the long org name is displayed
-        self.assertContains(review_page, "Federal")
-        self.assertContains(review_page, "Executive")
-        self.assertContains(review_page, "Testorg")
-        self.assertContains(review_page, "address 1")
-        self.assertContains(review_page, "address 2")
-        self.assertContains(review_page, "NYC")
-        self.assertContains(review_page, "NY")
-        self.assertContains(review_page, "10002")
-        self.assertContains(review_page, "URB Royal Oaks")
-        self.assertContains(review_page, "Testy ATO")
-        self.assertContains(review_page, "Tester ATO")
-        self.assertContains(review_page, "Chief Tester")
-        self.assertContains(review_page, "testy@town.com")
-        self.assertContains(review_page, "city.com")
-        self.assertContains(review_page, "city.gov")
-        self.assertContains(review_page, "city1.gov")
-        self.assertContains(review_page, "For all kinds of things.")
-        self.assertContains(review_page, "Testy you")
-        self.assertContains(review_page, "Tester you")
-        self.assertContains(review_page, "Admin Tester")
-        self.assertContains(review_page, "testy-admin@town.com")
-        self.assertContains(review_page, "(201) 555-5556")
-        self.assertContains(review_page, "Testy2")
-        self.assertContains(review_page, "Tester2")
-        self.assertContains(review_page, "Another Tester")
-        self.assertContains(review_page, "testy2@town.com")
-        self.assertContains(review_page, "(201) 555-5557")
-        self.assertContains(review_page, "Nothing else.")
-
-        # We can't test the modal itself as it relies on JS for init and triggering,
-        # but we can test for the existence of its trigger:
-        self.assertContains(review_page, "toggle-submit-domain-request")
-        # And the existence of the modal's data parked and ready for the js init.
-        # The next assert also tests for the passed requested domain context from
-        # the view > application_form > modal
-        self.assertContains(review_page, "You are about to submit a domain request for city.gov")
-
-        # final submission results in a redirect to the "finished" URL
-        self.app.set_cookie(settings.SESSION_COOKIE_NAME, session_id)
-        with less_console_noise():
-            review_result = review_form.submit()
-
-        self.assertEqual(review_result.status_code, 302)
-        self.assertEqual(review_result["Location"], "/request/finished/")
-        num_pages_tested += 1
-
-        # following this redirect is a GET request, so include the cookie
-        # here too.
-        self.app.set_cookie(settings.SESSION_COOKIE_NAME, session_id)
-        with less_console_noise():
-            final_result = review_result.follow()
-        self.assertContains(final_result, "Thanks for your domain request!")
-
-        # check that any new pages are added to this test
-        self.assertEqual(num_pages, num_pages_tested)
-
-    # This is the start of a test to check an existing application, it currently
-    # does not work and results in errors as noted in:
-    # https://github.com/cisagov/getgov/pull/728
-    @skip("WIP")
-    def test_application_form_started_allsteps(self):
-        num_pages_tested = 0
-        # elections, type_of_work, tribal_government
-        SKIPPED_PAGES = 3
-        DASHBOARD_PAGE = 1
-        num_pages = len(self.TITLES) - SKIPPED_PAGES + DASHBOARD_PAGE
-
-        application = completed_application(user=self.user)
-        application.save()
-        home_page = self.app.get("/")
-        self.assertContains(home_page, "city.gov")
-        self.assertContains(home_page, "Started")
-        num_pages_tested += 1
-
-        # TODO: For some reason this click results in a new application being generated
-        # This appraoch is an alternatie to using get as is being done below
-        #
-        # type_page = home_page.click("Edit")
-
-        session_id = self.app.cookies[settings.SESSION_COOKIE_NAME]
-        url = reverse("edit-application", kwargs={"id": application.pk})
-        self.app.set_cookie(settings.SESSION_COOKIE_NAME, session_id)
-
-        # TODO: The following line results in a django error on middleware
-        response = self.client.get(url, follow=True)
-        self.assertContains(response, "Type of organization")
-        self.app.set_cookie(settings.SESSION_COOKIE_NAME, session_id)
-        # TODO: Step through the remaining pages
-
-        self.assertEqual(num_pages, num_pages_tested)
-
-    def test_application_form_conditional_federal(self):
-        """Federal branch question is shown for federal organizations."""
-        intro_page = self.app.get(reverse("application:"))
-        # django-webtest does not handle cookie-based sessions well because it keeps
-        # resetting the session key on each new request, thus destroying the concept
-        # of a "session". We are going to do it manually, saving the session ID here
-        # and then setting the cookie on each request.
-        session_id = self.app.cookies[settings.SESSION_COOKIE_NAME]
-
-        intro_form = intro_page.forms[0]
-        self.app.set_cookie(settings.SESSION_COOKIE_NAME, session_id)
-        intro_result = intro_form.submit()
-
-        # follow first redirect
-        self.app.set_cookie(settings.SESSION_COOKIE_NAME, session_id)
-        type_page = intro_result.follow()
-        session_id = self.app.cookies[settings.SESSION_COOKIE_NAME]
-
-        # ---- TYPE PAGE  ----
-
-        # the conditional step titles shouldn't appear initially
-        self.assertNotContains(type_page, self.TITLES["organization_federal"])
-        self.assertNotContains(type_page, self.TITLES["organization_election"])
-        type_form = type_page.forms[0]
-        type_form["organization_type-organization_type"] = "federal"
-
-        # set the session ID before .submit()
-        self.app.set_cookie(settings.SESSION_COOKIE_NAME, session_id)
-        type_result = type_form.submit()
-
-        # the post request should return a redirect to the federal branch
-        # question
-        self.assertEqual(type_result.status_code, 302)
-        self.assertEqual(type_result["Location"], "/request/organization_federal/")
-
-        # and the step label should appear in the sidebar of the resulting page
-        # but the step label for the elections page should not appear
-        self.app.set_cookie(settings.SESSION_COOKIE_NAME, session_id)
-        federal_page = type_result.follow()
-        self.assertContains(federal_page, self.TITLES["organization_federal"])
-        self.assertNotContains(federal_page, self.TITLES["organization_election"])
-
-        # continuing on in the flow we need to see top-level agency on the
-        # contact page
-        federal_page.forms[0]["organization_federal-federal_type"] = "executive"
-        self.app.set_cookie(settings.SESSION_COOKIE_NAME, session_id)
-        federal_result = federal_page.forms[0].submit()
-        # the post request should return a redirect to the contact
-        # question
-        self.assertEqual(federal_result.status_code, 302)
-        self.assertEqual(federal_result["Location"], "/request/organization_contact/")
-        self.app.set_cookie(settings.SESSION_COOKIE_NAME, session_id)
-        contact_page = federal_result.follow()
-        self.assertContains(contact_page, "Federal agency")
-
-    def test_application_form_conditional_elections(self):
-        """Election question is shown for other organizations."""
-        intro_page = self.app.get(reverse("application:"))
-        # django-webtest does not handle cookie-based sessions well because it keeps
-        # resetting the session key on each new request, thus destroying the concept
-        # of a "session". We are going to do it manually, saving the session ID here
-        # and then setting the cookie on each request.
-        session_id = self.app.cookies[settings.SESSION_COOKIE_NAME]
-
-        intro_form = intro_page.forms[0]
-        self.app.set_cookie(settings.SESSION_COOKIE_NAME, session_id)
-        intro_result = intro_form.submit()
-
-        # follow first redirect
-        self.app.set_cookie(settings.SESSION_COOKIE_NAME, session_id)
-        type_page = intro_result.follow()
-        session_id = self.app.cookies[settings.SESSION_COOKIE_NAME]
-
-        # ---- TYPE PAGE  ----
-
-        # the conditional step titles shouldn't appear initially
-        self.assertNotContains(type_page, self.TITLES["organization_federal"])
-        self.assertNotContains(type_page, self.TITLES["organization_election"])
-        type_form = type_page.forms[0]
-        type_form["organization_type-organization_type"] = "county"
-
-        # set the session ID before .submit()
-        self.app.set_cookie(settings.SESSION_COOKIE_NAME, session_id)
-        type_result = type_form.submit()
-
-        # the post request should return a redirect to the elections question
-        self.assertEqual(type_result.status_code, 302)
-        self.assertEqual(type_result["Location"], "/request/organization_election/")
-
-        # and the step label should appear in the sidebar of the resulting page
-        # but the step label for the elections page should not appear
-        self.app.set_cookie(settings.SESSION_COOKIE_NAME, session_id)
-        election_page = type_result.follow()
-        self.assertContains(election_page, self.TITLES["organization_election"])
-        self.assertNotContains(election_page, self.TITLES["organization_federal"])
-
-        # continuing on in the flow we need to NOT see top-level agency on the
-        # contact page
-        election_page.forms[0]["organization_election-is_election_board"] = "True"
-        self.app.set_cookie(settings.SESSION_COOKIE_NAME, session_id)
-        election_result = election_page.forms[0].submit()
-        # the post request should return a redirect to the contact
-        # question
-        self.assertEqual(election_result.status_code, 302)
-        self.assertEqual(election_result["Location"], "/request/organization_contact/")
-        self.app.set_cookie(settings.SESSION_COOKIE_NAME, session_id)
-        contact_page = election_result.follow()
-        self.assertNotContains(contact_page, "Federal agency")
-
-    def test_application_form_section_skipping(self):
-        """Can skip forward and back in sections"""
-        intro_page = self.app.get(reverse("application:"))
-        # django-webtest does not handle cookie-based sessions well because it keeps
-        # resetting the session key on each new request, thus destroying the concept
-        # of a "session". We are going to do it manually, saving the session ID here
-        # and then setting the cookie on each request.
-        session_id = self.app.cookies[settings.SESSION_COOKIE_NAME]
-
-        intro_form = intro_page.forms[0]
-        self.app.set_cookie(settings.SESSION_COOKIE_NAME, session_id)
-        intro_result = intro_form.submit()
-
-        # follow first redirect
-        self.app.set_cookie(settings.SESSION_COOKIE_NAME, session_id)
-        type_page = intro_result.follow()
-        session_id = self.app.cookies[settings.SESSION_COOKIE_NAME]
-
-        type_form = type_page.forms[0]
-        type_form["organization_type-organization_type"] = "federal"
-        self.app.set_cookie(settings.SESSION_COOKIE_NAME, session_id)
-        type_result = type_form.submit()
-
-        # follow first redirect
-        self.app.set_cookie(settings.SESSION_COOKIE_NAME, session_id)
-        federal_page = type_result.follow()
-
-        # Now on federal type page, click back to the organization type
-        self.app.set_cookie(settings.SESSION_COOKIE_NAME, session_id)
-        new_page = federal_page.click(str(self.TITLES["organization_type"]), index=0)
-
-        # Should be a link to the organization_federal page
-        self.assertGreater(
-            len(new_page.html.find_all("a", href="/request/organization_federal/")),
-            0,
-        )
-
-    def test_application_form_nonfederal(self):
-        """Non-federal organizations don't have to provide their federal agency."""
-        intro_page = self.app.get(reverse("application:"))
-        # django-webtest does not handle cookie-based sessions well because it keeps
-        # resetting the session key on each new request, thus destroying the concept
-        # of a "session". We are going to do it manually, saving the session ID here
-        # and then setting the cookie on each request.
-        session_id = self.app.cookies[settings.SESSION_COOKIE_NAME]
-
-        intro_form = intro_page.forms[0]
-        self.app.set_cookie(settings.SESSION_COOKIE_NAME, session_id)
-        intro_result = intro_form.submit()
-
-        # follow first redirect
-        self.app.set_cookie(settings.SESSION_COOKIE_NAME, session_id)
-        type_page = intro_result.follow()
-        session_id = self.app.cookies[settings.SESSION_COOKIE_NAME]
-
-        type_form = type_page.forms[0]
-        type_form["organization_type-organization_type"] = DomainApplication.OrganizationChoices.INTERSTATE
-        self.app.set_cookie(settings.SESSION_COOKIE_NAME, session_id)
-        type_result = type_form.submit()
-
-        # follow first redirect
-        self.app.set_cookie(settings.SESSION_COOKIE_NAME, session_id)
-        contact_page = type_result.follow()
-        org_contact_form = contact_page.forms[0]
-
-        self.assertNotIn("federal_agency", org_contact_form.fields)
-
-        # minimal fields that must be filled out
-        org_contact_form["organization_contact-organization_name"] = "Testorg"
-        org_contact_form["organization_contact-address_line1"] = "address 1"
-        org_contact_form["organization_contact-city"] = "NYC"
-        org_contact_form["organization_contact-state_territory"] = "NY"
-        org_contact_form["organization_contact-zipcode"] = "10002"
-
-        self.app.set_cookie(settings.SESSION_COOKIE_NAME, session_id)
-        contact_result = org_contact_form.submit()
-
-        # the post request should return a redirect to the
-        # about your organization page if it was successful.
-        self.assertEqual(contact_result.status_code, 302)
-        self.assertEqual(contact_result["Location"], "/request/about_your_organization/")
-
-    def test_application_about_your_organization_special(self):
-        """Special districts have to answer an additional question."""
-        intro_page = self.app.get(reverse("application:"))
-        # django-webtest does not handle cookie-based sessions well because it keeps
-        # resetting the session key on each new request, thus destroying the concept
-        # of a "session". We are going to do it manually, saving the session ID here
-        # and then setting the cookie on each request.
-        session_id = self.app.cookies[settings.SESSION_COOKIE_NAME]
-
-        intro_form = intro_page.forms[0]
-        self.app.set_cookie(settings.SESSION_COOKIE_NAME, session_id)
-        intro_result = intro_form.submit()
-
-        # follow first redirect
-        self.app.set_cookie(settings.SESSION_COOKIE_NAME, session_id)
-        type_page = intro_result.follow()
-        session_id = self.app.cookies[settings.SESSION_COOKIE_NAME]
-
-        type_form = type_page.forms[0]
-        type_form["organization_type-organization_type"] = DomainApplication.OrganizationChoices.SPECIAL_DISTRICT
-        self.app.set_cookie(settings.SESSION_COOKIE_NAME, session_id)
-        type_result = type_page.forms[0].submit()
-        # follow first redirect
-        self.app.set_cookie(settings.SESSION_COOKIE_NAME, session_id)
-        contact_page = type_result.follow()
-
-        self.assertContains(contact_page, self.TITLES[Step.ABOUT_YOUR_ORGANIZATION])
-
-    def test_yes_no_form_inits_blank_for_new_application(self):
-        """On the Other Contacts page, the yes/no form gets initialized with nothing selected for
-        new applications"""
-        other_contacts_page = self.app.get(reverse("application:other_contacts"))
-        other_contacts_form = other_contacts_page.forms[0]
-        self.assertEquals(other_contacts_form["other_contacts-has_other_contacts"].value, None)
-
-    def test_yes_no_form_inits_yes_for_application_with_other_contacts(self):
-        """On the Other Contacts page, the yes/no form gets initialized with YES selected if the
-        application has other contacts"""
-        # Application has other contacts by default
-        application = completed_application(user=self.user)
-        # prime the form by visiting /edit
-        self.app.get(reverse("edit-application", kwargs={"id": application.pk}))
-        # django-webtest does not handle cookie-based sessions well because it keeps
-        # resetting the session key on each new request, thus destroying the concept
-        # of a "session". We are going to do it manually, saving the session ID here
-        # and then setting the cookie on each request.
-        session_id = self.app.cookies[settings.SESSION_COOKIE_NAME]
-        self.app.set_cookie(settings.SESSION_COOKIE_NAME, session_id)
-
-        other_contacts_page = self.app.get(reverse("application:other_contacts"))
-        self.app.set_cookie(settings.SESSION_COOKIE_NAME, session_id)
-
-        other_contacts_form = other_contacts_page.forms[0]
-        self.assertEquals(other_contacts_form["other_contacts-has_other_contacts"].value, "True")
-
-    def test_yes_no_form_inits_no_for_application_with_no_other_contacts_rationale(self):
-        """On the Other Contacts page, the yes/no form gets initialized with NO selected if the
-        application has no other contacts"""
-        # Application has other contacts by default
-        application = completed_application(user=self.user, has_other_contacts=False)
-        application.no_other_contacts_rationale = "Hello!"
-        application.save()
-        # prime the form by visiting /edit
-        self.app.get(reverse("edit-application", kwargs={"id": application.pk}))
-        # django-webtest does not handle cookie-based sessions well because it keeps
-        # resetting the session key on each new request, thus destroying the concept
-        # of a "session". We are going to do it manually, saving the session ID here
-        # and then setting the cookie on each request.
-        session_id = self.app.cookies[settings.SESSION_COOKIE_NAME]
-        self.app.set_cookie(settings.SESSION_COOKIE_NAME, session_id)
-
-        other_contacts_page = self.app.get(reverse("application:other_contacts"))
-        self.app.set_cookie(settings.SESSION_COOKIE_NAME, session_id)
-
-        other_contacts_form = other_contacts_page.forms[0]
-        self.assertEquals(other_contacts_form["other_contacts-has_other_contacts"].value, "False")
-
-    def test_submitting_other_contacts_deletes_no_other_contacts_rationale(self):
-        """When a user submits the Other Contacts form with other contacts selected, the application's
-        no other contacts rationale gets deleted"""
-        # Application has other contacts by default
-        application = completed_application(user=self.user, has_other_contacts=False)
-        application.no_other_contacts_rationale = "Hello!"
-        application.save()
-        # prime the form by visiting /edit
-        self.app.get(reverse("edit-application", kwargs={"id": application.pk}))
-        # django-webtest does not handle cookie-based sessions well because it keeps
-        # resetting the session key on each new request, thus destroying the concept
-        # of a "session". We are going to do it manually, saving the session ID here
-        # and then setting the cookie on each request.
-        session_id = self.app.cookies[settings.SESSION_COOKIE_NAME]
-        self.app.set_cookie(settings.SESSION_COOKIE_NAME, session_id)
-
-        other_contacts_page = self.app.get(reverse("application:other_contacts"))
-        self.app.set_cookie(settings.SESSION_COOKIE_NAME, session_id)
-
-        other_contacts_form = other_contacts_page.forms[0]
-        self.assertEquals(other_contacts_form["other_contacts-has_other_contacts"].value, "False")
-
-        other_contacts_form["other_contacts-has_other_contacts"] = "True"
-
-        other_contacts_form["other_contacts-0-first_name"] = "Testy"
-        other_contacts_form["other_contacts-0-middle_name"] = ""
-        other_contacts_form["other_contacts-0-last_name"] = "McTesterson"
-        other_contacts_form["other_contacts-0-title"] = "Lord"
-        other_contacts_form["other_contacts-0-email"] = "testy@abc.org"
-        other_contacts_form["other_contacts-0-phone"] = "(201) 555-0123"
-
-        # Submit the now empty form
-        other_contacts_form.submit()
-
-        self.app.set_cookie(settings.SESSION_COOKIE_NAME, session_id)
-
-        # Verify that the no_other_contacts_rationale we saved earlier has been removed from the database
-        application = DomainApplication.objects.get()
-        self.assertEqual(
-            application.other_contacts.count(),
-            1,
-        )
-
-        self.assertEquals(
-            application.no_other_contacts_rationale,
-            None,
-        )
-
-    def test_submitting_no_other_contacts_rationale_deletes_other_contacts(self):
-        """When a user submits the Other Contacts form with no other contacts selected, the application's
-        other contacts get deleted for other contacts that exist and are not joined to other objects
-        """
-        # Application has other contacts by default
-        application = completed_application(user=self.user)
-        # prime the form by visiting /edit
-        self.app.get(reverse("edit-application", kwargs={"id": application.pk}))
-        # django-webtest does not handle cookie-based sessions well because it keeps
-        # resetting the session key on each new request, thus destroying the concept
-        # of a "session". We are going to do it manually, saving the session ID here
-        # and then setting the cookie on each request.
-        session_id = self.app.cookies[settings.SESSION_COOKIE_NAME]
-        self.app.set_cookie(settings.SESSION_COOKIE_NAME, session_id)
-
-        other_contacts_page = self.app.get(reverse("application:other_contacts"))
-        self.app.set_cookie(settings.SESSION_COOKIE_NAME, session_id)
-
-        other_contacts_form = other_contacts_page.forms[0]
-        self.assertEquals(other_contacts_form["other_contacts-has_other_contacts"].value, "True")
-
-        other_contacts_form["other_contacts-has_other_contacts"] = "False"
-
-        other_contacts_form["other_contacts-no_other_contacts_rationale"] = "Hello again!"
-
-        # Submit the now empty form
-        other_contacts_form.submit()
-
-        self.app.set_cookie(settings.SESSION_COOKIE_NAME, session_id)
-
-        # Verify that the no_other_contacts_rationale we saved earlier has been removed from the database
-        application = DomainApplication.objects.get()
-        self.assertEqual(
-            application.other_contacts.count(),
-            0,
-        )
-
-        self.assertEquals(
-            application.no_other_contacts_rationale,
-            "Hello again!",
-        )
-
-    def test_submitting_no_other_contacts_rationale_removes_reference_other_contacts_when_joined(self):
-        """When a user submits the Other Contacts form with no other contacts selected, the application's
-        other contacts references get removed for other contacts that exist and are joined to other objects"""
-        # Populate the database with a domain application that
-        # has 1 "other contact" assigned to it
-        # We'll do it from scratch so we can reuse the other contact
-        ao, _ = Contact.objects.get_or_create(
-            first_name="Testy",
-            last_name="Tester",
-            title="Chief Tester",
-            email="testy@town.com",
-            phone="(555) 555 5555",
-        )
-        you, _ = Contact.objects.get_or_create(
-            first_name="Testy you",
-            last_name="Tester you",
-            title="Admin Tester",
-            email="testy-admin@town.com",
-            phone="(555) 555 5556",
-        )
-        other, _ = Contact.objects.get_or_create(
-            first_name="Testy2",
-            last_name="Tester2",
-            title="Another Tester",
-            email="testy2@town.com",
-            phone="(555) 555 5557",
-        )
-        application, _ = DomainApplication.objects.get_or_create(
-            organization_type="federal",
-            federal_type="executive",
-            purpose="Purpose of the site",
-            anything_else="No",
-            is_policy_acknowledged=True,
-            organization_name="Testorg",
-            address_line1="address 1",
-            state_territory="NY",
-            zipcode="10002",
-            authorizing_official=ao,
-            submitter=you,
-            creator=self.user,
-            status="started",
-        )
-        application.other_contacts.add(other)
-
-        # Now let's join the other contact to another object
-        domain_info = DomainInformation.objects.create(creator=self.user)
-        domain_info.other_contacts.set([other])
-
-        # prime the form by visiting /edit
-        self.app.get(reverse("edit-application", kwargs={"id": application.pk}))
-        # django-webtest does not handle cookie-based sessions well because it keeps
-        # resetting the session key on each new request, thus destroying the concept
-        # of a "session". We are going to do it manually, saving the session ID here
-        # and then setting the cookie on each request.
-        session_id = self.app.cookies[settings.SESSION_COOKIE_NAME]
-        self.app.set_cookie(settings.SESSION_COOKIE_NAME, session_id)
-
-        other_contacts_page = self.app.get(reverse("application:other_contacts"))
-        self.app.set_cookie(settings.SESSION_COOKIE_NAME, session_id)
-
-        other_contacts_form = other_contacts_page.forms[0]
-        self.assertEquals(other_contacts_form["other_contacts-has_other_contacts"].value, "True")
-
-        other_contacts_form["other_contacts-has_other_contacts"] = "False"
-
-        other_contacts_form["other_contacts-no_other_contacts_rationale"] = "Hello again!"
-
-        # Submit the now empty form
-        other_contacts_form.submit()
-
-        self.app.set_cookie(settings.SESSION_COOKIE_NAME, session_id)
-
-        # Verify that the no_other_contacts_rationale we saved earlier is no longer associated with the application
-        application = DomainApplication.objects.get()
-        self.assertEqual(
-            application.other_contacts.count(),
-            0,
-        )
-
-        # Verify that the 'other' contact object still exists
-        domain_info = DomainInformation.objects.get()
-        self.assertEqual(
-            domain_info.other_contacts.count(),
-            1,
-        )
-        self.assertEqual(
-            domain_info.other_contacts.all()[0].first_name,
-            "Testy2",
-        )
-
-        self.assertEquals(
-            application.no_other_contacts_rationale,
-            "Hello again!",
-        )
-
-    def test_if_yes_no_form_is_no_then_no_other_contacts_required(self):
-        """Applicants with no other contacts have to give a reason."""
-        other_contacts_page = self.app.get(reverse("application:other_contacts"))
-        other_contacts_form = other_contacts_page.forms[0]
-        other_contacts_form["other_contacts-has_other_contacts"] = "False"
-        response = other_contacts_page.forms[0].submit()
-
-        # The textarea for no other contacts returns this error message
-        # Assert that it is returned, ie the no other contacts form is required
-        self.assertContains(response, "Rationale for no other employees is required.")
-
-        # The first name field for other contacts returns this error message
-        # Assert that it is not returned, ie the contacts form is not required
-        self.assertNotContains(response, "Enter the first name / given name of this contact.")
-
-    def test_if_yes_no_form_is_yes_then_other_contacts_required(self):
-        """Applicants with other contacts do not have to give a reason."""
-        other_contacts_page = self.app.get(reverse("application:other_contacts"))
-        other_contacts_form = other_contacts_page.forms[0]
-        other_contacts_form["other_contacts-has_other_contacts"] = "True"
-        response = other_contacts_page.forms[0].submit()
-
-        # The textarea for no other contacts returns this error message
-        # Assert that it is not returned, ie the no other contacts form is not required
-        self.assertNotContains(response, "Rationale for no other employees is required.")
-
-        # The first name field for other contacts returns this error message
-        # Assert that it is returned, ie the contacts form is required
-        self.assertContains(response, "Enter the first name / given name of this contact.")
-
-    def test_delete_other_contact(self):
-        """Other contacts can be deleted after being saved to database.
-
-        This formset uses the DJANGO DELETE widget. We'll test that by setting 2 contacts on an application,
-        loading the form and marking one contact up for deletion."""
-        # Populate the database with a domain application that
-        # has 2 "other contact" assigned to it
-        # We'll do it from scratch so we can reuse the other contact
-        ao, _ = Contact.objects.get_or_create(
-            first_name="Testy",
-            last_name="Tester",
-            title="Chief Tester",
-            email="testy@town.com",
-            phone="(201) 555 5555",
-        )
-        you, _ = Contact.objects.get_or_create(
-            first_name="Testy you",
-            last_name="Tester you",
-            title="Admin Tester",
-            email="testy-admin@town.com",
-            phone="(201) 555 5556",
-        )
-        other, _ = Contact.objects.get_or_create(
-            first_name="Testy2",
-            last_name="Tester2",
-            title="Another Tester",
-            email="testy2@town.com",
-            phone="(201) 555 5557",
-        )
-        other2, _ = Contact.objects.get_or_create(
-            first_name="Testy3",
-            last_name="Tester3",
-            title="Another Tester",
-            email="testy3@town.com",
-            phone="(201) 555 5557",
-        )
-        application, _ = DomainApplication.objects.get_or_create(
-            organization_type="federal",
-            federal_type="executive",
-            purpose="Purpose of the site",
-            anything_else="No",
-            is_policy_acknowledged=True,
-            organization_name="Testorg",
-            address_line1="address 1",
-            state_territory="NY",
-            zipcode="10002",
-            authorizing_official=ao,
-            submitter=you,
-            creator=self.user,
-            status="started",
-        )
-        application.other_contacts.add(other)
-        application.other_contacts.add(other2)
-
-        # prime the form by visiting /edit
-        self.app.get(reverse("edit-application", kwargs={"id": application.pk}))
-        # django-webtest does not handle cookie-based sessions well because it keeps
-        # resetting the session key on each new request, thus destroying the concept
-        # of a "session". We are going to do it manually, saving the session ID here
-        # and then setting the cookie on each request.
-        session_id = self.app.cookies[settings.SESSION_COOKIE_NAME]
-        self.app.set_cookie(settings.SESSION_COOKIE_NAME, session_id)
-
-        other_contacts_page = self.app.get(reverse("application:other_contacts"))
-        self.app.set_cookie(settings.SESSION_COOKIE_NAME, session_id)
-
-        other_contacts_form = other_contacts_page.forms[0]
-
-        # Minimal check to ensure the form is loaded with both other contacts
-        self.assertEqual(other_contacts_form["other_contacts-0-first_name"].value, "Testy2")
-        self.assertEqual(other_contacts_form["other_contacts-1-first_name"].value, "Testy3")
-
-        # Mark the first dude for deletion
-        other_contacts_form.set("other_contacts-0-DELETE", "on")
-
-        # Submit the form
-        other_contacts_form.submit()
-        self.app.set_cookie(settings.SESSION_COOKIE_NAME, session_id)
-
-        # Verify that the first dude was deleted
-        application = DomainApplication.objects.get()
-        self.assertEqual(application.other_contacts.count(), 1)
-        self.assertEqual(application.other_contacts.first().first_name, "Testy3")
-
-    def test_delete_other_contact_does_not_allow_zero_contacts(self):
-        """Delete Other Contact does not allow submission with zero contacts."""
-        # Populate the database with a domain application that
-        # has 1 "other contact" assigned to it
-        # We'll do it from scratch so we can reuse the other contact
-        ao, _ = Contact.objects.get_or_create(
-            first_name="Testy",
-            last_name="Tester",
-            title="Chief Tester",
-            email="testy@town.com",
-            phone="(201) 555 5555",
-        )
-        you, _ = Contact.objects.get_or_create(
-            first_name="Testy you",
-            last_name="Tester you",
-            title="Admin Tester",
-            email="testy-admin@town.com",
-            phone="(201) 555 5556",
-        )
-        other, _ = Contact.objects.get_or_create(
-            first_name="Testy2",
-            last_name="Tester2",
-            title="Another Tester",
-            email="testy2@town.com",
-            phone="(201) 555 5557",
-        )
-        application, _ = DomainApplication.objects.get_or_create(
-            organization_type="federal",
-            federal_type="executive",
-            purpose="Purpose of the site",
-            anything_else="No",
-            is_policy_acknowledged=True,
-            organization_name="Testorg",
-            address_line1="address 1",
-            state_territory="NY",
-            zipcode="10002",
-            authorizing_official=ao,
-            submitter=you,
-            creator=self.user,
-            status="started",
-        )
-        application.other_contacts.add(other)
-
-        # prime the form by visiting /edit
-        self.app.get(reverse("edit-application", kwargs={"id": application.pk}))
-        # django-webtest does not handle cookie-based sessions well because it keeps
-        # resetting the session key on each new request, thus destroying the concept
-        # of a "session". We are going to do it manually, saving the session ID here
-        # and then setting the cookie on each request.
-        session_id = self.app.cookies[settings.SESSION_COOKIE_NAME]
-        self.app.set_cookie(settings.SESSION_COOKIE_NAME, session_id)
-
-        other_contacts_page = self.app.get(reverse("application:other_contacts"))
-        self.app.set_cookie(settings.SESSION_COOKIE_NAME, session_id)
-
-        other_contacts_form = other_contacts_page.forms[0]
-
-        # Minimal check to ensure the form is loaded
-        self.assertEqual(other_contacts_form["other_contacts-0-first_name"].value, "Testy2")
-
-        # Mark the first dude for deletion
-        other_contacts_form.set("other_contacts-0-DELETE", "on")
-
-        # Submit the form
-        other_contacts_form.submit()
-        self.app.set_cookie(settings.SESSION_COOKIE_NAME, session_id)
-
-        # Verify that the contact was not deleted
-        application = DomainApplication.objects.get()
-        self.assertEqual(application.other_contacts.count(), 1)
-        self.assertEqual(application.other_contacts.first().first_name, "Testy2")
-
-    def test_delete_other_contact_sets_visible_empty_form_as_required_after_failed_submit(self):
-        """When you:
-            1. add an empty contact,
-            2. delete existing contacts,
-            3. then submit,
-        The forms on page reload shows all the required fields and their errors."""
-
-        # Populate the database with a domain application that
-        # has 1 "other contact" assigned to it
-        # We'll do it from scratch so we can reuse the other contact
-        ao, _ = Contact.objects.get_or_create(
-            first_name="Testy",
-            last_name="Tester",
-            title="Chief Tester",
-            email="testy@town.com",
-            phone="(201) 555 5555",
-        )
-        you, _ = Contact.objects.get_or_create(
-            first_name="Testy you",
-            last_name="Tester you",
-            title="Admin Tester",
-            email="testy-admin@town.com",
-            phone="(201) 555 5556",
-        )
-        other, _ = Contact.objects.get_or_create(
-            first_name="Testy2",
-            last_name="Tester2",
-            title="Another Tester",
-            email="testy2@town.com",
-            phone="(201) 555 5557",
-        )
-        application, _ = DomainApplication.objects.get_or_create(
-            organization_type="federal",
-            federal_type="executive",
-            purpose="Purpose of the site",
-            anything_else="No",
-            is_policy_acknowledged=True,
-            organization_name="Testorg",
-            address_line1="address 1",
-            state_territory="NY",
-            zipcode="10002",
-            authorizing_official=ao,
-            submitter=you,
-            creator=self.user,
-            status="started",
-        )
-        application.other_contacts.add(other)
-
-        # prime the form by visiting /edit
-        self.app.get(reverse("edit-application", kwargs={"id": application.pk}))
-        # django-webtest does not handle cookie-based sessions well because it keeps
-        # resetting the session key on each new request, thus destroying the concept
-        # of a "session". We are going to do it manually, saving the session ID here
-        # and then setting the cookie on each request.
-        session_id = self.app.cookies[settings.SESSION_COOKIE_NAME]
-        self.app.set_cookie(settings.SESSION_COOKIE_NAME, session_id)
-
-        other_contacts_page = self.app.get(reverse("application:other_contacts"))
-        self.app.set_cookie(settings.SESSION_COOKIE_NAME, session_id)
-
-        other_contacts_form = other_contacts_page.forms[0]
-
-        # Minimal check to ensure the form is loaded
-        self.assertEqual(other_contacts_form["other_contacts-0-first_name"].value, "Testy2")
-
-        # Set total forms to 2 indicating an additional formset was added.
-        # Submit no data though for the second formset.
-        # Set the first formset to be deleted.
-        other_contacts_form["other_contacts-TOTAL_FORMS"] = "2"
-        other_contacts_form.set("other_contacts-0-DELETE", "on")
-
-        response = other_contacts_form.submit()
-
-        # Assert that the response presents errors to the user, including to
-        # Enter the first name ...
-        self.assertContains(response, "Enter the first name / given name of this contact.")
-
-    def test_edit_other_contact_in_place(self):
-        """When you:
-            1. edit an existing contact which is not joined to another model,
-            2. then submit,
-        The application is linked to the existing contact, and the existing contact updated."""
-
-        # Populate the database with a domain application that
-        # has 1 "other contact" assigned to it
-        # We'll do it from scratch
-        ao, _ = Contact.objects.get_or_create(
-            first_name="Testy",
-            last_name="Tester",
-            title="Chief Tester",
-            email="testy@town.com",
-            phone="(201) 555 5555",
-        )
-        you, _ = Contact.objects.get_or_create(
-            first_name="Testy you",
-            last_name="Tester you",
-            title="Admin Tester",
-            email="testy-admin@town.com",
-            phone="(201) 555 5556",
-        )
-        other, _ = Contact.objects.get_or_create(
-            first_name="Testy2",
-            last_name="Tester2",
-            title="Another Tester",
-            email="testy2@town.com",
-            phone="(201) 555 5557",
-        )
-        application, _ = DomainApplication.objects.get_or_create(
-            organization_type="federal",
-            federal_type="executive",
-            purpose="Purpose of the site",
-            anything_else="No",
-            is_policy_acknowledged=True,
-            organization_name="Testorg",
-            address_line1="address 1",
-            state_territory="NY",
-            zipcode="10002",
-            authorizing_official=ao,
-            submitter=you,
-            creator=self.user,
-            status="started",
-        )
-        application.other_contacts.add(other)
-
-        # other_contact_pk is the initial pk of the other contact. set it before update
-        # to be able to verify after update that the same contact object is in place
-        other_contact_pk = other.id
-
-        # prime the form by visiting /edit
-        self.app.get(reverse("edit-application", kwargs={"id": application.pk}))
-        # django-webtest does not handle cookie-based sessions well because it keeps
-        # resetting the session key on each new request, thus destroying the concept
-        # of a "session". We are going to do it manually, saving the session ID here
-        # and then setting the cookie on each request.
-        session_id = self.app.cookies[settings.SESSION_COOKIE_NAME]
-        self.app.set_cookie(settings.SESSION_COOKIE_NAME, session_id)
-
-        other_contacts_page = self.app.get(reverse("application:other_contacts"))
-        self.app.set_cookie(settings.SESSION_COOKIE_NAME, session_id)
-
-        other_contacts_form = other_contacts_page.forms[0]
-
-        # Minimal check to ensure the form is loaded
-        self.assertEqual(other_contacts_form["other_contacts-0-first_name"].value, "Testy2")
-
-        # update the first name of the contact
-        other_contacts_form["other_contacts-0-first_name"] = "Testy3"
-
-        # Submit the updated form
-        other_contacts_form.submit()
-
-        application.refresh_from_db()
-
-        # assert that the Other Contact is updated "in place"
-        other_contact = application.other_contacts.all()[0]
-        self.assertEquals(other_contact_pk, other_contact.id)
-        self.assertEquals("Testy3", other_contact.first_name)
-
-    def test_edit_other_contact_creates_new(self):
-        """When you:
-            1. edit an existing contact which IS joined to another model,
-            2. then submit,
-        The application is linked to a new contact, and the new contact is updated."""
-
-        # Populate the database with a domain application that
-        # has 1 "other contact" assigned to it, the other contact is also
-        # the authorizing official initially
-        # We'll do it from scratch
-        ao, _ = Contact.objects.get_or_create(
-            first_name="Testy",
-            last_name="Tester",
-            title="Chief Tester",
-            email="testy@town.com",
-            phone="(201) 555 5555",
-        )
-        you, _ = Contact.objects.get_or_create(
-            first_name="Testy you",
-            last_name="Tester you",
-            title="Admin Tester",
-            email="testy-admin@town.com",
-            phone="(201) 555 5556",
-        )
-        application, _ = DomainApplication.objects.get_or_create(
-            organization_type="federal",
-            federal_type="executive",
-            purpose="Purpose of the site",
-            anything_else="No",
-            is_policy_acknowledged=True,
-            organization_name="Testorg",
-            address_line1="address 1",
-            state_territory="NY",
-            zipcode="10002",
-            authorizing_official=ao,
-            submitter=you,
-            creator=self.user,
-            status="started",
-        )
-        application.other_contacts.add(ao)
-
-        # other_contact_pk is the initial pk of the other contact. set it before update
-        # to be able to verify after update that the ao contact is still in place
-        # and not updated, and that the new contact has a new id
-        other_contact_pk = ao.id
-
-        # prime the form by visiting /edit
-        self.app.get(reverse("edit-application", kwargs={"id": application.pk}))
-        # django-webtest does not handle cookie-based sessions well because it keeps
-        # resetting the session key on each new request, thus destroying the concept
-        # of a "session". We are going to do it manually, saving the session ID here
-        # and then setting the cookie on each request.
-        session_id = self.app.cookies[settings.SESSION_COOKIE_NAME]
-        self.app.set_cookie(settings.SESSION_COOKIE_NAME, session_id)
-
-        other_contacts_page = self.app.get(reverse("application:other_contacts"))
-        self.app.set_cookie(settings.SESSION_COOKIE_NAME, session_id)
-
-        other_contacts_form = other_contacts_page.forms[0]
-
-        # Minimal check to ensure the form is loaded
-        self.assertEqual(other_contacts_form["other_contacts-0-first_name"].value, "Testy")
-
-        # update the first name of the contact
-        other_contacts_form["other_contacts-0-first_name"] = "Testy2"
-
-        # Submit the updated form
-        other_contacts_form.submit()
-
-        application.refresh_from_db()
-
-        # assert that other contact info is updated, and that a new Contact
-        # is created for the other contact
-        other_contact = application.other_contacts.all()[0]
-        self.assertNotEquals(other_contact_pk, other_contact.id)
-        self.assertEquals("Testy2", other_contact.first_name)
-        # assert that the authorizing official is not updated
-        authorizing_official = application.authorizing_official
-        self.assertEquals("Testy", authorizing_official.first_name)
-
-    def test_edit_authorizing_official_in_place(self):
-        """When you:
-            1. edit an authorizing official which is not joined to another model,
-            2. then submit,
-        The application is linked to the existing ao, and the ao updated."""
-
-        # Populate the database with a domain application that
-        # has an authorizing_official (ao)
-        # We'll do it from scratch
-        ao, _ = Contact.objects.get_or_create(
-            first_name="Testy",
-            last_name="Tester",
-            title="Chief Tester",
-            email="testy@town.com",
-            phone="(201) 555 5555",
-        )
-        application, _ = DomainApplication.objects.get_or_create(
-            organization_type="federal",
-            federal_type="executive",
-            purpose="Purpose of the site",
-            anything_else="No",
-            is_policy_acknowledged=True,
-            organization_name="Testorg",
-            address_line1="address 1",
-            state_territory="NY",
-            zipcode="10002",
-            authorizing_official=ao,
-            creator=self.user,
-            status="started",
-        )
-
-        # ao_pk is the initial pk of the Authorizing Official. set it before update
-        # to be able to verify after update that the same Contact object is in place
-        ao_pk = ao.id
-
-        # prime the form by visiting /edit
-        self.app.get(reverse("edit-application", kwargs={"id": application.pk}))
-        # django-webtest does not handle cookie-based sessions well because it keeps
-        # resetting the session key on each new request, thus destroying the concept
-        # of a "session". We are going to do it manually, saving the session ID here
-        # and then setting the cookie on each request.
-        session_id = self.app.cookies[settings.SESSION_COOKIE_NAME]
-        self.app.set_cookie(settings.SESSION_COOKIE_NAME, session_id)
-
-        ao_page = self.app.get(reverse("application:authorizing_official"))
-        self.app.set_cookie(settings.SESSION_COOKIE_NAME, session_id)
-
-        ao_form = ao_page.forms[0]
-
-        # Minimal check to ensure the form is loaded
-        self.assertEqual(ao_form["authorizing_official-first_name"].value, "Testy")
-
-        # update the first name of the contact
-        ao_form["authorizing_official-first_name"] = "Testy2"
-
-        # Submit the updated form
-        ao_form.submit()
-
-        application.refresh_from_db()
-
-        # assert AO is updated "in place"
-        updated_ao = application.authorizing_official
-        self.assertEquals(ao_pk, updated_ao.id)
-        self.assertEquals("Testy2", updated_ao.first_name)
-
-    def test_edit_authorizing_official_creates_new(self):
-        """When you:
-            1. edit an existing authorizing official which IS joined to another model,
-            2. then submit,
-        The application is linked to a new Contact, and the new Contact is updated."""
-
-        # Populate the database with a domain application that
-        # has authorizing official assigned to it, the authorizing offical is also
-        # an other contact initially
-        # We'll do it from scratch
-        ao, _ = Contact.objects.get_or_create(
-            first_name="Testy",
-            last_name="Tester",
-            title="Chief Tester",
-            email="testy@town.com",
-            phone="(201) 555 5555",
-        )
-        application, _ = DomainApplication.objects.get_or_create(
-            organization_type="federal",
-            federal_type="executive",
-            purpose="Purpose of the site",
-            anything_else="No",
-            is_policy_acknowledged=True,
-            organization_name="Testorg",
-            address_line1="address 1",
-            state_territory="NY",
-            zipcode="10002",
-            authorizing_official=ao,
-            creator=self.user,
-            status="started",
-        )
-        application.other_contacts.add(ao)
-
-        # ao_pk is the initial pk of the authorizing official. set it before update
-        # to be able to verify after update that the other contact is still in place
-        # and not updated, and that the new ao has a new id
-        ao_pk = ao.id
-
-        # prime the form by visiting /edit
-        self.app.get(reverse("edit-application", kwargs={"id": application.pk}))
-        # django-webtest does not handle cookie-based sessions well because it keeps
-        # resetting the session key on each new request, thus destroying the concept
-        # of a "session". We are going to do it manually, saving the session ID here
-        # and then setting the cookie on each request.
-        session_id = self.app.cookies[settings.SESSION_COOKIE_NAME]
-        self.app.set_cookie(settings.SESSION_COOKIE_NAME, session_id)
-
-        ao_page = self.app.get(reverse("application:authorizing_official"))
-        self.app.set_cookie(settings.SESSION_COOKIE_NAME, session_id)
-
-        ao_form = ao_page.forms[0]
-
-        # Minimal check to ensure the form is loaded
-        self.assertEqual(ao_form["authorizing_official-first_name"].value, "Testy")
-
-        # update the first name of the contact
-        ao_form["authorizing_official-first_name"] = "Testy2"
-
-        # Submit the updated form
-        ao_form.submit()
-
-        application.refresh_from_db()
-
-        # assert that the other contact is not updated
-        other_contacts = application.other_contacts.all()
-        other_contact = other_contacts[0]
-        self.assertEquals(ao_pk, other_contact.id)
-        self.assertEquals("Testy", other_contact.first_name)
-        # assert that the authorizing official is updated
-        authorizing_official = application.authorizing_official
-        self.assertEquals("Testy2", authorizing_official.first_name)
-
-    def test_edit_submitter_in_place(self):
-        """When you:
-            1. edit a submitter (your contact) which is not joined to another model,
-            2. then submit,
-        The application is linked to the existing submitter, and the submitter updated."""
-
-        # Populate the database with a domain application that
-        # has a submitter
-        # We'll do it from scratch
-        you, _ = Contact.objects.get_or_create(
-            first_name="Testy",
-            last_name="Tester",
-            title="Chief Tester",
-            email="testy@town.com",
-            phone="(201) 555 5555",
-        )
-        application, _ = DomainApplication.objects.get_or_create(
-            organization_type="federal",
-            federal_type="executive",
-            purpose="Purpose of the site",
-            anything_else="No",
-            is_policy_acknowledged=True,
-            organization_name="Testorg",
-            address_line1="address 1",
-            state_territory="NY",
-            zipcode="10002",
-            submitter=you,
-            creator=self.user,
-            status="started",
-        )
-
-        # submitter_pk is the initial pk of the submitter. set it before update
-        # to be able to verify after update that the same contact object is in place
-        submitter_pk = you.id
-
-        # prime the form by visiting /edit
-        self.app.get(reverse("edit-application", kwargs={"id": application.pk}))
-        # django-webtest does not handle cookie-based sessions well because it keeps
-        # resetting the session key on each new request, thus destroying the concept
-        # of a "session". We are going to do it manually, saving the session ID here
-        # and then setting the cookie on each request.
-        session_id = self.app.cookies[settings.SESSION_COOKIE_NAME]
-        self.app.set_cookie(settings.SESSION_COOKIE_NAME, session_id)
-
-        your_contact_page = self.app.get(reverse("application:your_contact"))
-        self.app.set_cookie(settings.SESSION_COOKIE_NAME, session_id)
-
-        your_contact_form = your_contact_page.forms[0]
-
-        # Minimal check to ensure the form is loaded
-        self.assertEqual(your_contact_form["your_contact-first_name"].value, "Testy")
-
-        # update the first name of the contact
-        your_contact_form["your_contact-first_name"] = "Testy2"
-
-        # Submit the updated form
-        your_contact_form.submit()
-
-        application.refresh_from_db()
-
-        updated_submitter = application.submitter
-        self.assertEquals(submitter_pk, updated_submitter.id)
-        self.assertEquals("Testy2", updated_submitter.first_name)
-
-    def test_edit_submitter_creates_new(self):
-        """When you:
-            1. edit an existing your contact which IS joined to another model,
-            2. then submit,
-        The application is linked to a new Contact, and the new Contact is updated."""
-
-        # Populate the database with a domain application that
-        # has submitter assigned to it, the submitter is also
-        # an other contact initially
-        # We'll do it from scratch
-        submitter, _ = Contact.objects.get_or_create(
-            first_name="Testy",
-            last_name="Tester",
-            title="Chief Tester",
-            email="testy@town.com",
-            phone="(201) 555 5555",
-        )
-        application, _ = DomainApplication.objects.get_or_create(
-            organization_type="federal",
-            federal_type="executive",
-            purpose="Purpose of the site",
-            anything_else="No",
-            is_policy_acknowledged=True,
-            organization_name="Testorg",
-            address_line1="address 1",
-            state_territory="NY",
-            zipcode="10002",
-            submitter=submitter,
-            creator=self.user,
-            status="started",
-        )
-        application.other_contacts.add(submitter)
-
-        # submitter_pk is the initial pk of the your contact. set it before update
-        # to be able to verify after update that the other contact is still in place
-        # and not updated, and that the new submitter has a new id
-        submitter_pk = submitter.id
-
-        # prime the form by visiting /edit
-        self.app.get(reverse("edit-application", kwargs={"id": application.pk}))
-        # django-webtest does not handle cookie-based sessions well because it keeps
-        # resetting the session key on each new request, thus destroying the concept
-        # of a "session". We are going to do it manually, saving the session ID here
-        # and then setting the cookie on each request.
-        session_id = self.app.cookies[settings.SESSION_COOKIE_NAME]
-        self.app.set_cookie(settings.SESSION_COOKIE_NAME, session_id)
-
-        your_contact_page = self.app.get(reverse("application:your_contact"))
-        self.app.set_cookie(settings.SESSION_COOKIE_NAME, session_id)
-
-        your_contact_form = your_contact_page.forms[0]
-
-        # Minimal check to ensure the form is loaded
-        self.assertEqual(your_contact_form["your_contact-first_name"].value, "Testy")
-
-        # update the first name of the contact
-        your_contact_form["your_contact-first_name"] = "Testy2"
-
-        # Submit the updated form
-        your_contact_form.submit()
-
-        application.refresh_from_db()
-
-        # assert that the other contact is not updated
-        other_contacts = application.other_contacts.all()
-        other_contact = other_contacts[0]
-        self.assertEquals(submitter_pk, other_contact.id)
-        self.assertEquals("Testy", other_contact.first_name)
-        # assert that the submitter is updated
-        submitter = application.submitter
-        self.assertEquals("Testy2", submitter.first_name)
-
-    def test_application_about_your_organiztion_interstate(self):
-        """Special districts have to answer an additional question."""
-        intro_page = self.app.get(reverse("application:"))
-        # django-webtest does not handle cookie-based sessions well because it keeps
-        # resetting the session key on each new request, thus destroying the concept
-        # of a "session". We are going to do it manually, saving the session ID here
-        # and then setting the cookie on each request.
-        session_id = self.app.cookies[settings.SESSION_COOKIE_NAME]
-
-        intro_form = intro_page.forms[0]
-        self.app.set_cookie(settings.SESSION_COOKIE_NAME, session_id)
-        intro_result = intro_form.submit()
-
-        # follow first redirect
-        self.app.set_cookie(settings.SESSION_COOKIE_NAME, session_id)
-        type_page = intro_result.follow()
-        session_id = self.app.cookies[settings.SESSION_COOKIE_NAME]
-
-        type_form = type_page.forms[0]
-        type_form["organization_type-organization_type"] = DomainApplication.OrganizationChoices.INTERSTATE
-        self.app.set_cookie(settings.SESSION_COOKIE_NAME, session_id)
-        type_result = type_form.submit()
-        # follow first redirect
-        self.app.set_cookie(settings.SESSION_COOKIE_NAME, session_id)
-        contact_page = type_result.follow()
-
-        self.assertContains(contact_page, self.TITLES[Step.ABOUT_YOUR_ORGANIZATION])
-
-    def test_application_tribal_government(self):
-        """Tribal organizations have to answer an additional question."""
-        intro_page = self.app.get(reverse("application:"))
-        # django-webtest does not handle cookie-based sessions well because it keeps
-        # resetting the session key on each new request, thus destroying the concept
-        # of a "session". We are going to do it manually, saving the session ID here
-        # and then setting the cookie on each request.
-        session_id = self.app.cookies[settings.SESSION_COOKIE_NAME]
-
-        intro_form = intro_page.forms[0]
-        self.app.set_cookie(settings.SESSION_COOKIE_NAME, session_id)
-        intro_result = intro_form.submit()
-
-        # follow first redirect
-        self.app.set_cookie(settings.SESSION_COOKIE_NAME, session_id)
-        type_page = intro_result.follow()
-        session_id = self.app.cookies[settings.SESSION_COOKIE_NAME]
-
-        type_form = type_page.forms[0]
-        type_form["organization_type-organization_type"] = DomainApplication.OrganizationChoices.TRIBAL
-        self.app.set_cookie(settings.SESSION_COOKIE_NAME, session_id)
-        type_result = type_form.submit()
-        # the tribal government page comes immediately afterwards
-        self.assertIn("/tribal_government", type_result.headers["Location"])
-        # follow first redirect
-        self.app.set_cookie(settings.SESSION_COOKIE_NAME, session_id)
-        tribal_government_page = type_result.follow()
-
-        # and the step is on the sidebar list.
-        self.assertContains(tribal_government_page, self.TITLES[Step.TRIBAL_GOVERNMENT])
-
-    def test_application_ao_dynamic_text(self):
-        intro_page = self.app.get(reverse("application:"))
-        # django-webtest does not handle cookie-based sessions well because it keeps
-        # resetting the session key on each new request, thus destroying the concept
-        # of a "session". We are going to do it manually, saving the session ID here
-        # and then setting the cookie on each request.
-        session_id = self.app.cookies[settings.SESSION_COOKIE_NAME]
-
-        intro_form = intro_page.forms[0]
-        self.app.set_cookie(settings.SESSION_COOKIE_NAME, session_id)
-        intro_result = intro_form.submit()
-
-        # follow first redirect
-        self.app.set_cookie(settings.SESSION_COOKIE_NAME, session_id)
-        type_page = intro_result.follow()
-        session_id = self.app.cookies[settings.SESSION_COOKIE_NAME]
-
-        # ---- TYPE PAGE  ----
-        type_form = type_page.forms[0]
-        type_form["organization_type-organization_type"] = "federal"
-
-        # test next button
-        self.app.set_cookie(settings.SESSION_COOKIE_NAME, session_id)
-        type_result = type_form.submit()
-
-        # ---- FEDERAL BRANCH PAGE  ----
-        # Follow the redirect to the next form page
-        self.app.set_cookie(settings.SESSION_COOKIE_NAME, session_id)
-        federal_page = type_result.follow()
-        federal_form = federal_page.forms[0]
-        federal_form["organization_federal-federal_type"] = "executive"
-        self.app.set_cookie(settings.SESSION_COOKIE_NAME, session_id)
-        federal_result = federal_form.submit()
-
-        # ---- ORG CONTACT PAGE  ----
-        # Follow the redirect to the next form page
-        self.app.set_cookie(settings.SESSION_COOKIE_NAME, session_id)
-        org_contact_page = federal_result.follow()
-        org_contact_form = org_contact_page.forms[0]
-        # federal agency so we have to fill in federal_agency
-        org_contact_form["organization_contact-federal_agency"] = "General Services Administration"
-        org_contact_form["organization_contact-organization_name"] = "Testorg"
-        org_contact_form["organization_contact-address_line1"] = "address 1"
-        org_contact_form["organization_contact-address_line2"] = "address 2"
-        org_contact_form["organization_contact-city"] = "NYC"
-        org_contact_form["organization_contact-state_territory"] = "NY"
-        org_contact_form["organization_contact-zipcode"] = "10002"
-        org_contact_form["organization_contact-urbanization"] = "URB Royal Oaks"
-
-        self.app.set_cookie(settings.SESSION_COOKIE_NAME, session_id)
-        org_contact_result = org_contact_form.submit()
-
-        # ---- AO CONTACT PAGE  ----
-        self.app.set_cookie(settings.SESSION_COOKIE_NAME, session_id)
-        ao_page = org_contact_result.follow()
-        self.assertContains(ao_page, "Executive branch federal agencies")
-
-        # Go back to organization type page and change type
-        self.app.set_cookie(settings.SESSION_COOKIE_NAME, session_id)
-        ao_page.click(str(self.TITLES["organization_type"]), index=0)
-        self.app.set_cookie(settings.SESSION_COOKIE_NAME, session_id)
-        type_form["organization_type-organization_type"] = "city"
-        type_result = type_form.submit()
-        self.app.set_cookie(settings.SESSION_COOKIE_NAME, session_id)
-        election_page = type_result.follow()
-
-        # Go back to AO page and test the dynamic text changed
-        self.app.set_cookie(settings.SESSION_COOKIE_NAME, session_id)
-        ao_page = election_page.click(str(self.TITLES["authorizing_official"]), index=0)
-        self.assertContains(ao_page, "Domain requests from cities")
-
-    def test_application_dotgov_domain_dynamic_text(self):
-        intro_page = self.app.get(reverse("application:"))
-        # django-webtest does not handle cookie-based sessions well because it keeps
-        # resetting the session key on each new request, thus destroying the concept
-        # of a "session". We are going to do it manually, saving the session ID here
-        # and then setting the cookie on each request.
-        session_id = self.app.cookies[settings.SESSION_COOKIE_NAME]
-
-        intro_form = intro_page.forms[0]
-        self.app.set_cookie(settings.SESSION_COOKIE_NAME, session_id)
-        intro_result = intro_form.submit()
-
-        # follow first redirect
-        self.app.set_cookie(settings.SESSION_COOKIE_NAME, session_id)
-        type_page = intro_result.follow()
-        session_id = self.app.cookies[settings.SESSION_COOKIE_NAME]
-
-        # ---- TYPE PAGE  ----
-        type_form = type_page.forms[0]
-        type_form["organization_type-organization_type"] = "federal"
-
-        # test next button
-        self.app.set_cookie(settings.SESSION_COOKIE_NAME, session_id)
-        type_result = type_form.submit()
-
-        # ---- FEDERAL BRANCH PAGE  ----
-        # Follow the redirect to the next form page
-        self.app.set_cookie(settings.SESSION_COOKIE_NAME, session_id)
-        federal_page = type_result.follow()
-        federal_form = federal_page.forms[0]
-        federal_form["organization_federal-federal_type"] = "executive"
-        self.app.set_cookie(settings.SESSION_COOKIE_NAME, session_id)
-        federal_result = federal_form.submit()
-
-        # ---- ORG CONTACT PAGE  ----
-        # Follow the redirect to the next form page
-        self.app.set_cookie(settings.SESSION_COOKIE_NAME, session_id)
-        org_contact_page = federal_result.follow()
-        org_contact_form = org_contact_page.forms[0]
-        # federal agency so we have to fill in federal_agency
-        org_contact_form["organization_contact-federal_agency"] = "General Services Administration"
-        org_contact_form["organization_contact-organization_name"] = "Testorg"
-        org_contact_form["organization_contact-address_line1"] = "address 1"
-        org_contact_form["organization_contact-address_line2"] = "address 2"
-        org_contact_form["organization_contact-city"] = "NYC"
-        org_contact_form["organization_contact-state_territory"] = "NY"
-        org_contact_form["organization_contact-zipcode"] = "10002"
-        org_contact_form["organization_contact-urbanization"] = "URB Royal Oaks"
-
-        self.app.set_cookie(settings.SESSION_COOKIE_NAME, session_id)
-        org_contact_result = org_contact_form.submit()
-
-        # ---- AO CONTACT PAGE  ----
-        self.app.set_cookie(settings.SESSION_COOKIE_NAME, session_id)
-        ao_page = org_contact_result.follow()
-
-        # ---- AUTHORIZING OFFICIAL PAGE  ----
-        # Follow the redirect to the next form page
-        self.app.set_cookie(settings.SESSION_COOKIE_NAME, session_id)
-        ao_page = org_contact_result.follow()
-        ao_form = ao_page.forms[0]
-        ao_form["authorizing_official-first_name"] = "Testy ATO"
-        ao_form["authorizing_official-last_name"] = "Tester ATO"
-        ao_form["authorizing_official-title"] = "Chief Tester"
-        ao_form["authorizing_official-email"] = "testy@town.com"
-
-        self.app.set_cookie(settings.SESSION_COOKIE_NAME, session_id)
-        ao_result = ao_form.submit()
-
-        # ---- CURRENT SITES PAGE  ----
-        # Follow the redirect to the next form page
-        self.app.set_cookie(settings.SESSION_COOKIE_NAME, session_id)
-        current_sites_page = ao_result.follow()
-        current_sites_form = current_sites_page.forms[0]
-        current_sites_form["current_sites-0-website"] = "www.city.com"
-
-        # test saving the page
-        self.app.set_cookie(settings.SESSION_COOKIE_NAME, session_id)
-        current_sites_result = current_sites_form.submit()
-
-        # ---- DOTGOV DOMAIN PAGE  ----
-        self.app.set_cookie(settings.SESSION_COOKIE_NAME, session_id)
-        dotgov_page = current_sites_result.follow()
-
-        self.assertContains(dotgov_page, "medicare.gov")
-
-        # Go back to organization type page and change type
-        self.app.set_cookie(settings.SESSION_COOKIE_NAME, session_id)
-        dotgov_page.click(str(self.TITLES["organization_type"]), index=0)
-        self.app.set_cookie(settings.SESSION_COOKIE_NAME, session_id)
-        type_form["organization_type-organization_type"] = "city"
-        type_result = type_form.submit()
-        self.app.set_cookie(settings.SESSION_COOKIE_NAME, session_id)
-        election_page = type_result.follow()
-
-        # Go back to dotgov domain page to test the dynamic text changed
-        self.app.set_cookie(settings.SESSION_COOKIE_NAME, session_id)
-        dotgov_page = election_page.click(str(self.TITLES["dotgov_domain"]), index=0)
-        self.assertContains(dotgov_page, "CityofEudoraKS.gov")
-        self.assertNotContains(dotgov_page, "medicare.gov")
-
-    def test_application_formsets(self):
-        """Users are able to add more than one of some fields."""
-        current_sites_page = self.app.get(reverse("application:current_sites"))
-        session_id = self.app.cookies[settings.SESSION_COOKIE_NAME]
-        # fill in the form field
-        current_sites_form = current_sites_page.forms[0]
-        self.assertIn("current_sites-0-website", current_sites_form.fields)
-        self.assertNotIn("current_sites-1-website", current_sites_form.fields)
-        current_sites_form["current_sites-0-website"] = "https://example.com"
-
-        # click "Add another"
-        self.app.set_cookie(settings.SESSION_COOKIE_NAME, session_id)
-        current_sites_result = current_sites_form.submit("submit_button", value="save")
-        self.app.set_cookie(settings.SESSION_COOKIE_NAME, session_id)
-        current_sites_form = current_sites_result.follow().forms[0]
-
-        # verify that there are two form fields
-        value = current_sites_form["current_sites-0-website"].value
-        self.assertEqual(value, "https://example.com")
-        self.assertIn("current_sites-1-website", current_sites_form.fields)
-        # and it is correctly referenced in the ManyToOne relationship
-        application = DomainApplication.objects.get()  # there's only one
-        self.assertEqual(
-            application.current_websites.filter(website="https://example.com").count(),
-            1,
-        )
-
-    @skip("WIP")
-    def test_application_edit_restore(self):
-        """
-        Test that a previously saved application is available at the /edit endpoint.
-        """
-        ao, _ = Contact.objects.get_or_create(
-            first_name="Testy",
-            last_name="Tester",
-            title="Chief Tester",
-            email="testy@town.com",
-            phone="(555) 555 5555",
-        )
-        domain, _ = Domain.objects.get_or_create(name="city.gov")
-        alt, _ = Website.objects.get_or_create(website="city1.gov")
-        current, _ = Website.objects.get_or_create(website="city.com")
-        you, _ = Contact.objects.get_or_create(
-            first_name="Testy you",
-            last_name="Tester you",
-            title="Admin Tester",
-            email="testy-admin@town.com",
-            phone="(555) 555 5556",
-        )
-        other, _ = Contact.objects.get_or_create(
-            first_name="Testy2",
-            last_name="Tester2",
-            title="Another Tester",
-            email="testy2@town.com",
-            phone="(555) 555 5557",
-        )
-        application, _ = DomainApplication.objects.get_or_create(
-            organization_type="federal",
-            federal_type="executive",
-            purpose="Purpose of the site",
-            anything_else="No",
-            is_policy_acknowledged=True,
-            organization_name="Testorg",
-            address_line1="address 1",
-            state_territory="NY",
-            zipcode="10002",
-            authorizing_official=ao,
-            requested_domain=domain,
-            submitter=you,
-            creator=self.user,
-        )
-        application.other_contacts.add(other)
-        application.current_websites.add(current)
-        application.alternative_domains.add(alt)
-
-        # prime the form by visiting /edit
-        url = reverse("edit-application", kwargs={"id": application.pk})
-        response = self.client.get(url)
-
-        # TODO: this is a sketch of each page in the wizard which needs to be tested
-        # Django does not have tools sufficient for real end to end integration testing
-        # (for example, USWDS moves radio buttons off screen and replaces them with
-        # CSS styled "fakes" -- Django cannot determine if those are visually correct)
-        # -- the best that can/should be done here is to ensure the correct values
-        # are being passed to the templating engine
-
-        url = reverse("application:organization_type")
-        response = self.client.get(url, follow=True)
-        self.assertContains(response, "<input>")
-        # choices = response.context['wizard']['form']['organization_type'].subwidgets
-        # radio = [ x for x in choices if x.data["value"] == "federal" ][0]
-        # checked = radio.data["selected"]
-        # self.assertTrue(checked)
-
-        # url = reverse("application:organization_federal")
-        # self.app.set_cookie(settings.SESSION_COOKIE_NAME, session_id)
-        # page = self.app.get(url)
-        # self.assertNotContains(page, "VALUE")
-
-        # url = reverse("application:organization_contact")
-        # self.app.set_cookie(settings.SESSION_COOKIE_NAME, session_id)
-        # page = self.app.get(url)
-        # self.assertNotContains(page, "VALUE")
-
-        # url = reverse("application:authorizing_official")
-        # self.app.set_cookie(settings.SESSION_COOKIE_NAME, session_id)
-        # page = self.app.get(url)
-        # self.assertNotContains(page, "VALUE")
-
-        # url = reverse("application:current_sites")
-        # self.app.set_cookie(settings.SESSION_COOKIE_NAME, session_id)
-        # page = self.app.get(url)
-        # self.assertNotContains(page, "VALUE")
-
-        # url = reverse("application:dotgov_domain")
-        # self.app.set_cookie(settings.SESSION_COOKIE_NAME, session_id)
-        # page = self.app.get(url)
-        # self.assertNotContains(page, "VALUE")
-
-        # url = reverse("application:purpose")
-        # self.app.set_cookie(settings.SESSION_COOKIE_NAME, session_id)
-        # page = self.app.get(url)
-        # self.assertNotContains(page, "VALUE")
-
-        # url = reverse("application:your_contact")
-        # self.app.set_cookie(settings.SESSION_COOKIE_NAME, session_id)
-        # page = self.app.get(url)
-        # self.assertNotContains(page, "VALUE")
-
-        # url = reverse("application:other_contacts")
-        # self.app.set_cookie(settings.SESSION_COOKIE_NAME, session_id)
-        # page = self.app.get(url)
-        # self.assertNotContains(page, "VALUE")
-
-        # url = reverse("application:other_contacts")
-        # self.app.set_cookie(settings.SESSION_COOKIE_NAME, session_id)
-        # page = self.app.get(url)
-        # self.assertNotContains(page, "VALUE")
-
-        # url = reverse("application:security_email")
-        # self.app.set_cookie(settings.SESSION_COOKIE_NAME, session_id)
-        # page = self.app.get(url)
-        # self.assertNotContains(page, "VALUE")
-
-        # url = reverse("application:anything_else")
-        # self.app.set_cookie(settings.SESSION_COOKIE_NAME, session_id)
-        # page = self.app.get(url)
-        # self.assertNotContains(page, "VALUE")
-
-        # url = reverse("application:requirements")
-        # self.app.set_cookie(settings.SESSION_COOKIE_NAME, session_id)
-        # page = self.app.get(url)
-        # self.assertNotContains(page, "VALUE")
-
-    def test_long_org_name_in_application(self):
-        """
-        Make sure the long name is displaying in the application form,
-        org step
-        """
-        intro_page = self.app.get(reverse("application:"))
-        # django-webtest does not handle cookie-based sessions well because it keeps
-        # resetting the session key on each new request, thus destroying the concept
-        # of a "session". We are going to do it manually, saving the session ID here
-        # and then setting the cookie on each request.
-        session_id = self.app.cookies[settings.SESSION_COOKIE_NAME]
-
-        intro_form = intro_page.forms[0]
-        self.app.set_cookie(settings.SESSION_COOKIE_NAME, session_id)
-        intro_result = intro_form.submit()
-
-        # follow first redirect
-        self.app.set_cookie(settings.SESSION_COOKIE_NAME, session_id)
-        type_page = intro_result.follow()
-
-        self.assertContains(type_page, "Federal: an agency of the U.S. government")
-
-    def test_submit_modal_no_domain_text_fallback(self):
-        """When user clicks on submit your domain request and the requested domain
-        is null (possible through url direct access to the review page), present
-        fallback copy in the modal's header.
-
-        NOTE: This may be a moot point if we implement a more solid pattern in the
-        future, like not a submit action at all on the review page."""
-
-        review_page = self.app.get(reverse("application:review"))
-        self.assertContains(review_page, "toggle-submit-domain-request")
-        self.assertContains(review_page, "You are about to submit an incomplete request")
-
-
-class TestWizardUnlockingSteps(TestWithUser, WebTest):
-    def setUp(self):
-        super().setUp()
-        self.app.set_user(self.user.username)
-        self.wizard = ApplicationWizard()
-        # Mock the request object, its user, and session attributes appropriately
-        self.wizard.request = Mock(user=self.user, session={})
-
-    def tearDown(self):
-        super().tearDown()
-
-    def test_unlocked_steps_empty_application(self):
-        """Test when all fields in the application are empty."""
-        unlocked_steps = self.wizard.db_check_for_unlocking_steps()
-        expected_dict = []
-        self.assertEqual(unlocked_steps, expected_dict)
-
-    def test_unlocked_steps_full_application(self):
-        """Test when all fields in the application are filled."""
-
-        completed_application(status=DomainApplication.ApplicationStatus.STARTED, user=self.user)
-        # Make a request to the home page
-        home_page = self.app.get("/")
-        # django-webtest does not handle cookie-based sessions well because it keeps
-        # resetting the session key on each new request, thus destroying the concept
-        # of a "session". We are going to do it manually, saving the session ID here
-        # and then setting the cookie on each request.
-        session_id = self.app.cookies[settings.SESSION_COOKIE_NAME]
-        self.app.set_cookie(settings.SESSION_COOKIE_NAME, session_id)
-
-        # Assert that the response contains "city.gov"
-        self.assertContains(home_page, "city.gov")
-
-        # Click the "Edit" link
-        response = home_page.click("Edit", index=0)
-        self.app.set_cookie(settings.SESSION_COOKIE_NAME, session_id)
-
-        # Check if the response is a redirect
-        if response.status_code == 302:
-            # Follow the redirect manually
-            try:
-                detail_page = response.follow()
-
-                self.wizard.get_context_data()
-            except Exception as err:
-                # Handle any potential errors while following the redirect
-                self.fail(f"Error following the redirect {err}")
-
-            # Now 'detail_page' contains the response after following the redirect
-            self.assertEqual(detail_page.status_code, 200)
-
-            # 10 unlocked steps, one active step, the review step will have link_usa but not check_circle
-            self.assertContains(detail_page, "#check_circle", count=10)
-            # Type of organization
-            self.assertContains(detail_page, "usa-current", count=1)
-            self.assertContains(detail_page, "link_usa-checked", count=11)
-
-        else:
-            self.fail(f"Expected a redirect, but got a different response: {response}")
-
-    def test_unlocked_steps_partial_application(self):
-        """Test when some fields in the application are filled."""
-
-        # Create the site and contacts to delete (orphaned)
-        contact = Contact.objects.create(
-            first_name="Henry",
-            last_name="Mcfakerson",
-        )
-        # Create two non-orphaned contacts
-        contact_2 = Contact.objects.create(
-            first_name="Saturn",
-            last_name="Mars",
-        )
-
-        # Attach a user object to a contact (should not be deleted)
-        contact_user, _ = Contact.objects.get_or_create(user=self.user)
-
-        site = DraftDomain.objects.create(name="igorville.gov")
-        application = DomainApplication.objects.create(
-            creator=self.user,
-            requested_domain=site,
-            status=DomainApplication.ApplicationStatus.WITHDRAWN,
-            authorizing_official=contact,
-            submitter=contact_user,
-        )
-        application.other_contacts.set([contact_2])
-
-        # Make a request to the home page
-        home_page = self.app.get("/")
-        # django-webtest does not handle cookie-based sessions well because it keeps
-        # resetting the session key on each new request, thus destroying the concept
-        # of a "session". We are going to do it manually, saving the session ID here
-        # and then setting the cookie on each request.
-        session_id = self.app.cookies[settings.SESSION_COOKIE_NAME]
-        self.app.set_cookie(settings.SESSION_COOKIE_NAME, session_id)
-
-        # Assert that the response contains "city.gov"
-        self.assertContains(home_page, "igorville.gov")
-
-        # Click the "Edit" link
-        response = home_page.click("Edit", index=0)
-        self.app.set_cookie(settings.SESSION_COOKIE_NAME, session_id)
-
-        # Check if the response is a redirect
-        if response.status_code == 302:
-            # Follow the redirect manually
-            try:
-                detail_page = response.follow()
-
-                self.wizard.get_context_data()
-            except Exception as err:
-                # Handle any potential errors while following the redirect
-                self.fail(f"Error following the redirect {err}")
-
-            # Now 'detail_page' contains the response after following the redirect
-            self.assertEqual(detail_page.status_code, 200)
-
-            # 5 unlocked steps (ao, domain, submitter, other contacts, and current sites
-            # which unlocks if domain exists), one active step, the review step is locked
-            self.assertContains(detail_page, "#check_circle", count=5)
-            # Type of organization
-            self.assertContains(detail_page, "usa-current", count=1)
-            self.assertContains(detail_page, "link_usa-checked", count=5)
-
-        else:
-            self.fail(f"Expected a redirect, but got a different response: {response}")
-
-
-class TestWithDomainPermissions(TestWithUser):
-    def setUp(self):
-        super().setUp()
-        self.domain, _ = Domain.objects.get_or_create(name="igorville.gov")
-        self.domain_with_ip, _ = Domain.objects.get_or_create(name="nameserverwithip.gov")
-        self.domain_just_nameserver, _ = Domain.objects.get_or_create(name="justnameserver.com")
-        self.domain_no_information, _ = Domain.objects.get_or_create(name="noinformation.gov")
-        self.domain_on_hold, _ = Domain.objects.get_or_create(
-            name="on-hold.gov",
-            state=Domain.State.ON_HOLD,
-            expiration_date=timezone.make_aware(
-                datetime.combine(date.today() + timedelta(days=1), datetime.min.time())
-            ),
-        )
-        self.domain_deleted, _ = Domain.objects.get_or_create(
-            name="deleted.gov",
-            state=Domain.State.DELETED,
-            expiration_date=timezone.make_aware(
-                datetime.combine(date.today() + timedelta(days=1), datetime.min.time())
-            ),
-        )
-
-        self.domain_dsdata, _ = Domain.objects.get_or_create(name="dnssec-dsdata.gov")
-        self.domain_multdsdata, _ = Domain.objects.get_or_create(name="dnssec-multdsdata.gov")
-        # We could simply use domain (igorville) but this will be more readable in tests
-        # that inherit this setUp
-        self.domain_dnssec_none, _ = Domain.objects.get_or_create(name="dnssec-none.gov")
-
-        self.domain_information, _ = DomainInformation.objects.get_or_create(creator=self.user, domain=self.domain)
-
-        DomainInformation.objects.get_or_create(creator=self.user, domain=self.domain_dsdata)
-        DomainInformation.objects.get_or_create(creator=self.user, domain=self.domain_multdsdata)
-        DomainInformation.objects.get_or_create(creator=self.user, domain=self.domain_dnssec_none)
-        DomainInformation.objects.get_or_create(creator=self.user, domain=self.domain_with_ip)
-        DomainInformation.objects.get_or_create(creator=self.user, domain=self.domain_just_nameserver)
-        DomainInformation.objects.get_or_create(creator=self.user, domain=self.domain_on_hold)
-        DomainInformation.objects.get_or_create(creator=self.user, domain=self.domain_deleted)
-
-        self.role, _ = UserDomainRole.objects.get_or_create(
-            user=self.user, domain=self.domain, role=UserDomainRole.Roles.MANAGER
-        )
-
-        UserDomainRole.objects.get_or_create(
-            user=self.user, domain=self.domain_dsdata, role=UserDomainRole.Roles.MANAGER
-        )
-        UserDomainRole.objects.get_or_create(
-            user=self.user,
-            domain=self.domain_multdsdata,
-            role=UserDomainRole.Roles.MANAGER,
-        )
-        UserDomainRole.objects.get_or_create(
-            user=self.user,
-            domain=self.domain_dnssec_none,
-            role=UserDomainRole.Roles.MANAGER,
-        )
-        UserDomainRole.objects.get_or_create(
-            user=self.user,
-            domain=self.domain_with_ip,
-            role=UserDomainRole.Roles.MANAGER,
-        )
-        UserDomainRole.objects.get_or_create(
-            user=self.user,
-            domain=self.domain_just_nameserver,
-            role=UserDomainRole.Roles.MANAGER,
-        )
-        UserDomainRole.objects.get_or_create(
-            user=self.user, domain=self.domain_on_hold, role=UserDomainRole.Roles.MANAGER
-        )
-        UserDomainRole.objects.get_or_create(
-            user=self.user, domain=self.domain_deleted, role=UserDomainRole.Roles.MANAGER
-        )
-
-    def tearDown(self):
-        try:
-            UserDomainRole.objects.all().delete()
-            if hasattr(self.domain, "contacts"):
-                self.domain.contacts.all().delete()
-            DomainApplication.objects.all().delete()
-            DomainInformation.objects.all().delete()
-            PublicContact.objects.all().delete()
-            HostIP.objects.all().delete()
-            Host.objects.all().delete()
-            Domain.objects.all().delete()
-            UserDomainRole.objects.all().delete()
-        except ValueError:  # pass if already deleted
-            pass
-        super().tearDown()
-
-
-class TestDomainPermissions(TestWithDomainPermissions):
-    def test_not_logged_in(self):
-        """Not logged in gets a redirect to Login."""
-        for view_name in [
-            "domain",
-            "domain-users",
-            "domain-users-add",
-            "domain-dns-nameservers",
-            "domain-org-name-address",
-            "domain-authorizing-official",
-            "domain-your-contact-information",
-            "domain-security-email",
-        ]:
-            with self.subTest(view_name=view_name):
-                response = self.client.get(reverse(view_name, kwargs={"pk": self.domain.id}))
-                self.assertEqual(response.status_code, 302)
-
-    def test_no_domain_role(self):
-        """Logged in but no role gets 403 Forbidden."""
-        self.client.force_login(self.user)
-        self.role.delete()  # user no longer has a role on this domain
-
-        for view_name in [
-            "domain",
-            "domain-users",
-            "domain-users-add",
-            "domain-dns-nameservers",
-            "domain-org-name-address",
-            "domain-authorizing-official",
-            "domain-your-contact-information",
-            "domain-security-email",
-        ]:
-            with self.subTest(view_name=view_name):
-                with less_console_noise():
-                    response = self.client.get(reverse(view_name, kwargs={"pk": self.domain.id}))
-                self.assertEqual(response.status_code, 403)
-
-    def test_domain_pages_blocked_for_on_hold_and_deleted(self):
-        """Test that the domain pages are blocked for on hold and deleted domains"""
-
-        self.client.force_login(self.user)
-        for view_name in [
-            "domain-users",
-            "domain-users-add",
-            "domain-dns",
-            "domain-dns-nameservers",
-            "domain-dns-dnssec",
-            "domain-dns-dnssec-dsdata",
-            "domain-org-name-address",
-            "domain-authorizing-official",
-            "domain-your-contact-information",
-            "domain-security-email",
-        ]:
-            for domain in [
-                self.domain_on_hold,
-                self.domain_deleted,
-            ]:
-                with self.subTest(view_name=view_name, domain=domain):
-                    with less_console_noise():
-                        response = self.client.get(reverse(view_name, kwargs={"pk": domain.id}))
-                        self.assertEqual(response.status_code, 403)
-
-
-class TestDomainOverview(TestWithDomainPermissions, WebTest):
-    def setUp(self):
-        super().setUp()
-        self.app.set_user(self.user.username)
-        self.client.force_login(self.user)
-
-
-class TestDomainDetail(TestDomainOverview):
-    @skip("Assertion broke for no reason, why? Need to fix")
-    def test_domain_detail_link_works(self):
-        home_page = self.app.get("/")
-        logger.info(f"This is the value of home_page: {home_page}")
-        self.assertContains(home_page, "igorville.gov")
-        # click the "Edit" link
-        detail_page = home_page.click("Manage", index=0)
-        self.assertContains(detail_page, "igorville.gov")
-        self.assertContains(detail_page, "Status")
-
-    def test_unknown_domain_does_not_show_as_expired_on_homepage(self):
-        """An UNKNOWN domain does not show as expired on the homepage.
-        It shows as 'DNS needed'"""
-        # At the time of this test's writing, there are 6 UNKNOWN domains inherited
-        # from constructors. Let's reset.
-        Domain.objects.all().delete()
-        UserDomainRole.objects.all().delete()
-        self.domain, _ = Domain.objects.get_or_create(name="igorville.gov")
-        home_page = self.app.get("/")
-        self.assertNotContains(home_page, "igorville.gov")
-        self.role, _ = UserDomainRole.objects.get_or_create(
-            user=self.user, domain=self.domain, role=UserDomainRole.Roles.MANAGER
-        )
-        home_page = self.app.get("/")
-        self.assertContains(home_page, "igorville.gov")
-        igorville = Domain.objects.get(name="igorville.gov")
-        self.assertEquals(igorville.state, Domain.State.UNKNOWN)
-        self.assertNotContains(home_page, "Expired")
-        self.assertContains(home_page, "DNS needed")
-
-    def test_unknown_domain_does_not_show_as_expired_on_detail_page(self):
-        """An UNKNOWN domain does not show as expired on the detail page.
-        It shows as 'DNS needed'"""
-        # At the time of this test's writing, there are 6 UNKNOWN domains inherited
-        # from constructors. Let's reset.
-        Domain.objects.all().delete()
-        UserDomainRole.objects.all().delete()
-
-        self.domain, _ = Domain.objects.get_or_create(name="igorville.gov")
-        self.domain_information, _ = DomainInformation.objects.get_or_create(creator=self.user, domain=self.domain)
-        self.role, _ = UserDomainRole.objects.get_or_create(
-            user=self.user, domain=self.domain, role=UserDomainRole.Roles.MANAGER
-        )
-
-        home_page = self.app.get("/")
-        self.assertContains(home_page, "igorville.gov")
-        igorville = Domain.objects.get(name="igorville.gov")
-        self.assertEquals(igorville.state, Domain.State.UNKNOWN)
-        detail_page = home_page.click("Manage", index=0)
-        self.assertNotContains(detail_page, "Expired")
-
-        self.assertContains(detail_page, "DNS needed")
-
-    def test_domain_detail_blocked_for_ineligible_user(self):
-        """We could easily duplicate this test for all domain management
-        views, but a single url test should be solid enough since all domain
-        management pages share the same permissions class"""
-        self.user.status = User.RESTRICTED
-        self.user.save()
-        home_page = self.app.get("/")
-        self.assertContains(home_page, "igorville.gov")
-        with less_console_noise():
-            response = self.client.get(reverse("domain", kwargs={"pk": self.domain.id}))
-            self.assertEqual(response.status_code, 403)
-
-    def test_domain_detail_allowed_for_on_hold(self):
-        """Test that the domain overview page displays for on hold domain"""
-        home_page = self.app.get("/")
-        self.assertContains(home_page, "on-hold.gov")
-
-        # View domain overview page
-        detail_page = self.client.get(reverse("domain", kwargs={"pk": self.domain_on_hold.id}))
-        self.assertNotContains(detail_page, "Edit")
-
-    def test_domain_detail_see_just_nameserver(self):
-        home_page = self.app.get("/")
-        self.assertContains(home_page, "justnameserver.com")
-
-        # View nameserver on Domain Overview page
-        detail_page = self.app.get(reverse("domain", kwargs={"pk": self.domain_just_nameserver.id}))
-
-        self.assertContains(detail_page, "justnameserver.com")
-        self.assertContains(detail_page, "ns1.justnameserver.com")
-        self.assertContains(detail_page, "ns2.justnameserver.com")
-
-    def test_domain_detail_see_nameserver_and_ip(self):
-        home_page = self.app.get("/")
-        self.assertContains(home_page, "nameserverwithip.gov")
-
-        # View nameserver on Domain Overview page
-        detail_page = self.app.get(reverse("domain", kwargs={"pk": self.domain_with_ip.id}))
-
-        self.assertContains(detail_page, "nameserverwithip.gov")
-
-        self.assertContains(detail_page, "ns1.nameserverwithip.gov")
-        self.assertContains(detail_page, "ns2.nameserverwithip.gov")
-        self.assertContains(detail_page, "ns3.nameserverwithip.gov")
-        # Splitting IP addresses bc there is odd whitespace and can't strip text
-        self.assertContains(detail_page, "(1.2.3.4,")
-        self.assertContains(detail_page, "2.3.4.5)")
-
-    def test_domain_detail_with_no_information_or_application(self):
-        """Test that domain management page returns 200 and displays error
-        when no domain information or domain application exist"""
-        # have to use staff user for this test
-        staff_user = create_user()
-        # staff_user.save()
-        self.client.force_login(staff_user)
-
-        # need to set the analyst_action and analyst_action_location
-        # in the session to emulate user clicking Manage Domain
-        # in the admin interface
-        session = self.client.session
-        session["analyst_action"] = "foo"
-        session["analyst_action_location"] = self.domain_no_information.id
-        session.save()
-
-        detail_page = self.client.get(reverse("domain", kwargs={"pk": self.domain_no_information.id}))
-
-        self.assertContains(detail_page, "noinformation.gov")
-        self.assertContains(detail_page, "Domain missing domain information")
-
-
-class TestDomainManagers(TestDomainOverview):
-    def tearDown(self):
-        """Ensure that the user has its original permissions"""
-        super().tearDown()
-        self.user.is_staff = False
-        self.user.save()
-
-    def test_domain_managers(self):
-        response = self.client.get(reverse("domain-users", kwargs={"pk": self.domain.id}))
-        self.assertContains(response, "Domain managers")
-
-    def test_domain_managers_add_link(self):
-        """Button to get to user add page works."""
-        management_page = self.app.get(reverse("domain-users", kwargs={"pk": self.domain.id}))
-        add_page = management_page.click("Add a domain manager")
-        self.assertContains(add_page, "Add a domain manager")
-
-    def test_domain_user_add(self):
-        response = self.client.get(reverse("domain-users-add", kwargs={"pk": self.domain.id}))
-        self.assertContains(response, "Add a domain manager")
-
-    @boto3_mocking.patching
-    def test_domain_user_add_form(self):
-        """Adding an existing user works."""
-        other_user, _ = get_user_model().objects.get_or_create(email="mayor@igorville.gov")
-        add_page = self.app.get(reverse("domain-users-add", kwargs={"pk": self.domain.id}))
-        session_id = self.app.cookies[settings.SESSION_COOKIE_NAME]
-
-        add_page.form["email"] = "mayor@igorville.gov"
-
-        self.app.set_cookie(settings.SESSION_COOKIE_NAME, session_id)
-
-        mock_client = MockSESClient()
-        with boto3_mocking.clients.handler_for("sesv2", mock_client):
-            with less_console_noise():
-                success_result = add_page.form.submit()
-
-        self.assertEqual(success_result.status_code, 302)
-        self.assertEqual(
-            success_result["Location"],
-            reverse("domain-users", kwargs={"pk": self.domain.id}),
-        )
-
-        self.app.set_cookie(settings.SESSION_COOKIE_NAME, session_id)
-        success_page = success_result.follow()
-        self.assertContains(success_page, "mayor@igorville.gov")
-
-    @boto3_mocking.patching
-    def test_domain_invitation_created(self):
-        """Add user on a nonexistent email creates an invitation.
-
-        Adding a non-existent user sends an email as a side-effect, so mock
-        out the boto3 SES email sending here.
-        """
-        # make sure there is no user with this email
-        email_address = "mayor@igorville.gov"
-        User.objects.filter(email=email_address).delete()
-
-        self.domain_information, _ = DomainInformation.objects.get_or_create(creator=self.user, domain=self.domain)
-
-        add_page = self.app.get(reverse("domain-users-add", kwargs={"pk": self.domain.id}))
-        session_id = self.app.cookies[settings.SESSION_COOKIE_NAME]
-        add_page.form["email"] = email_address
-        self.app.set_cookie(settings.SESSION_COOKIE_NAME, session_id)
-
-        mock_client = MockSESClient()
-        with boto3_mocking.clients.handler_for("sesv2", mock_client):
-            with less_console_noise():
-                success_result = add_page.form.submit()
-
-        self.app.set_cookie(settings.SESSION_COOKIE_NAME, session_id)
-        success_page = success_result.follow()
-
-        self.assertContains(success_page, email_address)
-        self.assertContains(success_page, "Cancel")  # link to cancel invitation
-        self.assertTrue(DomainInvitation.objects.filter(email=email_address).exists())
-
-    @boto3_mocking.patching
-    def test_domain_invitation_created_for_caps_email(self):
-        """Add user on a nonexistent email with CAPS creates an invitation to lowercase email.
-
-        Adding a non-existent user sends an email as a side-effect, so mock
-        out the boto3 SES email sending here.
-        """
-        # make sure there is no user with this email
-        email_address = "mayor@igorville.gov"
-        caps_email_address = "MAYOR@igorville.gov"
-        User.objects.filter(email=email_address).delete()
-
-        self.domain_information, _ = DomainInformation.objects.get_or_create(creator=self.user, domain=self.domain)
-
-        add_page = self.app.get(reverse("domain-users-add", kwargs={"pk": self.domain.id}))
-        session_id = self.app.cookies[settings.SESSION_COOKIE_NAME]
-        add_page.form["email"] = caps_email_address
-        self.app.set_cookie(settings.SESSION_COOKIE_NAME, session_id)
-
-        mock_client = MockSESClient()
-        with boto3_mocking.clients.handler_for("sesv2", mock_client):
-            with less_console_noise():
-                success_result = add_page.form.submit()
-
-        self.app.set_cookie(settings.SESSION_COOKIE_NAME, session_id)
-        success_page = success_result.follow()
-
-        self.assertContains(success_page, email_address)
-        self.assertContains(success_page, "Cancel")  # link to cancel invitation
-        self.assertTrue(DomainInvitation.objects.filter(email=email_address).exists())
-
-    @boto3_mocking.patching
-    def test_domain_invitation_email_sent(self):
-        """Inviting a non-existent user sends them an email."""
-        # make sure there is no user with this email
-        email_address = "mayor@igorville.gov"
-        User.objects.filter(email=email_address).delete()
-
-        self.domain_information, _ = DomainInformation.objects.get_or_create(creator=self.user, domain=self.domain)
-
-        mock_client = MagicMock()
-        mock_client_instance = mock_client.return_value
-        with boto3_mocking.clients.handler_for("sesv2", mock_client):
-            with less_console_noise():
-                add_page = self.app.get(reverse("domain-users-add", kwargs={"pk": self.domain.id}))
-                session_id = self.app.cookies[settings.SESSION_COOKIE_NAME]
-                add_page.form["email"] = email_address
-                self.app.set_cookie(settings.SESSION_COOKIE_NAME, session_id)
-                add_page.form.submit()
-
-        # check the mock instance to see if `send_email` was called right
-        mock_client_instance.send_email.assert_called_once_with(
-            FromEmailAddress=settings.DEFAULT_FROM_EMAIL,
-            Destination={"ToAddresses": [email_address]},
-            Content=ANY,
-        )
-
-    @boto3_mocking.patching
-    def test_domain_invitation_email_has_email_as_requestor_non_existent(self):
-        """Inviting a non existent user sends them an email, with email as the name."""
-        # make sure there is no user with this email
-        email_address = "mayor@igorville.gov"
-        User.objects.filter(email=email_address).delete()
-
-        self.domain_information, _ = DomainInformation.objects.get_or_create(creator=self.user, domain=self.domain)
-
-        mock_client = MagicMock()
-        mock_client_instance = mock_client.return_value
-
-        with boto3_mocking.clients.handler_for("sesv2", mock_client):
-            with less_console_noise():
-                add_page = self.app.get(reverse("domain-users-add", kwargs={"pk": self.domain.id}))
-                session_id = self.app.cookies[settings.SESSION_COOKIE_NAME]
-                add_page.form["email"] = email_address
-                self.app.set_cookie(settings.SESSION_COOKIE_NAME, session_id)
-                add_page.form.submit()
-
-        # check the mock instance to see if `send_email` was called right
-        mock_client_instance.send_email.assert_called_once_with(
-            FromEmailAddress=settings.DEFAULT_FROM_EMAIL,
-            Destination={"ToAddresses": [email_address]},
-            Content=ANY,
-        )
-
-        # Check the arguments passed to send_email method
-        _, kwargs = mock_client_instance.send_email.call_args
-
-        # Extract the email content, and check that the message is as we expect
-        email_content = kwargs["Content"]["Simple"]["Body"]["Text"]["Data"]
-        self.assertIn("info@example.com", email_content)
-
-        # Check that the requestors first/last name do not exist
-        self.assertNotIn("First", email_content)
-        self.assertNotIn("Last", email_content)
-        self.assertNotIn("First Last", email_content)
-
-    @boto3_mocking.patching
-    def test_domain_invitation_email_has_email_as_requestor(self):
-        """Inviting a user sends them an email, with email as the name."""
-        # Create a fake user object
-        email_address = "mayor@igorville.gov"
-        User.objects.get_or_create(email=email_address, username="fakeuser@fakeymail.com")
-
-        self.domain_information, _ = DomainInformation.objects.get_or_create(creator=self.user, domain=self.domain)
-
-        mock_client = MagicMock()
-        mock_client_instance = mock_client.return_value
-
-        with boto3_mocking.clients.handler_for("sesv2", mock_client):
-            with less_console_noise():
-                add_page = self.app.get(reverse("domain-users-add", kwargs={"pk": self.domain.id}))
-                session_id = self.app.cookies[settings.SESSION_COOKIE_NAME]
-                add_page.form["email"] = email_address
-                self.app.set_cookie(settings.SESSION_COOKIE_NAME, session_id)
-                add_page.form.submit()
-
-        # check the mock instance to see if `send_email` was called right
-        mock_client_instance.send_email.assert_called_once_with(
-            FromEmailAddress=settings.DEFAULT_FROM_EMAIL,
-            Destination={"ToAddresses": [email_address]},
-            Content=ANY,
-        )
-
-        # Check the arguments passed to send_email method
-        _, kwargs = mock_client_instance.send_email.call_args
-
-        # Extract the email content, and check that the message is as we expect
-        email_content = kwargs["Content"]["Simple"]["Body"]["Text"]["Data"]
-        self.assertIn("info@example.com", email_content)
-
-        # Check that the requestors first/last name do not exist
-        self.assertNotIn("First", email_content)
-        self.assertNotIn("Last", email_content)
-        self.assertNotIn("First Last", email_content)
-
-    @boto3_mocking.patching
-    def test_domain_invitation_email_has_email_as_requestor_staff(self):
-        """Inviting a user sends them an email, with email as the name."""
-        # Create a fake user object
-        email_address = "mayor@igorville.gov"
-        User.objects.get_or_create(email=email_address, username="fakeuser@fakeymail.com")
-
-        # Make sure the user is staff
-        self.user.is_staff = True
-        self.user.save()
-
-        self.domain_information, _ = DomainInformation.objects.get_or_create(creator=self.user, domain=self.domain)
-
-        mock_client = MagicMock()
-        mock_client_instance = mock_client.return_value
-
-        with boto3_mocking.clients.handler_for("sesv2", mock_client):
-            with less_console_noise():
-                add_page = self.app.get(reverse("domain-users-add", kwargs={"pk": self.domain.id}))
-                session_id = self.app.cookies[settings.SESSION_COOKIE_NAME]
-                add_page.form["email"] = email_address
-                self.app.set_cookie(settings.SESSION_COOKIE_NAME, session_id)
-                add_page.form.submit()
-
-        # check the mock instance to see if `send_email` was called right
-        mock_client_instance.send_email.assert_called_once_with(
-            FromEmailAddress=settings.DEFAULT_FROM_EMAIL,
-            Destination={"ToAddresses": [email_address]},
-            Content=ANY,
-        )
-
-        # Check the arguments passed to send_email method
-        _, kwargs = mock_client_instance.send_email.call_args
-
-        # Extract the email content, and check that the message is as we expect
-        email_content = kwargs["Content"]["Simple"]["Body"]["Text"]["Data"]
-        self.assertIn("help@get.gov", email_content)
-
-        # Check that the requestors first/last name do not exist
-        self.assertNotIn("First", email_content)
-        self.assertNotIn("Last", email_content)
-        self.assertNotIn("First Last", email_content)
-
-    @boto3_mocking.patching
-    def test_domain_invitation_email_displays_error_non_existent(self):
-        """Inviting a non existent user sends them an email, with email as the name."""
-        # make sure there is no user with this email
-        email_address = "mayor@igorville.gov"
-        User.objects.filter(email=email_address).delete()
-
-        # Give the user who is sending the email an invalid email address
-        self.user.email = ""
-        self.user.save()
-
-        self.domain_information, _ = DomainInformation.objects.get_or_create(creator=self.user, domain=self.domain)
-
-        mock_client = MagicMock()
-        mock_error_message = MagicMock()
-        with boto3_mocking.clients.handler_for("sesv2", mock_client):
-            with patch("django.contrib.messages.error") as mock_error_message:
-                with less_console_noise():
-                    add_page = self.app.get(reverse("domain-users-add", kwargs={"pk": self.domain.id}))
-                    session_id = self.app.cookies[settings.SESSION_COOKIE_NAME]
-                    add_page.form["email"] = email_address
-                    self.app.set_cookie(settings.SESSION_COOKIE_NAME, session_id)
-                    add_page.form.submit().follow()
-
-        expected_message_content = "Can't send invitation email. No email is associated with your account."
-
-        # Grab the message content
-        returned_error_message = mock_error_message.call_args[0][1]
-
-        # Check that the message content is what we expect
-        self.assertEqual(expected_message_content, returned_error_message)
-
-    @boto3_mocking.patching
-    def test_domain_invitation_email_displays_error(self):
-        """When the requesting user has no email, an error is displayed"""
-        # make sure there is no user with this email
-        # Create a fake user object
-        email_address = "mayor@igorville.gov"
-        User.objects.get_or_create(email=email_address, username="fakeuser@fakeymail.com")
-
-        # Give the user who is sending the email an invalid email address
-        self.user.email = ""
-        self.user.save()
-
-        self.domain_information, _ = DomainInformation.objects.get_or_create(creator=self.user, domain=self.domain)
-
-        mock_client = MagicMock()
-
-        mock_error_message = MagicMock()
-        with boto3_mocking.clients.handler_for("sesv2", mock_client):
-            with patch("django.contrib.messages.error") as mock_error_message:
-                with less_console_noise():
-                    add_page = self.app.get(reverse("domain-users-add", kwargs={"pk": self.domain.id}))
-                    session_id = self.app.cookies[settings.SESSION_COOKIE_NAME]
-                    add_page.form["email"] = email_address
-                    self.app.set_cookie(settings.SESSION_COOKIE_NAME, session_id)
-                    add_page.form.submit().follow()
-
-        expected_message_content = "Can't send invitation email. No email is associated with your account."
-
-        # Grab the message content
-        returned_error_message = mock_error_message.call_args[0][1]
-
-        # Check that the message content is what we expect
-        self.assertEqual(expected_message_content, returned_error_message)
-
-    def test_domain_invitation_cancel(self):
-        """Posting to the delete view deletes an invitation."""
-        email_address = "mayor@igorville.gov"
-        invitation, _ = DomainInvitation.objects.get_or_create(domain=self.domain, email=email_address)
-        mock_client = MockSESClient()
-        with boto3_mocking.clients.handler_for("sesv2", mock_client):
-            with less_console_noise():
-                self.client.post(reverse("invitation-delete", kwargs={"pk": invitation.id}))
-        mock_client.EMAILS_SENT.clear()
-        with self.assertRaises(DomainInvitation.DoesNotExist):
-            DomainInvitation.objects.get(id=invitation.id)
-
-    def test_domain_invitation_cancel_no_permissions(self):
-        """Posting to the delete view as a different user should fail."""
-        email_address = "mayor@igorville.gov"
-        invitation, _ = DomainInvitation.objects.get_or_create(domain=self.domain, email=email_address)
-
-        other_user = User()
-        other_user.save()
-        self.client.force_login(other_user)
-        mock_client = MagicMock()
-        with boto3_mocking.clients.handler_for("sesv2", mock_client):
-            with less_console_noise():  # permission denied makes console errors
-                result = self.client.post(reverse("invitation-delete", kwargs={"pk": invitation.id}))
-
-        self.assertEqual(result.status_code, 403)
-
-    @boto3_mocking.patching
-    def test_domain_invitation_flow(self):
-        """Send an invitation to a new user, log in and load the dashboard."""
-        email_address = "mayor@igorville.gov"
-        User.objects.filter(email=email_address).delete()
-
-        add_page = self.app.get(reverse("domain-users-add", kwargs={"pk": self.domain.id}))
-
-        self.domain_information, _ = DomainInformation.objects.get_or_create(creator=self.user, domain=self.domain)
-
-        session_id = self.app.cookies[settings.SESSION_COOKIE_NAME]
-        add_page.form["email"] = email_address
-        self.app.set_cookie(settings.SESSION_COOKIE_NAME, session_id)
-
-        mock_client = MagicMock()
-        with boto3_mocking.clients.handler_for("sesv2", mock_client):
-            with less_console_noise():
-                add_page.form.submit()
-
-        # user was invited, create them
-        new_user = User.objects.create(username=email_address, email=email_address)
-        # log them in to `self.app`
-        self.app.set_user(new_user.username)
-        # and manually call the on each login callback
-        new_user.on_each_login()
-
-        # Now load the home page and make sure our domain appears there
-        home_page = self.app.get(reverse("home"))
-        self.assertContains(home_page, self.domain.name)
-
-
-class TestDomainNameservers(TestDomainOverview):
-    def test_domain_nameservers(self):
-        """Can load domain's nameservers page."""
-        page = self.client.get(reverse("domain-dns-nameservers", kwargs={"pk": self.domain.id}))
-        self.assertContains(page, "DNS name servers")
-
-    def test_domain_nameservers_form_submit_one_nameserver(self):
-        """Nameserver form submitted with one nameserver throws error.
-
-        Uses self.app WebTest because we need to interact with forms.
-        """
-        # initial nameservers page has one server with two ips
-        nameservers_page = self.app.get(reverse("domain-dns-nameservers", kwargs={"pk": self.domain.id}))
-        session_id = self.app.cookies[settings.SESSION_COOKIE_NAME]
-        self.app.set_cookie(settings.SESSION_COOKIE_NAME, session_id)
-        # attempt to submit the form with only one nameserver, should error
-        # regarding required fields
-        with less_console_noise():  # swallow log warning message
-            result = nameservers_page.form.submit()
-        # form submission was a post with an error, response should be a 200
-        # error text appears twice, once at the top of the page, once around
-        # the required field.  form requires a minimum of 2 name servers
-        self.assertContains(
-            result,
-            "At least two name servers are required.",
-            count=2,
-            status_code=200,
-        )
-
-    def test_domain_nameservers_form_submit_subdomain_missing_ip(self):
-        """Nameserver form catches missing ip error on subdomain.
-
-        Uses self.app WebTest because we need to interact with forms.
-        """
-        # initial nameservers page has one server with two ips
-        nameservers_page = self.app.get(reverse("domain-dns-nameservers", kwargs={"pk": self.domain.id}))
-        session_id = self.app.cookies[settings.SESSION_COOKIE_NAME]
-        self.app.set_cookie(settings.SESSION_COOKIE_NAME, session_id)
-        # attempt to submit the form without two hosts, both subdomains,
-        # only one has ips
-        nameservers_page.form["form-1-server"] = "ns2.igorville.gov"
-
-        with less_console_noise():  # swallow log warning message
-            result = nameservers_page.form.submit()
-        # form submission was a post with an error, response should be a 200
-        # error text appears twice, once at the top of the page, once around
-        # the required field.  subdomain missing an ip
-        self.assertContains(
-            result,
-            str(NameserverError(code=NameserverErrorCodes.MISSING_IP)),
-            count=2,
-            status_code=200,
-        )
-
-    def test_domain_nameservers_form_submit_missing_host(self):
-        """Nameserver form catches error when host is missing.
-
-        Uses self.app WebTest because we need to interact with forms.
-        """
-        # initial nameservers page has one server with two ips
-        nameservers_page = self.app.get(reverse("domain-dns-nameservers", kwargs={"pk": self.domain.id}))
-        session_id = self.app.cookies[settings.SESSION_COOKIE_NAME]
-        self.app.set_cookie(settings.SESSION_COOKIE_NAME, session_id)
-        # attempt to submit the form without two hosts, both subdomains,
-        # only one has ips
-        nameservers_page.form["form-1-ip"] = "127.0.0.1"
-        with less_console_noise():  # swallow log warning message
-            result = nameservers_page.form.submit()
-        # form submission was a post with an error, response should be a 200
-        # error text appears twice, once at the top of the page, once around
-        # the required field.  nameserver has ip but missing host
-        self.assertContains(
-            result,
-            str(NameserverError(code=NameserverErrorCodes.MISSING_HOST)),
-            count=2,
-            status_code=200,
-        )
-
-    def test_domain_nameservers_form_submit_duplicate_host(self):
-        """Nameserver form catches error when host is duplicated.
-
-        Uses self.app WebTest because we need to interact with forms.
-        """
-        # initial nameservers page has one server with two ips
-        nameservers_page = self.app.get(reverse("domain-dns-nameservers", kwargs={"pk": self.domain.id}))
-        session_id = self.app.cookies[settings.SESSION_COOKIE_NAME]
-        self.app.set_cookie(settings.SESSION_COOKIE_NAME, session_id)
-        # attempt to submit the form with duplicate host names of fake.host.com
-        nameservers_page.form["form-0-ip"] = ""
-        nameservers_page.form["form-1-server"] = "fake.host.com"
-        with less_console_noise():  # swallow log warning message
-            result = nameservers_page.form.submit()
-        # form submission was a post with an error, response should be a 200
-        # error text appears twice, once at the top of the page, once around
-        # the required field.  remove duplicate entry
-        self.assertContains(
-            result,
-            str(NameserverError(code=NameserverErrorCodes.DUPLICATE_HOST)),
-            count=2,
-            status_code=200,
-        )
-
-    def test_domain_nameservers_form_submit_whitespace(self):
-        """Nameserver form removes whitespace from ip.
-
-        Uses self.app WebTest because we need to interact with forms.
-        """
-        nameserver1 = "ns1.igorville.gov"
-        nameserver2 = "ns2.igorville.gov"
-        valid_ip = "1.1. 1.1"
-        # initial nameservers page has one server with two ips
-        # have to throw an error in order to test that the whitespace has been stripped from ip
-        nameservers_page = self.app.get(reverse("domain-dns-nameservers", kwargs={"pk": self.domain.id}))
-        session_id = self.app.cookies[settings.SESSION_COOKIE_NAME]
-        self.app.set_cookie(settings.SESSION_COOKIE_NAME, session_id)
-        # attempt to submit the form without one host and an ip with whitespace
-        nameservers_page.form["form-0-server"] = nameserver1
-        nameservers_page.form["form-1-ip"] = valid_ip
-        nameservers_page.form["form-1-server"] = nameserver2
-        with less_console_noise():  # swallow log warning message
-            result = nameservers_page.form.submit()
-        # form submission was a post with an ip address which has been stripped of whitespace,
-        # response should be a 302 to success page
-        self.assertEqual(result.status_code, 302)
-        self.assertEqual(
-            result["Location"],
-            reverse("domain-dns-nameservers", kwargs={"pk": self.domain.id}),
-        )
-        self.app.set_cookie(settings.SESSION_COOKIE_NAME, session_id)
-        page = result.follow()
-        # in the event of a generic nameserver error from registry error, there will be a 302
-        # with an error message displayed, so need to follow 302 and test for success message
-        self.assertContains(page, "The name servers for this domain have been updated")
-
-    def test_domain_nameservers_form_submit_glue_record_not_allowed(self):
-        """Nameserver form catches error when IP is present
-        but host not subdomain.
-
-        Uses self.app WebTest because we need to interact with forms.
-        """
-        nameserver1 = "ns1.igorville.gov"
-        nameserver2 = "ns2.igorville.com"
-        valid_ip = "127.0.0.1"
-        # initial nameservers page has one server with two ips
-        nameservers_page = self.app.get(reverse("domain-dns-nameservers", kwargs={"pk": self.domain.id}))
-        session_id = self.app.cookies[settings.SESSION_COOKIE_NAME]
-        self.app.set_cookie(settings.SESSION_COOKIE_NAME, session_id)
-        # attempt to submit the form without two hosts, both subdomains,
-        # only one has ips
-        nameservers_page.form["form-0-server"] = nameserver1
-        nameservers_page.form["form-1-server"] = nameserver2
-        nameservers_page.form["form-1-ip"] = valid_ip
-        with less_console_noise():  # swallow log warning message
-            result = nameservers_page.form.submit()
-        # form submission was a post with an error, response should be a 200
-        # error text appears twice, once at the top of the page, once around
-        # the required field.  nameserver has ip but missing host
-        self.assertContains(
-            result,
-            str(NameserverError(code=NameserverErrorCodes.GLUE_RECORD_NOT_ALLOWED)),
-            count=2,
-            status_code=200,
-        )
-
-    def test_domain_nameservers_form_submit_invalid_ip(self):
-        """Nameserver form catches invalid IP on submission.
-
-        Uses self.app WebTest because we need to interact with forms.
-        """
-        nameserver = "ns2.igorville.gov"
-        invalid_ip = "123"
-        # initial nameservers page has one server with two ips
-        nameservers_page = self.app.get(reverse("domain-dns-nameservers", kwargs={"pk": self.domain.id}))
-        session_id = self.app.cookies[settings.SESSION_COOKIE_NAME]
-        self.app.set_cookie(settings.SESSION_COOKIE_NAME, session_id)
-        # attempt to submit the form without two hosts, both subdomains,
-        # only one has ips
-        nameservers_page.form["form-1-server"] = nameserver
-        nameservers_page.form["form-1-ip"] = invalid_ip
-        with less_console_noise():  # swallow log warning message
-            result = nameservers_page.form.submit()
-        # form submission was a post with an error, response should be a 200
-        # error text appears twice, once at the top of the page, once around
-        # the required field.  nameserver has ip but missing host
-        self.assertContains(
-            result,
-            str(NameserverError(code=NameserverErrorCodes.INVALID_IP, nameserver=nameserver)),
-            count=2,
-            status_code=200,
-        )
-
-    def test_domain_nameservers_form_submit_invalid_host(self):
-        """Nameserver form catches invalid host on submission.
-
-        Uses self.app WebTest because we need to interact with forms.
-        """
-        nameserver = "invalid-nameserver.gov"
-        valid_ip = "123.2.45.111"
-        # initial nameservers page has one server with two ips
-        nameservers_page = self.app.get(reverse("domain-dns-nameservers", kwargs={"pk": self.domain.id}))
-        session_id = self.app.cookies[settings.SESSION_COOKIE_NAME]
-        self.app.set_cookie(settings.SESSION_COOKIE_NAME, session_id)
-        # attempt to submit the form without two hosts, both subdomains,
-        # only one has ips
-        nameservers_page.form["form-1-server"] = nameserver
-        nameservers_page.form["form-1-ip"] = valid_ip
-        with less_console_noise():  # swallow log warning message
-            result = nameservers_page.form.submit()
-        # form submission was a post with an error, response should be a 200
-        # error text appears twice, once at the top of the page, once around
-        # the required field.  nameserver has invalid host
-        self.assertContains(
-            result,
-            str(NameserverError(code=NameserverErrorCodes.INVALID_HOST, nameserver=nameserver)),
-            count=2,
-            status_code=200,
-        )
-
-    def test_domain_nameservers_form_submits_successfully(self):
-        """Nameserver form submits successfully with valid input.
-
-        Uses self.app WebTest because we need to interact with forms.
-        """
-        nameserver1 = "ns1.igorville.gov"
-        nameserver2 = "ns2.igorville.gov"
-        valid_ip = "127.0.0.1"
-        # initial nameservers page has one server with two ips
-        nameservers_page = self.app.get(reverse("domain-dns-nameservers", kwargs={"pk": self.domain.id}))
-        session_id = self.app.cookies[settings.SESSION_COOKIE_NAME]
-        self.app.set_cookie(settings.SESSION_COOKIE_NAME, session_id)
-        # attempt to submit the form without two hosts, both subdomains,
-        # only one has ips
-        nameservers_page.form["form-0-server"] = nameserver1
-        nameservers_page.form["form-1-server"] = nameserver2
-        nameservers_page.form["form-1-ip"] = valid_ip
-        with less_console_noise():  # swallow log warning message
-            result = nameservers_page.form.submit()
-        # form submission was a successful post, response should be a 302
-        self.assertEqual(result.status_code, 302)
-        self.assertEqual(
-            result["Location"],
-            reverse("domain-dns-nameservers", kwargs={"pk": self.domain.id}),
-        )
-        self.app.set_cookie(settings.SESSION_COOKIE_NAME, session_id)
-        page = result.follow()
-        self.assertContains(page, "The name servers for this domain have been updated")
-
-    def test_domain_nameservers_form_invalid(self):
-        """Nameserver form does not submit with invalid data.
-
-        Uses self.app WebTest because we need to interact with forms.
-        """
-        nameservers_page = self.app.get(reverse("domain-dns-nameservers", kwargs={"pk": self.domain.id}))
-        session_id = self.app.cookies[settings.SESSION_COOKIE_NAME]
-        self.app.set_cookie(settings.SESSION_COOKIE_NAME, session_id)
-        # first two nameservers are required, so if we empty one out we should
-        # get a form error
-        nameservers_page.form["form-0-server"] = ""
-        with less_console_noise():  # swallow logged warning message
-            result = nameservers_page.form.submit()
-        # form submission was a post with an error, response should be a 200
-        # error text appears four times, twice at the top of the page,
-        # once around each required field.
-        self.assertContains(
-            result,
-            "At least two name servers are required.",
-            count=4,
-            status_code=200,
-        )
-
-
-class TestDomainAuthorizingOfficial(TestDomainOverview):
-    def test_domain_authorizing_official(self):
-        """Can load domain's authorizing official page."""
-        page = self.client.get(reverse("domain-authorizing-official", kwargs={"pk": self.domain.id}))
-        # once on the sidebar, once in the title
-        self.assertContains(page, "Authorizing official", count=2)
-
-    def test_domain_authorizing_official_content(self):
-        """Authorizing official information appears on the page."""
-        self.domain_information.authorizing_official = Contact(first_name="Testy")
-        self.domain_information.authorizing_official.save()
-        self.domain_information.save()
-        page = self.app.get(reverse("domain-authorizing-official", kwargs={"pk": self.domain.id}))
-        self.assertContains(page, "Testy")
-
-    def test_domain_edit_authorizing_official_in_place(self):
-        """When editing an authorizing official for domain information and AO is not
-        joined to any other objects"""
-        self.domain_information.authorizing_official = Contact(
-            first_name="Testy", last_name="Tester", title="CIO", email="nobody@igorville.gov"
-        )
-        self.domain_information.authorizing_official.save()
-        self.domain_information.save()
-        ao_page = self.app.get(reverse("domain-authorizing-official", kwargs={"pk": self.domain.id}))
-        session_id = self.app.cookies[settings.SESSION_COOKIE_NAME]
-        self.app.set_cookie(settings.SESSION_COOKIE_NAME, session_id)
-        ao_form = ao_page.forms[0]
-        self.assertEqual(ao_form["first_name"].value, "Testy")
-        ao_form["first_name"] = "Testy2"
-        # ao_pk is the initial pk of the authorizing official. set it before update
-        # to be able to verify after update that the same contact object is in place
-        ao_pk = self.domain_information.authorizing_official.id
-        ao_form.submit()
-
-        # refresh domain information
-        self.domain_information.refresh_from_db()
-        self.assertEqual("Testy2", self.domain_information.authorizing_official.first_name)
-        self.assertEqual(ao_pk, self.domain_information.authorizing_official.id)
-
-    def test_domain_edit_authorizing_official_creates_new(self):
-        """When editing an authorizing official for domain information and AO IS
-        joined to another object"""
-        # set AO and Other Contact to the same Contact object
-        self.domain_information.authorizing_official = Contact(
-            first_name="Testy", last_name="Tester", title="CIO", email="nobody@igorville.gov"
-        )
-        self.domain_information.authorizing_official.save()
-        self.domain_information.save()
-        self.domain_information.other_contacts.add(self.domain_information.authorizing_official)
-        self.domain_information.save()
-        # load the Authorizing Official in the web form
-        ao_page = self.app.get(reverse("domain-authorizing-official", kwargs={"pk": self.domain.id}))
-        session_id = self.app.cookies[settings.SESSION_COOKIE_NAME]
-        self.app.set_cookie(settings.SESSION_COOKIE_NAME, session_id)
-        ao_form = ao_page.forms[0]
-        # verify the first name is "Testy" and then change it to "Testy2"
-        self.assertEqual(ao_form["first_name"].value, "Testy")
-        ao_form["first_name"] = "Testy2"
-        # ao_pk is the initial pk of the authorizing official. set it before update
-        # to be able to verify after update that the same contact object is in place
-        ao_pk = self.domain_information.authorizing_official.id
-        ao_form.submit()
-
-        # refresh domain information
-        self.domain_information.refresh_from_db()
-        # assert that AO information is updated, and that the AO is a new Contact
-        self.assertEqual("Testy2", self.domain_information.authorizing_official.first_name)
-        self.assertNotEqual(ao_pk, self.domain_information.authorizing_official.id)
-        # assert that the Other Contact information is not updated and that the Other Contact
-        # is the original Contact object
-        other_contact = self.domain_information.other_contacts.all()[0]
-        self.assertEqual("Testy", other_contact.first_name)
-        self.assertEqual(ao_pk, other_contact.id)
-
-
-class TestDomainOrganization(TestDomainOverview):
-    def test_domain_org_name_address(self):
-        """Can load domain's org name and mailing address page."""
-        page = self.client.get(reverse("domain-org-name-address", kwargs={"pk": self.domain.id}))
-        # once on the sidebar, once in the page title, once as H1
-        self.assertContains(page, "Organization name and mailing address", count=3)
-
-    def test_domain_org_name_address_content(self):
-        """Org name and address information appears on the page."""
-        self.domain_information.organization_name = "Town of Igorville"
-        self.domain_information.save()
-        page = self.app.get(reverse("domain-org-name-address", kwargs={"pk": self.domain.id}))
-        self.assertContains(page, "Town of Igorville")
-
-    def test_domain_org_name_address_form(self):
-        """Submitting changes works on the org name address page."""
-        self.domain_information.organization_name = "Town of Igorville"
-        self.domain_information.save()
-        org_name_page = self.app.get(reverse("domain-org-name-address", kwargs={"pk": self.domain.id}))
-        session_id = self.app.cookies[settings.SESSION_COOKIE_NAME]
-
-        org_name_page.form["organization_name"] = "Not igorville"
-        org_name_page.form["city"] = "Faketown"
-
-        self.app.set_cookie(settings.SESSION_COOKIE_NAME, session_id)
-        success_result_page = org_name_page.form.submit()
-        self.assertEqual(success_result_page.status_code, 200)
-
-        self.assertContains(success_result_page, "Not igorville")
-        self.assertContains(success_result_page, "Faketown")
-
-
-class TestDomainContactInformation(TestDomainOverview):
-    def test_domain_your_contact_information(self):
-        """Can load domain's your contact information page."""
-        page = self.client.get(reverse("domain-your-contact-information", kwargs={"pk": self.domain.id}))
-        self.assertContains(page, "Your contact information")
-
-    def test_domain_your_contact_information_content(self):
-        """Logged-in user's contact information appears on the page."""
-        self.user.contact.first_name = "Testy"
-        self.user.contact.save()
-        page = self.app.get(reverse("domain-your-contact-information", kwargs={"pk": self.domain.id}))
-        self.assertContains(page, "Testy")
-
-
-class TestDomainSecurityEmail(TestDomainOverview):
-    def test_domain_security_email_existing_security_contact(self):
-        """Can load domain's security email page."""
-        self.mockSendPatch = patch("registrar.models.domain.registry.send")
-        self.mockedSendFunction = self.mockSendPatch.start()
-        self.mockedSendFunction.side_effect = self.mockSend
-
-        domain_contact, _ = Domain.objects.get_or_create(name="freeman.gov")
-        # Add current user to this domain
-        _ = UserDomainRole(user=self.user, domain=domain_contact, role="admin").save()
-        page = self.client.get(reverse("domain-security-email", kwargs={"pk": domain_contact.id}))
-
-        # Loads correctly
-        self.assertContains(page, "Security email")
-        self.assertContains(page, "security@mail.gov")
-        self.mockSendPatch.stop()
-
-    def test_domain_security_email_no_security_contact(self):
-        """Loads a domain with no defined security email.
-        We should not show the default."""
-        self.mockSendPatch = patch("registrar.models.domain.registry.send")
-        self.mockedSendFunction = self.mockSendPatch.start()
-        self.mockedSendFunction.side_effect = self.mockSend
-
-        page = self.client.get(reverse("domain-security-email", kwargs={"pk": self.domain.id}))
-
-        # Loads correctly
-        self.assertContains(page, "Security email")
-        self.assertNotContains(page, "dotgov@cisa.dhs.gov")
-        self.mockSendPatch.stop()
-
-    def test_domain_security_email(self):
-        """Can load domain's security email page."""
-        page = self.client.get(reverse("domain-security-email", kwargs={"pk": self.domain.id}))
-        self.assertContains(page, "Security email")
-
-    def test_domain_security_email_form(self):
-        """Adding a security email works.
-        Uses self.app WebTest because we need to interact with forms.
-        """
-        security_email_page = self.app.get(reverse("domain-security-email", kwargs={"pk": self.domain.id}))
-        session_id = self.app.cookies[settings.SESSION_COOKIE_NAME]
-        security_email_page.form["security_email"] = "mayor@igorville.gov"
-        self.app.set_cookie(settings.SESSION_COOKIE_NAME, session_id)
-        mock_client = MagicMock()
-        with boto3_mocking.clients.handler_for("sesv2", mock_client):
-            with less_console_noise():  # swallow log warning message
-                result = security_email_page.form.submit()
-        self.assertEqual(result.status_code, 302)
-        self.assertEqual(
-            result["Location"],
-            reverse("domain-security-email", kwargs={"pk": self.domain.id}),
-        )
-
-        self.app.set_cookie(settings.SESSION_COOKIE_NAME, session_id)
-        success_page = result.follow()
-        self.assertContains(success_page, "The security email for this domain has been updated")
-
-    def test_security_email_form_messages(self):
-        """
-        Test against the success and error messages that are defined in the view
-        """
-        p = "adminpass"
-        self.client.login(username="superuser", password=p)
-
-        form_data_registry_error = {
-            "security_email": "test@failCreate.gov",
-        }
-
-        form_data_contact_error = {
-            "security_email": "test@contactError.gov",
-        }
-
-        form_data_success = {
-            "security_email": "test@something.gov",
-        }
-
-        test_cases = [
-            (
-                "RegistryError",
-                form_data_registry_error,
-                str(GenericError(code=GenericErrorCodes.CANNOT_CONTACT_REGISTRY)),
-            ),
-            (
-                "ContactError",
-                form_data_contact_error,
-                str(SecurityEmailError(code=SecurityEmailErrorCodes.BAD_DATA)),
-            ),
-            (
-                "RegistrySuccess",
-                form_data_success,
-                "The security email for this domain has been updated.",
-            ),
-            # Add more test cases with different scenarios here
-        ]
-
-        for test_name, data, expected_message in test_cases:
-            response = self.client.post(
-                reverse("domain-security-email", kwargs={"pk": self.domain.id}),
-                data=data,
-                follow=True,
-            )
-
-            # Check the response status code, content, or any other relevant assertions
-            self.assertEqual(response.status_code, 200)
-
-            # Check if the expected message tag is set
-            if test_name == "RegistryError" or test_name == "ContactError":
-                message_tag = "error"
-            elif test_name == "RegistrySuccess":
-                message_tag = "success"
-            else:
-                # Handle other cases if needed
-                message_tag = "info"  # Change to the appropriate default
-
-            # Check the message tag
-            messages = list(response.context["messages"])
-            self.assertEqual(len(messages), 1)
-            message = messages[0]
-            self.assertEqual(message.tags, message_tag)
-            self.assertEqual(message.message.strip(), expected_message.strip())
-
-    def test_domain_overview_blocked_for_ineligible_user(self):
-        """We could easily duplicate this test for all domain management
-        views, but a single url test should be solid enough since all domain
-        management pages share the same permissions class"""
-        self.user.status = User.RESTRICTED
-        self.user.save()
-        home_page = self.app.get("/")
-        self.assertContains(home_page, "igorville.gov")
-        with less_console_noise():
-            response = self.client.get(reverse("domain", kwargs={"pk": self.domain.id}))
-            self.assertEqual(response.status_code, 403)
-
-
-class TestDomainDNSSEC(TestDomainOverview):
-
-    """MockEPPLib is already inherited."""
-
-    def test_dnssec_page_refreshes_enable_button(self):
-        """DNSSEC overview page loads when domain has no DNSSEC data
-        and shows a 'Enable DNSSEC' button."""
-
-        page = self.client.get(reverse("domain-dns-dnssec", kwargs={"pk": self.domain.id}))
-        self.assertContains(page, "Enable DNSSEC")
-
-    def test_dnssec_page_loads_with_data_in_domain(self):
-        """DNSSEC overview page loads when domain has DNSSEC data
-        and the template contains a button to disable DNSSEC."""
-
-        page = self.client.get(reverse("domain-dns-dnssec", kwargs={"pk": self.domain_multdsdata.id}))
-        self.assertContains(page, "Disable DNSSEC")
-
-        # Prepare the data for the POST request
-        post_data = {
-            "disable_dnssec": "Disable DNSSEC",
-        }
-        updated_page = self.client.post(
-            reverse("domain-dns-dnssec", kwargs={"pk": self.domain.id}),
-            post_data,
-            follow=True,
-        )
-
-        self.assertEqual(updated_page.status_code, 200)
-
-        self.assertContains(updated_page, "Enable DNSSEC")
-
-    def test_ds_form_loads_with_no_domain_data(self):
-        """DNSSEC Add DS data page loads when there is no
-        domain DNSSEC data and shows a button to Add new record"""
-
-        page = self.client.get(reverse("domain-dns-dnssec-dsdata", kwargs={"pk": self.domain_dnssec_none.id}))
-        self.assertContains(page, "You have no DS data added")
-        self.assertContains(page, "Add new record")
-
-    def test_ds_form_loads_with_ds_data(self):
-        """DNSSEC Add DS data page loads when there is
-        domain DNSSEC DS data and shows the data"""
-
-        page = self.client.get(reverse("domain-dns-dnssec-dsdata", kwargs={"pk": self.domain_dsdata.id}))
-        self.assertContains(page, "DS data record 1")
-
-    def test_ds_data_form_modal(self):
-        """When user clicks on save, a modal pops up."""
-        add_data_page = self.app.get(reverse("domain-dns-dnssec-dsdata", kwargs={"pk": self.domain_dsdata.id}))
-        # Assert that a hidden trigger for the modal does not exist.
-        # This hidden trigger will pop on the page when certain condition are met:
-        # 1) Initial form contained DS data, 2) All data is deleted and form is
-        # submitted.
-        self.assertNotContains(add_data_page, "Trigger Disable DNSSEC Modal")
-        # Simulate a delete all data
-        form_data = {}
-        response = self.client.post(
-            reverse("domain-dns-dnssec-dsdata", kwargs={"pk": self.domain_dsdata.id}),
-            data=form_data,
-        )
-        self.assertEqual(response.status_code, 200)  # Adjust status code as needed
-        # Now check to see whether the JS trigger for the modal is present on the page
-        self.assertContains(response, "Trigger Disable DNSSEC Modal")
-
-    def test_ds_data_form_submits(self):
-        """DS data form submits successfully
-
-        Uses self.app WebTest because we need to interact with forms.
-        """
-        add_data_page = self.app.get(reverse("domain-dns-dnssec-dsdata", kwargs={"pk": self.domain_dsdata.id}))
-        session_id = self.app.cookies[settings.SESSION_COOKIE_NAME]
-        self.app.set_cookie(settings.SESSION_COOKIE_NAME, session_id)
-        with less_console_noise():  # swallow log warning message
-            result = add_data_page.forms[0].submit()
-        # form submission was a post, response should be a redirect
-        self.assertEqual(result.status_code, 302)
-        self.assertEqual(
-            result["Location"],
-            reverse("domain-dns-dnssec-dsdata", kwargs={"pk": self.domain_dsdata.id}),
-        )
-        self.app.set_cookie(settings.SESSION_COOKIE_NAME, session_id)
-        page = result.follow()
-        self.assertContains(page, "The DS data records for this domain have been updated.")
-
-    def test_ds_data_form_invalid(self):
-        """DS data form errors with invalid data (missing required fields)
-
-        Uses self.app WebTest because we need to interact with forms.
-        """
-        add_data_page = self.app.get(reverse("domain-dns-dnssec-dsdata", kwargs={"pk": self.domain_dsdata.id}))
-        session_id = self.app.cookies[settings.SESSION_COOKIE_NAME]
-        self.app.set_cookie(settings.SESSION_COOKIE_NAME, session_id)
-        # all four form fields are required, so will test with each blank
-        add_data_page.forms[0]["form-0-key_tag"] = ""
-        add_data_page.forms[0]["form-0-algorithm"] = ""
-        add_data_page.forms[0]["form-0-digest_type"] = ""
-        add_data_page.forms[0]["form-0-digest"] = ""
-        with less_console_noise():  # swallow logged warning message
-            result = add_data_page.forms[0].submit()
-        # form submission was a post with an error, response should be a 200
-        # error text appears twice, once at the top of the page, once around
-        # the field.
-        self.assertContains(result, "Key tag is required", count=2, status_code=200)
-        self.assertContains(result, "Algorithm is required", count=2, status_code=200)
-        self.assertContains(result, "Digest type is required", count=2, status_code=200)
-        self.assertContains(result, "Digest is required", count=2, status_code=200)
-
-    def test_ds_data_form_invalid_keytag(self):
-        """DS data form errors with invalid data (key tag too large)
-
-        Uses self.app WebTest because we need to interact with forms.
-        """
-        add_data_page = self.app.get(reverse("domain-dns-dnssec-dsdata", kwargs={"pk": self.domain_dsdata.id}))
-        session_id = self.app.cookies[settings.SESSION_COOKIE_NAME]
-        self.app.set_cookie(settings.SESSION_COOKIE_NAME, session_id)
-        # first two nameservers are required, so if we empty one out we should
-        # get a form error
-        add_data_page.forms[0]["form-0-key_tag"] = "65536"  # > 65535
-        add_data_page.forms[0]["form-0-algorithm"] = ""
-        add_data_page.forms[0]["form-0-digest_type"] = ""
-        add_data_page.forms[0]["form-0-digest"] = ""
-        with less_console_noise():  # swallow logged warning message
-            result = add_data_page.forms[0].submit()
-        # form submission was a post with an error, response should be a 200
-        # error text appears twice, once at the top of the page, once around
-        # the field.
-        self.assertContains(
-            result, str(DsDataError(code=DsDataErrorCodes.INVALID_KEYTAG_SIZE)), count=2, status_code=200
-        )
-
-    def test_ds_data_form_invalid_digest_chars(self):
-        """DS data form errors with invalid data (digest contains non hexadecimal chars)
-
-        Uses self.app WebTest because we need to interact with forms.
-        """
-        add_data_page = self.app.get(reverse("domain-dns-dnssec-dsdata", kwargs={"pk": self.domain_dsdata.id}))
-        session_id = self.app.cookies[settings.SESSION_COOKIE_NAME]
-        self.app.set_cookie(settings.SESSION_COOKIE_NAME, session_id)
-        # first two nameservers are required, so if we empty one out we should
-        # get a form error
-        add_data_page.forms[0]["form-0-key_tag"] = "1234"
-        add_data_page.forms[0]["form-0-algorithm"] = "3"
-        add_data_page.forms[0]["form-0-digest_type"] = "1"
-        add_data_page.forms[0]["form-0-digest"] = "GG1234"
-        with less_console_noise():  # swallow logged warning message
-            result = add_data_page.forms[0].submit()
-        # form submission was a post with an error, response should be a 200
-        # error text appears twice, once at the top of the page, once around
-        # the field.
-        self.assertContains(
-            result, str(DsDataError(code=DsDataErrorCodes.INVALID_DIGEST_CHARS)), count=2, status_code=200
-        )
-
-    def test_ds_data_form_invalid_digest_sha1(self):
-        """DS data form errors with invalid data (digest is invalid sha-1)
-
-        Uses self.app WebTest because we need to interact with forms.
-        """
-        add_data_page = self.app.get(reverse("domain-dns-dnssec-dsdata", kwargs={"pk": self.domain_dsdata.id}))
-        session_id = self.app.cookies[settings.SESSION_COOKIE_NAME]
-        self.app.set_cookie(settings.SESSION_COOKIE_NAME, session_id)
-        # first two nameservers are required, so if we empty one out we should
-        # get a form error
-        add_data_page.forms[0]["form-0-key_tag"] = "1234"
-        add_data_page.forms[0]["form-0-algorithm"] = "3"
-        add_data_page.forms[0]["form-0-digest_type"] = "1"  # SHA-1
-        add_data_page.forms[0]["form-0-digest"] = "A123"
-        with less_console_noise():  # swallow logged warning message
-            result = add_data_page.forms[0].submit()
-        # form submission was a post with an error, response should be a 200
-        # error text appears twice, once at the top of the page, once around
-        # the field.
-        self.assertContains(
-            result, str(DsDataError(code=DsDataErrorCodes.INVALID_DIGEST_SHA1)), count=2, status_code=200
-        )
-
-    def test_ds_data_form_invalid_digest_sha256(self):
-        """DS data form errors with invalid data (digest is invalid sha-256)
-
-        Uses self.app WebTest because we need to interact with forms.
-        """
-        add_data_page = self.app.get(reverse("domain-dns-dnssec-dsdata", kwargs={"pk": self.domain_dsdata.id}))
-        session_id = self.app.cookies[settings.SESSION_COOKIE_NAME]
-        self.app.set_cookie(settings.SESSION_COOKIE_NAME, session_id)
-        # first two nameservers are required, so if we empty one out we should
-        # get a form error
-        add_data_page.forms[0]["form-0-key_tag"] = "1234"
-        add_data_page.forms[0]["form-0-algorithm"] = "3"
-        add_data_page.forms[0]["form-0-digest_type"] = "2"  # SHA-256
-        add_data_page.forms[0]["form-0-digest"] = "GG1234"
-        with less_console_noise():  # swallow logged warning message
-            result = add_data_page.forms[0].submit()
-        # form submission was a post with an error, response should be a 200
-        # error text appears twice, once at the top of the page, once around
-        # the field.
-        self.assertContains(
-            result, str(DsDataError(code=DsDataErrorCodes.INVALID_DIGEST_SHA256)), count=2, status_code=200
-        )
-
-
-class TestApplicationStatus(TestWithUser, WebTest):
-    def setUp(self):
-        super().setUp()
-        self.app.set_user(self.user.username)
-        self.client.force_login(self.user)
-
-    def test_application_status(self):
-        """Checking application status page"""
-        application = completed_application(status=DomainApplication.ApplicationStatus.SUBMITTED, user=self.user)
-        application.save()
-
-        home_page = self.app.get("/")
-        self.assertContains(home_page, "city.gov")
-        # click the "Manage" link
-        detail_page = home_page.click("Manage", index=0)
-        self.assertContains(detail_page, "city.gov")
-        self.assertContains(detail_page, "city1.gov")
-        self.assertContains(detail_page, "Chief Tester")
-        self.assertContains(detail_page, "testy@town.com")
-        self.assertContains(detail_page, "Admin Tester")
-        self.assertContains(detail_page, "Status:")
-
-    def test_application_status_with_ineligible_user(self):
-        """Checking application status page whith a blocked user.
-        The user should still have access to view."""
-        self.user.status = "ineligible"
-        self.user.save()
-
-        application = completed_application(status=DomainApplication.ApplicationStatus.SUBMITTED, user=self.user)
-        application.save()
-
-        home_page = self.app.get("/")
-        self.assertContains(home_page, "city.gov")
-        # click the "Manage" link
-        detail_page = home_page.click("Manage", index=0)
-        self.assertContains(detail_page, "city.gov")
-        self.assertContains(detail_page, "Chief Tester")
-        self.assertContains(detail_page, "testy@town.com")
-        self.assertContains(detail_page, "Admin Tester")
-        self.assertContains(detail_page, "Status:")
-
-    def test_application_withdraw(self):
-        """Checking application status page"""
-        application = completed_application(status=DomainApplication.ApplicationStatus.SUBMITTED, user=self.user)
-        application.save()
-
-        home_page = self.app.get("/")
-        self.assertContains(home_page, "city.gov")
-        # click the "Manage" link
-        detail_page = home_page.click("Manage", index=0)
-        self.assertContains(detail_page, "city.gov")
-        self.assertContains(detail_page, "city1.gov")
-        self.assertContains(detail_page, "Chief Tester")
-        self.assertContains(detail_page, "testy@town.com")
-        self.assertContains(detail_page, "Admin Tester")
-        self.assertContains(detail_page, "Status:")
-        # click the "Withdraw request" button
-        mock_client = MockSESClient()
-        with boto3_mocking.clients.handler_for("sesv2", mock_client):
-            with less_console_noise():
-                withdraw_page = detail_page.click("Withdraw request")
-                self.assertContains(withdraw_page, "Withdraw request for")
-                home_page = withdraw_page.click("Withdraw request")
-        # confirm that it has redirected, and the status has been updated to withdrawn
-        self.assertRedirects(
-            home_page,
-            "/",
-            status_code=302,
-            target_status_code=200,
-            fetch_redirect_response=True,
-        )
-        home_page = self.app.get("/")
-        self.assertContains(home_page, "Withdrawn")
-
-    def test_application_withdraw_no_permissions(self):
-        """Can't withdraw applications as a restricted user."""
-        self.user.status = User.RESTRICTED
-        self.user.save()
-        application = completed_application(status=DomainApplication.ApplicationStatus.SUBMITTED, user=self.user)
-        application.save()
-
-        home_page = self.app.get("/")
-        self.assertContains(home_page, "city.gov")
-        # click the "Manage" link
-        detail_page = home_page.click("Manage", index=0)
-        self.assertContains(detail_page, "city.gov")
-        self.assertContains(detail_page, "city1.gov")
-        self.assertContains(detail_page, "Chief Tester")
-        self.assertContains(detail_page, "testy@town.com")
-        self.assertContains(detail_page, "Admin Tester")
-        self.assertContains(detail_page, "Status:")
-        # Restricted user trying to withdraw results in 403 error
-        with less_console_noise():
-            for url_name in [
-                "application-withdraw-confirmation",
-                "application-withdrawn",
-            ]:
-                with self.subTest(url_name=url_name):
-                    page = self.client.get(reverse(url_name, kwargs={"pk": application.pk}))
-                    self.assertEqual(page.status_code, 403)
-
-    def test_application_status_no_permissions(self):
-        """Can't access applications without being the creator."""
-        application = completed_application(status=DomainApplication.ApplicationStatus.SUBMITTED, user=self.user)
-        other_user = User()
-        other_user.save()
-        application.creator = other_user
-        application.save()
-
-        # PermissionDeniedErrors make lots of noise in test output
-        with less_console_noise():
-            for url_name in [
-                "application-status",
-                "application-withdraw-confirmation",
-                "application-withdrawn",
-            ]:
-                with self.subTest(url_name=url_name):
-                    page = self.client.get(reverse(url_name, kwargs={"pk": application.pk}))
-                    self.assertEqual(page.status_code, 403)
-
-    def test_approved_application_not_in_active_requests(self):
-        """An approved application is not shown in the Active
-        Requests table on home.html."""
-        application = completed_application(status=DomainApplication.ApplicationStatus.APPROVED, user=self.user)
-        application.save()
-
-        home_page = self.app.get("/")
-        # This works in our test environment because creating
-        # an approved application here does not generate a
-        # domain object, so we do not expect to see 'city.gov'
-        # in either the Domains or Requests tables.
-        self.assertNotContains(home_page, "city.gov")
-=======
-            self.assertEqual(response.status_code, 403)
->>>>>>> eac9e1ab
+            self.assertEqual(response.status_code, 403)
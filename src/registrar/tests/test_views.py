from unittest import skip
from unittest.mock import MagicMock, ANY, patch

from django.conf import settings
from django.test import Client, TestCase
from django.urls import reverse
from django.contrib.auth import get_user_model
from .common import MockEppLib, completed_application, create_user  # type: ignore

from django_webtest import WebTest  # type: ignore
import boto3_mocking  # type: ignore

from registrar.utility.errors import (
    NameserverError,
    NameserverErrorCodes,
    SecurityEmailError,
    SecurityEmailErrorCodes,
    GenericError,
    GenericErrorCodes,
    DsDataError,
    DsDataErrorCodes,
)

from registrar.models import (
    DomainApplication,
    Domain,
    DomainInformation,
    DraftDomain,
    DomainInvitation,
    Contact,
    PublicContact,
    Website,
    UserDomainRole,
    User,
)
from registrar.views.application import ApplicationWizard, Step

from .common import less_console_noise


class TestViews(TestCase):
    def setUp(self):
        self.client = Client()

    def test_health_check_endpoint(self):
        response = self.client.get("/health/")
        self.assertContains(response, "OK", status_code=200)

    def test_home_page(self):
        """Home page should NOT be available without a login."""
        response = self.client.get("/")
        self.assertEqual(response.status_code, 302)

    def test_application_form_not_logged_in(self):
        """Application form not accessible without a logged-in user."""
        response = self.client.get("/register/")
        self.assertEqual(response.status_code, 302)
        self.assertIn("/login?next=/register/", response.headers["Location"])


class TestWithUser(MockEppLib):
    def setUp(self):
        super().setUp()
        username = "test_user"
        first_name = "First"
        last_name = "Last"
        email = "info@example.com"
        self.user = get_user_model().objects.create(
            username=username, first_name=first_name, last_name=last_name, email=email
        )

    def tearDown(self):
        # delete any applications too
        super().tearDown()
        DomainApplication.objects.all().delete()
        self.user.delete()


class LoggedInTests(TestWithUser):
    def setUp(self):
        super().setUp()
        self.client.force_login(self.user)

    def test_home_lists_domain_applications(self):
        response = self.client.get("/")
        self.assertNotContains(response, "igorville.gov")
        site = DraftDomain.objects.create(name="igorville.gov")
        application = DomainApplication.objects.create(creator=self.user, requested_domain=site)
        response = self.client.get("/")
        # count = 2 because it is also in screenreader content
        self.assertContains(response, "igorville.gov", count=2)
        # clean up
        application.delete()

    def test_home_lists_domains(self):
        response = self.client.get("/")
        domain, _ = Domain.objects.get_or_create(name="igorville.gov")
        self.assertNotContains(response, "igorville.gov")
        role, _ = UserDomainRole.objects.get_or_create(user=self.user, domain=domain, role=UserDomainRole.Roles.MANAGER)
        response = self.client.get("/")
        # count = 2 because it is also in screenreader content
        self.assertContains(response, "igorville.gov", count=2)
        self.assertContains(response, "DNS Needed")
        # clean up
        role.delete()

    def test_application_form_view(self):
        response = self.client.get("/register/", follow=True)
        self.assertContains(
            response,
            "What kind of U.S.-based government organization do you represent?",
        )

    def test_domain_application_form_with_ineligible_user(self):
        """Application form not accessible for an ineligible user.
        This test should be solid enough since all application wizard
        views share the same permissions class"""
        self.user.status = User.RESTRICTED
        self.user.save()

        with less_console_noise():
            response = self.client.get("/register/", follow=True)
            print(response.status_code)
            self.assertEqual(response.status_code, 403)


class DomainApplicationTests(TestWithUser, WebTest):

    """Webtests for domain application to test filling and submitting."""

    # Doesn't work with CSRF checking
    # hypothesis is that CSRF_USE_SESSIONS is incompatible with WebTest
    csrf_checks = False

    def setUp(self):
        super().setUp()
        self.app.set_user(self.user.username)
        self.TITLES = ApplicationWizard.TITLES

    def test_application_form_empty_submit(self):
        # 302 redirect to the first form
        page = self.app.get(reverse("application:")).follow()
        # submitting should get back the same page if the required field is empty
        result = page.form.submit()
        self.assertIn("What kind of U.S.-based government organization do you represent?", result)

    @boto3_mocking.patching
    def test_application_form_submission(self):
        """
        Can fill out the entire form and submit.
        As we add additional form pages, we need to include them here to make
        this test work.

        This test also looks for the long organization name on the summary page.
        """
        num_pages_tested = 0
        # elections, type_of_work, tribal_government, no_other_contacts
        SKIPPED_PAGES = 4
        num_pages = len(self.TITLES) - SKIPPED_PAGES

        type_page = self.app.get(reverse("application:")).follow()
        # django-webtest does not handle cookie-based sessions well because it keeps
        # resetting the session key on each new request, thus destroying the concept
        # of a "session". We are going to do it manually, saving the session ID here
        # and then setting the cookie on each request.
        session_id = self.app.cookies[settings.SESSION_COOKIE_NAME]

        # ---- TYPE PAGE  ----
        type_form = type_page.form
        type_form["organization_type-organization_type"] = "federal"
        # test next button and validate data
        self.app.set_cookie(settings.SESSION_COOKIE_NAME, session_id)
        type_result = type_page.form.submit()
        # should see results in db
        application = DomainApplication.objects.get()  # there's only one
        self.assertEqual(application.organization_type, "federal")
        # the post request should return a redirect to the next form in
        # the application
        self.assertEqual(type_result.status_code, 302)
        self.assertEqual(type_result["Location"], "/register/organization_federal/")
        num_pages_tested += 1

        # ---- FEDERAL BRANCH PAGE  ----
        # Follow the redirect to the next form page
        self.app.set_cookie(settings.SESSION_COOKIE_NAME, session_id)

        federal_page = type_result.follow()
        federal_form = federal_page.form
        federal_form["organization_federal-federal_type"] = "executive"

        # test next button
        self.app.set_cookie(settings.SESSION_COOKIE_NAME, session_id)
        federal_result = federal_form.submit()
        # validate that data from this step are being saved
        application = DomainApplication.objects.get()  # there's only one
        self.assertEqual(application.federal_type, "executive")
        # the post request should return a redirect to the next form in
        # the application
        self.assertEqual(federal_result.status_code, 302)
        self.assertEqual(federal_result["Location"], "/register/organization_contact/")
        num_pages_tested += 1

        # ---- ORG CONTACT PAGE  ----
        # Follow the redirect to the next form page
        self.app.set_cookie(settings.SESSION_COOKIE_NAME, session_id)
        org_contact_page = federal_result.follow()
        org_contact_form = org_contact_page.form
        # federal agency so we have to fill in federal_agency
        org_contact_form["organization_contact-federal_agency"] = "General Services Administration"
        org_contact_form["organization_contact-organization_name"] = "Testorg"
        org_contact_form["organization_contact-address_line1"] = "address 1"
        org_contact_form["organization_contact-address_line2"] = "address 2"
        org_contact_form["organization_contact-city"] = "NYC"
        org_contact_form["organization_contact-state_territory"] = "NY"
        org_contact_form["organization_contact-zipcode"] = "10002"
        org_contact_form["organization_contact-urbanization"] = "URB Royal Oaks"

        # test next button
        self.app.set_cookie(settings.SESSION_COOKIE_NAME, session_id)
        org_contact_result = org_contact_form.submit()
        # validate that data from this step are being saved
        application = DomainApplication.objects.get()  # there's only one
        self.assertEqual(application.organization_name, "Testorg")
        self.assertEqual(application.address_line1, "address 1")
        self.assertEqual(application.address_line2, "address 2")
        self.assertEqual(application.city, "NYC")
        self.assertEqual(application.state_territory, "NY")
        self.assertEqual(application.zipcode, "10002")
        self.assertEqual(application.urbanization, "URB Royal Oaks")
        # the post request should return a redirect to the next form in
        # the application
        self.assertEqual(org_contact_result.status_code, 302)
        self.assertEqual(org_contact_result["Location"], "/register/authorizing_official/")
        num_pages_tested += 1

        # ---- AUTHORIZING OFFICIAL PAGE  ----
        # Follow the redirect to the next form page
        self.app.set_cookie(settings.SESSION_COOKIE_NAME, session_id)
        ao_page = org_contact_result.follow()
        ao_form = ao_page.form
        ao_form["authorizing_official-first_name"] = "Testy ATO"
        ao_form["authorizing_official-last_name"] = "Tester ATO"
        ao_form["authorizing_official-title"] = "Chief Tester"
        ao_form["authorizing_official-email"] = "testy@town.com"
        ao_form["authorizing_official-phone"] = "(201) 555 5555"

        # test next button
        self.app.set_cookie(settings.SESSION_COOKIE_NAME, session_id)
        ao_result = ao_form.submit()
        # validate that data from this step are being saved
        application = DomainApplication.objects.get()  # there's only one
        self.assertEqual(application.authorizing_official.first_name, "Testy ATO")
        self.assertEqual(application.authorizing_official.last_name, "Tester ATO")
        self.assertEqual(application.authorizing_official.title, "Chief Tester")
        self.assertEqual(application.authorizing_official.email, "testy@town.com")
        self.assertEqual(application.authorizing_official.phone, "(201) 555 5555")
        # the post request should return a redirect to the next form in
        # the application
        self.assertEqual(ao_result.status_code, 302)
        self.assertEqual(ao_result["Location"], "/register/current_sites/")
        num_pages_tested += 1

        # ---- CURRENT SITES PAGE  ----
        # Follow the redirect to the next form page
        self.app.set_cookie(settings.SESSION_COOKIE_NAME, session_id)
        current_sites_page = ao_result.follow()
        current_sites_form = current_sites_page.form
        current_sites_form["current_sites-0-website"] = "www.city.com"

        # test next button
        self.app.set_cookie(settings.SESSION_COOKIE_NAME, session_id)
        current_sites_result = current_sites_form.submit()
        # validate that data from this step are being saved
        application = DomainApplication.objects.get()  # there's only one
        self.assertEqual(
            application.current_websites.filter(website="http://www.city.com").count(),
            1,
        )
        # the post request should return a redirect to the next form in
        # the application
        self.assertEqual(current_sites_result.status_code, 302)
        self.assertEqual(current_sites_result["Location"], "/register/dotgov_domain/")
        num_pages_tested += 1

        # ---- DOTGOV DOMAIN PAGE  ----
        # Follow the redirect to the next form page
        self.app.set_cookie(settings.SESSION_COOKIE_NAME, session_id)
        dotgov_page = current_sites_result.follow()
        dotgov_form = dotgov_page.form
        dotgov_form["dotgov_domain-requested_domain"] = "city"
        dotgov_form["dotgov_domain-0-alternative_domain"] = "city1"

        self.app.set_cookie(settings.SESSION_COOKIE_NAME, session_id)
        dotgov_result = dotgov_form.submit()
        # validate that data from this step are being saved
        application = DomainApplication.objects.get()  # there's only one
        self.assertEqual(application.requested_domain.name, "city.gov")
        self.assertEqual(application.alternative_domains.filter(website="city1.gov").count(), 1)
        # the post request should return a redirect to the next form in
        # the application
        self.assertEqual(dotgov_result.status_code, 302)
        self.assertEqual(dotgov_result["Location"], "/register/purpose/")
        num_pages_tested += 1

        # ---- PURPOSE PAGE  ----
        # Follow the redirect to the next form page
        self.app.set_cookie(settings.SESSION_COOKIE_NAME, session_id)
        purpose_page = dotgov_result.follow()
        purpose_form = purpose_page.form
        purpose_form["purpose-purpose"] = "For all kinds of things."

        # test next button
        self.app.set_cookie(settings.SESSION_COOKIE_NAME, session_id)
        purpose_result = purpose_form.submit()
        # validate that data from this step are being saved
        application = DomainApplication.objects.get()  # there's only one
        self.assertEqual(application.purpose, "For all kinds of things.")
        # the post request should return a redirect to the next form in
        # the application
        self.assertEqual(purpose_result.status_code, 302)
        self.assertEqual(purpose_result["Location"], "/register/your_contact/")
        num_pages_tested += 1

        # ---- YOUR CONTACT INFO PAGE  ----
        # Follow the redirect to the next form page
        self.app.set_cookie(settings.SESSION_COOKIE_NAME, session_id)
        your_contact_page = purpose_result.follow()
        your_contact_form = your_contact_page.form

        your_contact_form["your_contact-first_name"] = "Testy you"
        your_contact_form["your_contact-last_name"] = "Tester you"
        your_contact_form["your_contact-title"] = "Admin Tester"
        your_contact_form["your_contact-email"] = "testy-admin@town.com"
        your_contact_form["your_contact-phone"] = "(201) 555 5556"

        # test next button
        self.app.set_cookie(settings.SESSION_COOKIE_NAME, session_id)
        your_contact_result = your_contact_form.submit()
        # validate that data from this step are being saved
        application = DomainApplication.objects.get()  # there's only one
        self.assertEqual(application.submitter.first_name, "Testy you")
        self.assertEqual(application.submitter.last_name, "Tester you")
        self.assertEqual(application.submitter.title, "Admin Tester")
        self.assertEqual(application.submitter.email, "testy-admin@town.com")
        self.assertEqual(application.submitter.phone, "(201) 555 5556")
        # the post request should return a redirect to the next form in
        # the application
        self.assertEqual(your_contact_result.status_code, 302)
        self.assertEqual(your_contact_result["Location"], "/register/other_contacts/")
        num_pages_tested += 1

        # ---- OTHER CONTACTS PAGE  ----
        # Follow the redirect to the next form page
        self.app.set_cookie(settings.SESSION_COOKIE_NAME, session_id)
        other_contacts_page = your_contact_result.follow()
        other_contacts_form = other_contacts_page.form

        other_contacts_form["other_contacts-0-first_name"] = "Testy2"
        other_contacts_form["other_contacts-0-last_name"] = "Tester2"
        other_contacts_form["other_contacts-0-title"] = "Another Tester"
        other_contacts_form["other_contacts-0-email"] = "testy2@town.com"
        other_contacts_form["other_contacts-0-phone"] = "(201) 555 5557"

        # test next button
        self.app.set_cookie(settings.SESSION_COOKIE_NAME, session_id)
        other_contacts_result = other_contacts_form.submit()
        # validate that data from this step are being saved
        application = DomainApplication.objects.get()  # there's only one
        self.assertEqual(
            application.other_contacts.filter(
                first_name="Testy2",
                last_name="Tester2",
                title="Another Tester",
                email="testy2@town.com",
                phone="(201) 555 5557",
            ).count(),
            1,
        )
        # the post request should return a redirect to the next form in
        # the application
        self.assertEqual(other_contacts_result.status_code, 302)
        self.assertEqual(other_contacts_result["Location"], "/register/anything_else/")
        num_pages_tested += 1

        # ---- ANYTHING ELSE PAGE  ----
        # Follow the redirect to the next form page
        self.app.set_cookie(settings.SESSION_COOKIE_NAME, session_id)
        anything_else_page = other_contacts_result.follow()
        anything_else_form = anything_else_page.form

        anything_else_form["anything_else-anything_else"] = "Nothing else."

        # test next button
        self.app.set_cookie(settings.SESSION_COOKIE_NAME, session_id)
        anything_else_result = anything_else_form.submit()
        # validate that data from this step are being saved
        application = DomainApplication.objects.get()  # there's only one
        self.assertEqual(application.anything_else, "Nothing else.")
        # the post request should return a redirect to the next form in
        # the application
        self.assertEqual(anything_else_result.status_code, 302)
        self.assertEqual(anything_else_result["Location"], "/register/requirements/")
        num_pages_tested += 1

        # ---- REQUIREMENTS PAGE  ----
        # Follow the redirect to the next form page
        self.app.set_cookie(settings.SESSION_COOKIE_NAME, session_id)
        requirements_page = anything_else_result.follow()
        requirements_form = requirements_page.form

        requirements_form["requirements-is_policy_acknowledged"] = True

        # test next button
        self.app.set_cookie(settings.SESSION_COOKIE_NAME, session_id)
        requirements_result = requirements_form.submit()
        # validate that data from this step are being saved
        application = DomainApplication.objects.get()  # there's only one
        self.assertEqual(application.is_policy_acknowledged, True)
        # the post request should return a redirect to the next form in
        # the application
        self.assertEqual(requirements_result.status_code, 302)
        self.assertEqual(requirements_result["Location"], "/register/review/")
        num_pages_tested += 1

        # ---- REVIEW AND FINSIHED PAGES  ----
        # Follow the redirect to the next form page
        self.app.set_cookie(settings.SESSION_COOKIE_NAME, session_id)
        review_page = requirements_result.follow()
        review_form = review_page.form

        # Review page contains all the previously entered data
        # Let's make sure the long org name is displayed
        self.assertContains(review_page, "Federal: an agency of the U.S. government")
        self.assertContains(review_page, "Executive")
        self.assertContains(review_page, "Testorg")
        self.assertContains(review_page, "address 1")
        self.assertContains(review_page, "address 2")
        self.assertContains(review_page, "NYC")
        self.assertContains(review_page, "NY")
        self.assertContains(review_page, "10002")
        self.assertContains(review_page, "URB Royal Oaks")
        self.assertContains(review_page, "Testy ATO")
        self.assertContains(review_page, "Tester ATO")
        self.assertContains(review_page, "Chief Tester")
        self.assertContains(review_page, "testy@town.com")
        self.assertContains(review_page, "(201) 555-5555")
        self.assertContains(review_page, "city.com")
        self.assertContains(review_page, "city.gov")
        self.assertContains(review_page, "city1.gov")
        self.assertContains(review_page, "For all kinds of things.")
        self.assertContains(review_page, "Testy you")
        self.assertContains(review_page, "Tester you")
        self.assertContains(review_page, "Admin Tester")
        self.assertContains(review_page, "testy-admin@town.com")
        self.assertContains(review_page, "(201) 555-5556")
        self.assertContains(review_page, "Testy2")
        self.assertContains(review_page, "Tester2")
        self.assertContains(review_page, "Another Tester")
        self.assertContains(review_page, "testy2@town.com")
        self.assertContains(review_page, "(201) 555-5557")
        self.assertContains(review_page, "Nothing else.")

        # final submission results in a redirect to the "finished" URL
        self.app.set_cookie(settings.SESSION_COOKIE_NAME, session_id)
        with less_console_noise():
            review_result = review_form.submit()

        self.assertEqual(review_result.status_code, 302)
        self.assertEqual(review_result["Location"], "/register/finished/")
        num_pages_tested += 1

        # following this redirect is a GET request, so include the cookie
        # here too.
        self.app.set_cookie(settings.SESSION_COOKIE_NAME, session_id)
        with less_console_noise():
            final_result = review_result.follow()
        self.assertContains(final_result, "Thanks for your domain request!")

        # check that any new pages are added to this test
        self.assertEqual(num_pages, num_pages_tested)

    # This is the start of a test to check an existing application, it currently
    # does not work and results in errors as noted in:
    # https://github.com/cisagov/getgov/pull/728
    @skip("WIP")
    def test_application_form_started_allsteps(self):
        num_pages_tested = 0
        # elections, type_of_work, tribal_government, no_other_contacts
        SKIPPED_PAGES = 4
        DASHBOARD_PAGE = 1
        num_pages = len(self.TITLES) - SKIPPED_PAGES + DASHBOARD_PAGE

        application = completed_application(user=self.user)
        application.save()
        home_page = self.app.get("/")
        self.assertContains(home_page, "city.gov")
        self.assertContains(home_page, "Started")
        num_pages_tested += 1

        # TODO: For some reason this click results in a new application being generated
        # This appraoch is an alternatie to using get as is being done below
        #
        # type_page = home_page.click("Edit")

        session_id = self.app.cookies[settings.SESSION_COOKIE_NAME]
        url = reverse("edit-application", kwargs={"id": application.pk})
        self.app.set_cookie(settings.SESSION_COOKIE_NAME, session_id)

        # TODO: The following line results in a django error on middleware
        response = self.client.get(url, follow=True)
        self.assertContains(response, "Type of organization")
        self.app.set_cookie(settings.SESSION_COOKIE_NAME, session_id)
        # TODO: Step through the remaining pages

        self.assertEqual(num_pages, num_pages_tested)

    def test_application_form_conditional_federal(self):
        """Federal branch question is shown for federal organizations."""
        type_page = self.app.get(reverse("application:")).follow()
        # django-webtest does not handle cookie-based sessions well because it keeps
        # resetting the session key on each new request, thus destroying the concept
        # of a "session". We are going to do it manually, saving the session ID here
        # and then setting the cookie on each request.
        session_id = self.app.cookies[settings.SESSION_COOKIE_NAME]

        # ---- TYPE PAGE  ----

        # the conditional step titles shouldn't appear initially
        self.assertNotContains(type_page, self.TITLES["organization_federal"])
        self.assertNotContains(type_page, self.TITLES["organization_election"])
        type_form = type_page.form
        type_form["organization_type-organization_type"] = "federal"

        # set the session ID before .submit()
        self.app.set_cookie(settings.SESSION_COOKIE_NAME, session_id)
        type_result = type_form.submit()

        # the post request should return a redirect to the federal branch
        # question
        self.assertEqual(type_result.status_code, 302)
        self.assertEqual(type_result["Location"], "/register/organization_federal/")

        # and the step label should appear in the sidebar of the resulting page
        # but the step label for the elections page should not appear
        self.app.set_cookie(settings.SESSION_COOKIE_NAME, session_id)
        federal_page = type_result.follow()
        self.assertContains(federal_page, self.TITLES["organization_federal"])
        self.assertNotContains(federal_page, self.TITLES["organization_election"])

        # continuing on in the flow we need to see top-level agency on the
        # contact page
        federal_page.form["organization_federal-federal_type"] = "executive"
        self.app.set_cookie(settings.SESSION_COOKIE_NAME, session_id)
        federal_result = federal_page.form.submit()
        # the post request should return a redirect to the contact
        # question
        self.assertEqual(federal_result.status_code, 302)
        self.assertEqual(federal_result["Location"], "/register/organization_contact/")
        self.app.set_cookie(settings.SESSION_COOKIE_NAME, session_id)
        contact_page = federal_result.follow()
        self.assertContains(contact_page, "Federal agency")

    def test_application_form_conditional_elections(self):
        """Election question is shown for other organizations."""
        type_page = self.app.get(reverse("application:")).follow()
        # django-webtest does not handle cookie-based sessions well because it keeps
        # resetting the session key on each new request, thus destroying the concept
        # of a "session". We are going to do it manually, saving the session ID here
        # and then setting the cookie on each request.
        session_id = self.app.cookies[settings.SESSION_COOKIE_NAME]

        # ---- TYPE PAGE  ----

        # the conditional step titles shouldn't appear initially
        self.assertNotContains(type_page, self.TITLES["organization_federal"])
        self.assertNotContains(type_page, self.TITLES["organization_election"])
        type_form = type_page.form
        type_form["organization_type-organization_type"] = "county"

        # set the session ID before .submit()
        self.app.set_cookie(settings.SESSION_COOKIE_NAME, session_id)
        type_result = type_form.submit()

        # the post request should return a redirect to the elections question
        self.assertEqual(type_result.status_code, 302)
        self.assertEqual(type_result["Location"], "/register/organization_election/")

        # and the step label should appear in the sidebar of the resulting page
        # but the step label for the elections page should not appear
        self.app.set_cookie(settings.SESSION_COOKIE_NAME, session_id)
        election_page = type_result.follow()
        self.assertContains(election_page, self.TITLES["organization_election"])
        self.assertNotContains(election_page, self.TITLES["organization_federal"])

        # continuing on in the flow we need to NOT see top-level agency on the
        # contact page
        election_page.form["organization_election-is_election_board"] = "True"
        self.app.set_cookie(settings.SESSION_COOKIE_NAME, session_id)
        election_result = election_page.form.submit()
        # the post request should return a redirect to the contact
        # question
        self.assertEqual(election_result.status_code, 302)
        self.assertEqual(election_result["Location"], "/register/organization_contact/")
        self.app.set_cookie(settings.SESSION_COOKIE_NAME, session_id)
        contact_page = election_result.follow()
        self.assertNotContains(contact_page, "Federal agency")

    def test_application_form_section_skipping(self):
        """Can skip forward and back in sections"""
        type_page = self.app.get(reverse("application:")).follow()
        # django-webtest does not handle cookie-based sessions well because it keeps
        # resetting the session key on each new request, thus destroying the concept
        # of a "session". We are going to do it manually, saving the session ID here
        # and then setting the cookie on each request.
        session_id = self.app.cookies[settings.SESSION_COOKIE_NAME]

        type_form = type_page.form
        type_form["organization_type-organization_type"] = "federal"
        self.app.set_cookie(settings.SESSION_COOKIE_NAME, session_id)
        type_result = type_page.form.submit()

        # follow first redirect
        self.app.set_cookie(settings.SESSION_COOKIE_NAME, session_id)
        federal_page = type_result.follow()

        # Now on federal type page, click back to the organization type
        self.app.set_cookie(settings.SESSION_COOKIE_NAME, session_id)
        new_page = federal_page.click(str(self.TITLES["organization_type"]), index=0)

        # Should be a link to the organization_federal page
        self.assertGreater(
            len(new_page.html.find_all("a", href="/register/organization_federal/")),
            0,
        )

    def test_application_form_nonfederal(self):
        """Non-federal organizations don't have to provide their federal agency."""
        type_page = self.app.get(reverse("application:")).follow()
        # django-webtest does not handle cookie-based sessions well because it keeps
        # resetting the session key on each new request, thus destroying the concept
        # of a "session". We are going to do it manually, saving the session ID here
        # and then setting the cookie on each request.
        session_id = self.app.cookies[settings.SESSION_COOKIE_NAME]

        type_form = type_page.form
        type_form["organization_type-organization_type"] = DomainApplication.OrganizationChoices.INTERSTATE
        self.app.set_cookie(settings.SESSION_COOKIE_NAME, session_id)
        type_result = type_page.form.submit()

        # follow first redirect
        self.app.set_cookie(settings.SESSION_COOKIE_NAME, session_id)
        contact_page = type_result.follow()
        org_contact_form = contact_page.form

        self.assertNotIn("federal_agency", org_contact_form.fields)

        # minimal fields that must be filled out
        org_contact_form["organization_contact-organization_name"] = "Testorg"
        org_contact_form["organization_contact-address_line1"] = "address 1"
        org_contact_form["organization_contact-city"] = "NYC"
        org_contact_form["organization_contact-state_territory"] = "NY"
        org_contact_form["organization_contact-zipcode"] = "10002"

        self.app.set_cookie(settings.SESSION_COOKIE_NAME, session_id)
        contact_result = org_contact_form.submit()

        # the post request should return a redirect to the
        # about your organization page if it was successful.
        self.assertEqual(contact_result.status_code, 302)
        self.assertEqual(contact_result["Location"], "/register/about_your_organization/")

    def test_application_about_your_organization_special(self):
        """Special districts have to answer an additional question."""
        type_page = self.app.get(reverse("application:")).follow()
        # django-webtest does not handle cookie-based sessions well because it keeps
        # resetting the session key on each new request, thus destroying the concept
        # of a "session". We are going to do it manually, saving the session ID here
        # and then setting the cookie on each request.
        session_id = self.app.cookies[settings.SESSION_COOKIE_NAME]

        type_form = type_page.form
        type_form["organization_type-organization_type"] = DomainApplication.OrganizationChoices.SPECIAL_DISTRICT
        self.app.set_cookie(settings.SESSION_COOKIE_NAME, session_id)
        type_result = type_page.form.submit()
        # follow first redirect
        self.app.set_cookie(settings.SESSION_COOKIE_NAME, session_id)
        contact_page = type_result.follow()

        self.assertContains(contact_page, self.TITLES[Step.ABOUT_YOUR_ORGANIZATION])

    def test_application_no_other_contacts(self):
        """Applicants with no other contacts have to give a reason."""
        contacts_page = self.app.get(reverse("application:other_contacts"))
        # django-webtest does not handle cookie-based sessions well because it keeps
        # resetting the session key on each new request, thus destroying the concept
        # of a "session". We are going to do it manually, saving the session ID here
        # and then setting the cookie on each request.
        session_id = self.app.cookies[settings.SESSION_COOKIE_NAME]

        self.app.set_cookie(settings.SESSION_COOKIE_NAME, session_id)
        result = contacts_page.form.submit()
        # follow first redirect
        self.app.set_cookie(settings.SESSION_COOKIE_NAME, session_id)
        no_contacts_page = result.follow()
        expected_url_slug = str(Step.NO_OTHER_CONTACTS)
        actual_url_slug = no_contacts_page.request.path.split("/")[-2]
        self.assertEqual(expected_url_slug, actual_url_slug)

    def test_application_about_your_organiztion_interstate(self):
        """Special districts have to answer an additional question."""
        type_page = self.app.get(reverse("application:")).follow()
        # django-webtest does not handle cookie-based sessions well because it keeps
        # resetting the session key on each new request, thus destroying the concept
        # of a "session". We are going to do it manually, saving the session ID here
        # and then setting the cookie on each request.
        session_id = self.app.cookies[settings.SESSION_COOKIE_NAME]

        type_form = type_page.form
        type_form["organization_type-organization_type"] = DomainApplication.OrganizationChoices.INTERSTATE
        self.app.set_cookie(settings.SESSION_COOKIE_NAME, session_id)
        type_result = type_page.form.submit()
        # follow first redirect
        self.app.set_cookie(settings.SESSION_COOKIE_NAME, session_id)
        contact_page = type_result.follow()

        self.assertContains(contact_page, self.TITLES[Step.ABOUT_YOUR_ORGANIZATION])

    def test_application_tribal_government(self):
        """Tribal organizations have to answer an additional question."""
        type_page = self.app.get(reverse("application:")).follow()
        # django-webtest does not handle cookie-based sessions well because it keeps
        # resetting the session key on each new request, thus destroying the concept
        # of a "session". We are going to do it manually, saving the session ID here
        # and then setting the cookie on each request.
        session_id = self.app.cookies[settings.SESSION_COOKIE_NAME]
        type_form = type_page.form
        type_form["organization_type-organization_type"] = DomainApplication.OrganizationChoices.TRIBAL
        self.app.set_cookie(settings.SESSION_COOKIE_NAME, session_id)
        type_result = type_page.form.submit()
        # the tribal government page comes immediately afterwards
        self.assertIn("/tribal_government", type_result.headers["Location"])
        # follow first redirect
        self.app.set_cookie(settings.SESSION_COOKIE_NAME, session_id)
        tribal_government_page = type_result.follow()

        # and the step is on the sidebar list.
        self.assertContains(tribal_government_page, self.TITLES[Step.TRIBAL_GOVERNMENT])

    def test_application_ao_dynamic_text(self):
        type_page = self.app.get(reverse("application:")).follow()
        # django-webtest does not handle cookie-based sessions well because it keeps
        # resetting the session key on each new request, thus destroying the concept
        # of a "session". We are going to do it manually, saving the session ID here
        # and then setting the cookie on each request.
        session_id = self.app.cookies[settings.SESSION_COOKIE_NAME]

        # ---- TYPE PAGE  ----
        type_form = type_page.form
        type_form["organization_type-organization_type"] = "federal"

        # test next button
        self.app.set_cookie(settings.SESSION_COOKIE_NAME, session_id)
        type_result = type_page.form.submit()

        # ---- FEDERAL BRANCH PAGE  ----
        # Follow the redirect to the next form page
        self.app.set_cookie(settings.SESSION_COOKIE_NAME, session_id)
        federal_page = type_result.follow()
        federal_form = federal_page.form
        federal_form["organization_federal-federal_type"] = "executive"
        self.app.set_cookie(settings.SESSION_COOKIE_NAME, session_id)
        federal_result = federal_form.submit()

        # ---- ORG CONTACT PAGE  ----
        # Follow the redirect to the next form page
        self.app.set_cookie(settings.SESSION_COOKIE_NAME, session_id)
        org_contact_page = federal_result.follow()
        org_contact_form = org_contact_page.form
        # federal agency so we have to fill in federal_agency
        org_contact_form["organization_contact-federal_agency"] = "General Services Administration"
        org_contact_form["organization_contact-organization_name"] = "Testorg"
        org_contact_form["organization_contact-address_line1"] = "address 1"
        org_contact_form["organization_contact-address_line2"] = "address 2"
        org_contact_form["organization_contact-city"] = "NYC"
        org_contact_form["organization_contact-state_territory"] = "NY"
        org_contact_form["organization_contact-zipcode"] = "10002"
        org_contact_form["organization_contact-urbanization"] = "URB Royal Oaks"

        self.app.set_cookie(settings.SESSION_COOKIE_NAME, session_id)
        org_contact_result = org_contact_form.submit()

        # ---- AO CONTACT PAGE  ----
        self.app.set_cookie(settings.SESSION_COOKIE_NAME, session_id)
        ao_page = org_contact_result.follow()
        self.assertContains(ao_page, "Domain requests from executive branch agencies")

        # Go back to organization type page and change type
        self.app.set_cookie(settings.SESSION_COOKIE_NAME, session_id)
        ao_page.click(str(self.TITLES["organization_type"]), index=0)
        self.app.set_cookie(settings.SESSION_COOKIE_NAME, session_id)
        type_form["organization_type-organization_type"] = "city"
        type_result = type_form.submit()
        self.app.set_cookie(settings.SESSION_COOKIE_NAME, session_id)
        election_page = type_result.follow()

        # Go back to AO page and test the dynamic text changed
        self.app.set_cookie(settings.SESSION_COOKIE_NAME, session_id)
        ao_page = election_page.click(str(self.TITLES["authorizing_official"]), index=0)
        self.assertContains(ao_page, "Domain requests from cities")

    def test_application_dotgov_domain_dynamic_text(self):
        type_page = self.app.get(reverse("application:")).follow()
        # django-webtest does not handle cookie-based sessions well because it keeps
        # resetting the session key on each new request, thus destroying the concept
        # of a "session". We are going to do it manually, saving the session ID here
        # and then setting the cookie on each request.
        session_id = self.app.cookies[settings.SESSION_COOKIE_NAME]
        # ---- TYPE PAGE  ----
        type_form = type_page.form
        type_form["organization_type-organization_type"] = "federal"

        # test next button
        self.app.set_cookie(settings.SESSION_COOKIE_NAME, session_id)
        type_result = type_page.form.submit()

        # ---- FEDERAL BRANCH PAGE  ----
        # Follow the redirect to the next form page
        self.app.set_cookie(settings.SESSION_COOKIE_NAME, session_id)
        federal_page = type_result.follow()
        federal_form = federal_page.form
        federal_form["organization_federal-federal_type"] = "executive"
        self.app.set_cookie(settings.SESSION_COOKIE_NAME, session_id)
        federal_result = federal_form.submit()

        # ---- ORG CONTACT PAGE  ----
        # Follow the redirect to the next form page
        self.app.set_cookie(settings.SESSION_COOKIE_NAME, session_id)
        org_contact_page = federal_result.follow()
        org_contact_form = org_contact_page.form
        # federal agency so we have to fill in federal_agency
        org_contact_form["organization_contact-federal_agency"] = "General Services Administration"
        org_contact_form["organization_contact-organization_name"] = "Testorg"
        org_contact_form["organization_contact-address_line1"] = "address 1"
        org_contact_form["organization_contact-address_line2"] = "address 2"
        org_contact_form["organization_contact-city"] = "NYC"
        org_contact_form["organization_contact-state_territory"] = "NY"
        org_contact_form["organization_contact-zipcode"] = "10002"
        org_contact_form["organization_contact-urbanization"] = "URB Royal Oaks"

        self.app.set_cookie(settings.SESSION_COOKIE_NAME, session_id)
        org_contact_result = org_contact_form.submit()

        # ---- AO CONTACT PAGE  ----
        self.app.set_cookie(settings.SESSION_COOKIE_NAME, session_id)
        ao_page = org_contact_result.follow()

        # ---- AUTHORIZING OFFICIAL PAGE  ----
        # Follow the redirect to the next form page
        self.app.set_cookie(settings.SESSION_COOKIE_NAME, session_id)
        ao_page = org_contact_result.follow()
        ao_form = ao_page.form
        ao_form["authorizing_official-first_name"] = "Testy ATO"
        ao_form["authorizing_official-last_name"] = "Tester ATO"
        ao_form["authorizing_official-title"] = "Chief Tester"
        ao_form["authorizing_official-email"] = "testy@town.com"
        ao_form["authorizing_official-phone"] = "(201) 555 5555"

        self.app.set_cookie(settings.SESSION_COOKIE_NAME, session_id)
        ao_result = ao_form.submit()

        # ---- CURRENT SITES PAGE  ----
        # Follow the redirect to the next form page
        self.app.set_cookie(settings.SESSION_COOKIE_NAME, session_id)
        current_sites_page = ao_result.follow()
        current_sites_form = current_sites_page.form
        current_sites_form["current_sites-0-website"] = "www.city.com"

        # test saving the page
        self.app.set_cookie(settings.SESSION_COOKIE_NAME, session_id)
        current_sites_result = current_sites_form.submit()

        # ---- DOTGOV DOMAIN PAGE  ----
        self.app.set_cookie(settings.SESSION_COOKIE_NAME, session_id)
        dotgov_page = current_sites_result.follow()

        self.assertContains(dotgov_page, "medicare.gov")

        # Go back to organization type page and change type
        self.app.set_cookie(settings.SESSION_COOKIE_NAME, session_id)
        dotgov_page.click(str(self.TITLES["organization_type"]), index=0)
        self.app.set_cookie(settings.SESSION_COOKIE_NAME, session_id)
        type_form["organization_type-organization_type"] = "city"
        type_result = type_form.submit()
        self.app.set_cookie(settings.SESSION_COOKIE_NAME, session_id)
        election_page = type_result.follow()

        # Go back to dotgov domain page to test the dynamic text changed
        self.app.set_cookie(settings.SESSION_COOKIE_NAME, session_id)
        dotgov_page = election_page.click(str(self.TITLES["dotgov_domain"]), index=0)
        self.assertContains(dotgov_page, "CityofEudoraKS.gov")
        self.assertNotContains(dotgov_page, "medicare.gov")

    def test_application_formsets(self):
        """Users are able to add more than one of some fields."""
        current_sites_page = self.app.get(reverse("application:current_sites"))
        session_id = self.app.cookies[settings.SESSION_COOKIE_NAME]
        # fill in the form field
        current_sites_form = current_sites_page.form
        self.assertIn("current_sites-0-website", current_sites_form.fields)
        self.assertNotIn("current_sites-1-website", current_sites_form.fields)
        current_sites_form["current_sites-0-website"] = "https://example.com"

        # click "Add another"
        self.app.set_cookie(settings.SESSION_COOKIE_NAME, session_id)
        current_sites_result = current_sites_form.submit("submit_button", value="save")
        self.app.set_cookie(settings.SESSION_COOKIE_NAME, session_id)
        current_sites_form = current_sites_result.follow().form

        # verify that there are two form fields
        value = current_sites_form["current_sites-0-website"].value
        self.assertEqual(value, "https://example.com")
        self.assertIn("current_sites-1-website", current_sites_form.fields)
        # and it is correctly referenced in the ManyToOne relationship
        application = DomainApplication.objects.get()  # there's only one
        self.assertEqual(
            application.current_websites.filter(website="https://example.com").count(),
            1,
        )

    @skip("WIP")
    def test_application_edit_restore(self):
        """
        Test that a previously saved application is available at the /edit endpoint.
        """
        ao, _ = Contact.objects.get_or_create(
            first_name="Testy",
            last_name="Tester",
            title="Chief Tester",
            email="testy@town.com",
            phone="(555) 555 5555",
        )
        domain, _ = Domain.objects.get_or_create(name="city.gov")
        alt, _ = Website.objects.get_or_create(website="city1.gov")
        current, _ = Website.objects.get_or_create(website="city.com")
        you, _ = Contact.objects.get_or_create(
            first_name="Testy you",
            last_name="Tester you",
            title="Admin Tester",
            email="testy-admin@town.com",
            phone="(555) 555 5556",
        )
        other, _ = Contact.objects.get_or_create(
            first_name="Testy2",
            last_name="Tester2",
            title="Another Tester",
            email="testy2@town.com",
            phone="(555) 555 5557",
        )
        application, _ = DomainApplication.objects.get_or_create(
            organization_type="federal",
            federal_type="executive",
            purpose="Purpose of the site",
            anything_else="No",
            is_policy_acknowledged=True,
            organization_name="Testorg",
            address_line1="address 1",
            state_territory="NY",
            zipcode="10002",
            authorizing_official=ao,
            requested_domain=domain,
            submitter=you,
            creator=self.user,
        )
        application.other_contacts.add(other)
        application.current_websites.add(current)
        application.alternative_domains.add(alt)

        # prime the form by visiting /edit
        url = reverse("edit-application", kwargs={"id": application.pk})
        response = self.client.get(url)

        # TODO: this is a sketch of each page in the wizard which needs to be tested
        # Django does not have tools sufficient for real end to end integration testing
        # (for example, USWDS moves radio buttons off screen and replaces them with
        # CSS styled "fakes" -- Django cannot determine if those are visually correct)
        # -- the best that can/should be done here is to ensure the correct values
        # are being passed to the templating engine

        url = reverse("application:organization_type")
        response = self.client.get(url, follow=True)
        self.assertContains(response, "<input>")
        # choices = response.context['wizard']['form']['organization_type'].subwidgets
        # radio = [ x for x in choices if x.data["value"] == "federal" ][0]
        # checked = radio.data["selected"]
        # self.assertTrue(checked)

        # url = reverse("application:organization_federal")
        # self.app.set_cookie(settings.SESSION_COOKIE_NAME, session_id)
        # page = self.app.get(url)
        # self.assertNotContains(page, "VALUE")

        # url = reverse("application:organization_contact")
        # self.app.set_cookie(settings.SESSION_COOKIE_NAME, session_id)
        # page = self.app.get(url)
        # self.assertNotContains(page, "VALUE")

        # url = reverse("application:authorizing_official")
        # self.app.set_cookie(settings.SESSION_COOKIE_NAME, session_id)
        # page = self.app.get(url)
        # self.assertNotContains(page, "VALUE")

        # url = reverse("application:current_sites")
        # self.app.set_cookie(settings.SESSION_COOKIE_NAME, session_id)
        # page = self.app.get(url)
        # self.assertNotContains(page, "VALUE")

        # url = reverse("application:dotgov_domain")
        # self.app.set_cookie(settings.SESSION_COOKIE_NAME, session_id)
        # page = self.app.get(url)
        # self.assertNotContains(page, "VALUE")

        # url = reverse("application:purpose")
        # self.app.set_cookie(settings.SESSION_COOKIE_NAME, session_id)
        # page = self.app.get(url)
        # self.assertNotContains(page, "VALUE")

        # url = reverse("application:your_contact")
        # self.app.set_cookie(settings.SESSION_COOKIE_NAME, session_id)
        # page = self.app.get(url)
        # self.assertNotContains(page, "VALUE")

        # url = reverse("application:other_contacts")
        # self.app.set_cookie(settings.SESSION_COOKIE_NAME, session_id)
        # page = self.app.get(url)
        # self.assertNotContains(page, "VALUE")

        # url = reverse("application:other_contacts")
        # self.app.set_cookie(settings.SESSION_COOKIE_NAME, session_id)
        # page = self.app.get(url)
        # self.assertNotContains(page, "VALUE")

        # url = reverse("application:security_email")
        # self.app.set_cookie(settings.SESSION_COOKIE_NAME, session_id)
        # page = self.app.get(url)
        # self.assertNotContains(page, "VALUE")

        # url = reverse("application:anything_else")
        # self.app.set_cookie(settings.SESSION_COOKIE_NAME, session_id)
        # page = self.app.get(url)
        # self.assertNotContains(page, "VALUE")

        # url = reverse("application:requirements")
        # self.app.set_cookie(settings.SESSION_COOKIE_NAME, session_id)
        # page = self.app.get(url)
        # self.assertNotContains(page, "VALUE")

    def test_long_org_name_in_application(self):
        """
        Make sure the long name is displaying in the application form,
        org step
        """
        request = self.app.get(reverse("application:")).follow()
        self.assertContains(request, "Federal: an agency of the U.S. government")

    def test_long_org_name_in_application_manage(self):
        """
        Make sure the long name is displaying in the application summary
        page (manage your application)
        """
        completed_application(status=DomainApplication.SUBMITTED, user=self.user)
        home_page = self.app.get("/")
        self.assertContains(home_page, "city.gov")
        # click the "Edit" link
        detail_page = home_page.click("Manage")
        self.assertContains(detail_page, "Federal: an agency of the U.S. government")


class TestWithDomainPermissions(TestWithUser):
    def setUp(self):
        super().setUp()
        self.domain, _ = Domain.objects.get_or_create(name="igorville.gov")
        self.domain_with_ip, _ = Domain.objects.get_or_create(name="nameserverwithip.gov")
        self.domain_just_nameserver, _ = Domain.objects.get_or_create(name="justnameserver.com")
        self.domain_no_information, _ = Domain.objects.get_or_create(name="noinformation.gov")
        self.domain_on_hold, _ = Domain.objects.get_or_create(name="on-hold.gov", state=Domain.State.ON_HOLD)
        self.domain_deleted, _ = Domain.objects.get_or_create(name="deleted.gov", state=Domain.State.DELETED)

        self.domain_dsdata, _ = Domain.objects.get_or_create(name="dnssec-dsdata.gov")
        self.domain_multdsdata, _ = Domain.objects.get_or_create(name="dnssec-multdsdata.gov")
        # We could simply use domain (igorville) but this will be more readable in tests
        # that inherit this setUp
        self.domain_dnssec_none, _ = Domain.objects.get_or_create(name="dnssec-none.gov")

        self.domain_information, _ = DomainInformation.objects.get_or_create(creator=self.user, domain=self.domain)

        DomainInformation.objects.get_or_create(creator=self.user, domain=self.domain_dsdata)
        DomainInformation.objects.get_or_create(creator=self.user, domain=self.domain_multdsdata)
        DomainInformation.objects.get_or_create(creator=self.user, domain=self.domain_dnssec_none)
        DomainInformation.objects.get_or_create(creator=self.user, domain=self.domain_with_ip)
        DomainInformation.objects.get_or_create(creator=self.user, domain=self.domain_just_nameserver)
        DomainInformation.objects.get_or_create(creator=self.user, domain=self.domain_on_hold)
        DomainInformation.objects.get_or_create(creator=self.user, domain=self.domain_deleted)

        self.role, _ = UserDomainRole.objects.get_or_create(
            user=self.user, domain=self.domain, role=UserDomainRole.Roles.MANAGER
        )

        UserDomainRole.objects.get_or_create(
            user=self.user, domain=self.domain_dsdata, role=UserDomainRole.Roles.MANAGER
        )
        UserDomainRole.objects.get_or_create(
            user=self.user,
            domain=self.domain_multdsdata,
            role=UserDomainRole.Roles.MANAGER,
        )
        UserDomainRole.objects.get_or_create(
            user=self.user,
            domain=self.domain_dnssec_none,
            role=UserDomainRole.Roles.MANAGER,
        )
        UserDomainRole.objects.get_or_create(
            user=self.user,
            domain=self.domain_with_ip,
            role=UserDomainRole.Roles.MANAGER,
        )
        UserDomainRole.objects.get_or_create(
            user=self.user,
            domain=self.domain_just_nameserver,
            role=UserDomainRole.Roles.MANAGER,
        )
        UserDomainRole.objects.get_or_create(
            user=self.user, domain=self.domain_on_hold, role=UserDomainRole.Roles.MANAGER
        )
        UserDomainRole.objects.get_or_create(
            user=self.user, domain=self.domain_deleted, role=UserDomainRole.Roles.MANAGER
        )

    def tearDown(self):
        try:
            UserDomainRole.objects.all().delete()
            if hasattr(self.domain, "contacts"):
                self.domain.contacts.all().delete()
            DomainApplication.objects.all().delete()
            DomainInformation.objects.all().delete()
            PublicContact.objects.all().delete()
            Domain.objects.all().delete()
            UserDomainRole.objects.all().delete()
        except ValueError:  # pass if already deleted
            pass
        super().tearDown()


class TestDomainPermissions(TestWithDomainPermissions):
    def test_not_logged_in(self):
        """Not logged in gets a redirect to Login."""
        for view_name in [
            "domain",
            "domain-users",
            "domain-users-add",
            "domain-dns-nameservers",
            "domain-org-name-address",
            "domain-authorizing-official",
            "domain-your-contact-information",
            "domain-security-email",
        ]:
            with self.subTest(view_name=view_name):
                response = self.client.get(reverse(view_name, kwargs={"pk": self.domain.id}))
                self.assertEqual(response.status_code, 302)

    def test_no_domain_role(self):
        """Logged in but no role gets 403 Forbidden."""
        self.client.force_login(self.user)
        self.role.delete()  # user no longer has a role on this domain

        for view_name in [
            "domain",
            "domain-users",
            "domain-users-add",
            "domain-dns-nameservers",
            "domain-org-name-address",
            "domain-authorizing-official",
            "domain-your-contact-information",
            "domain-security-email",
        ]:
            with self.subTest(view_name=view_name):
                with less_console_noise():
                    response = self.client.get(reverse(view_name, kwargs={"pk": self.domain.id}))
                self.assertEqual(response.status_code, 403)

    def test_domain_pages_blocked_for_on_hold_and_deleted(self):
        """Test that the domain pages are blocked for on hold and deleted domains"""

        self.client.force_login(self.user)
        for view_name in [
            "domain-users",
            "domain-users-add",
            "domain-dns",
            "domain-dns-nameservers",
            "domain-dns-dnssec",
            "domain-dns-dnssec-dsdata",
            "domain-org-name-address",
            "domain-authorizing-official",
            "domain-your-contact-information",
            "domain-security-email",
        ]:
            for domain in [
                self.domain_on_hold,
                self.domain_deleted,
            ]:
                with self.subTest(view_name=view_name, domain=domain):
                    with less_console_noise():
                        response = self.client.get(reverse(view_name, kwargs={"pk": domain.id}))
                        self.assertEqual(response.status_code, 403)


class TestDomainOverview(TestWithDomainPermissions, WebTest):
    def setUp(self):
        super().setUp()
        self.app.set_user(self.user.username)
        self.client.force_login(self.user)


class TestDomainDetail(TestDomainOverview):
    def test_domain_detail_link_works(self):
        home_page = self.app.get("/")
        self.assertContains(home_page, "igorville.gov")
        # click the "Edit" link
        detail_page = home_page.click("Manage", index=0)
        self.assertContains(detail_page, "igorville.gov")
        self.assertContains(detail_page, "Status")

    def test_domain_detail_blocked_for_ineligible_user(self):
        """We could easily duplicate this test for all domain management
        views, but a single url test should be solid enough since all domain
        management pages share the same permissions class"""
        self.user.status = User.RESTRICTED
        self.user.save()
        home_page = self.app.get("/")
        self.assertContains(home_page, "igorville.gov")
        with less_console_noise():
            response = self.client.get(reverse("domain", kwargs={"pk": self.domain.id}))
            self.assertEqual(response.status_code, 403)

    def test_domain_detail_allowed_for_on_hold(self):
        """Test that the domain overview page displays for on hold domain"""
        home_page = self.app.get("/")
        self.assertContains(home_page, "on-hold.gov")

        # View domain overview page
        detail_page = self.client.get(reverse("domain", kwargs={"pk": self.domain_on_hold.id}))
        self.assertNotContains(detail_page, "Edit")

    def test_domain_detail_see_just_nameserver(self):
        home_page = self.app.get("/")
        self.assertContains(home_page, "justnameserver.com")

        # View nameserver on Domain Overview page
        detail_page = self.app.get(reverse("domain", kwargs={"pk": self.domain_just_nameserver.id}))

        self.assertContains(detail_page, "justnameserver.com")
        self.assertContains(detail_page, "ns1.justnameserver.com")
        self.assertContains(detail_page, "ns2.justnameserver.com")

    def test_domain_detail_see_nameserver_and_ip(self):
        home_page = self.app.get("/")
        self.assertContains(home_page, "nameserverwithip.gov")

        # View nameserver on Domain Overview page
        detail_page = self.app.get(reverse("domain", kwargs={"pk": self.domain_with_ip.id}))

        self.assertContains(detail_page, "nameserverwithip.gov")

        self.assertContains(detail_page, "ns1.nameserverwithip.gov")
        self.assertContains(detail_page, "ns2.nameserverwithip.gov")
        self.assertContains(detail_page, "ns3.nameserverwithip.gov")
        # Splitting IP addresses bc there is odd whitespace and can't strip text
        self.assertContains(detail_page, "(1.2.3.4,")
        self.assertContains(detail_page, "2.3.4.5)")

    def test_domain_detail_with_no_information_or_application(self):
        """Test that domain management page returns 200 and displays error
        when no domain information or domain application exist"""
        # have to use staff user for this test
        staff_user = create_user()
        # staff_user.save()
        self.client.force_login(staff_user)

        # need to set the analyst_action and analyst_action_location
        # in the session to emulate user clicking Manage Domain
        # in the admin interface
        session = self.client.session
        session["analyst_action"] = "foo"
        session["analyst_action_location"] = self.domain_no_information.id
        session.save()

        detail_page = self.client.get(reverse("domain", kwargs={"pk": self.domain_no_information.id}))

        self.assertContains(detail_page, "noinformation.gov")
        self.assertContains(detail_page, "Domain missing domain information")


class TestDomainManagers(TestDomainOverview):
    def test_domain_managers(self):
        response = self.client.get(reverse("domain-users", kwargs={"pk": self.domain.id}))
        self.assertContains(response, "Domain managers")

    def test_domain_managers_add_link(self):
        """Button to get to user add page works."""
        management_page = self.app.get(reverse("domain-users", kwargs={"pk": self.domain.id}))
        add_page = management_page.click("Add a domain manager")
        self.assertContains(add_page, "Add a domain manager")

    def test_domain_user_add(self):
        response = self.client.get(reverse("domain-users-add", kwargs={"pk": self.domain.id}))
        self.assertContains(response, "Add a domain manager")

    def test_domain_user_add_form(self):
        """Adding an existing user works."""
        other_user, _ = get_user_model().objects.get_or_create(email="mayor@igorville.gov")
        add_page = self.app.get(reverse("domain-users-add", kwargs={"pk": self.domain.id}))
        session_id = self.app.cookies[settings.SESSION_COOKIE_NAME]

        add_page.form["email"] = "mayor@igorville.gov"

        self.app.set_cookie(settings.SESSION_COOKIE_NAME, session_id)
        success_result = add_page.form.submit()

        self.assertEqual(success_result.status_code, 302)
        self.assertEqual(
            success_result["Location"],
            reverse("domain-users", kwargs={"pk": self.domain.id}),
        )

        self.app.set_cookie(settings.SESSION_COOKIE_NAME, session_id)
        success_page = success_result.follow()
        self.assertContains(success_page, "mayor@igorville.gov")

    @boto3_mocking.patching
    def test_domain_invitation_created(self):
        """Add user on a nonexistent email creates an invitation.

        Adding a non-existent user sends an email as a side-effect, so mock
        out the boto3 SES email sending here.
        """
        # make sure there is no user with this email
        EMAIL = "mayor@igorville.gov"
        User.objects.filter(email=EMAIL).delete()

        self.domain_information, _ = DomainInformation.objects.get_or_create(creator=self.user, domain=self.domain)

        add_page = self.app.get(reverse("domain-users-add", kwargs={"pk": self.domain.id}))
        session_id = self.app.cookies[settings.SESSION_COOKIE_NAME]
        add_page.form["email"] = EMAIL
        self.app.set_cookie(settings.SESSION_COOKIE_NAME, session_id)
        success_result = add_page.form.submit()
        self.app.set_cookie(settings.SESSION_COOKIE_NAME, session_id)
        success_page = success_result.follow()

        self.assertContains(success_page, EMAIL)
        self.assertContains(success_page, "Cancel")  # link to cancel invitation
        self.assertTrue(DomainInvitation.objects.filter(email=EMAIL).exists())

    @boto3_mocking.patching
    def test_domain_invitation_email_sent(self):
        """Inviting a non-existent user sends them an email."""
        # make sure there is no user with this email
        EMAIL = "mayor@igorville.gov"
        User.objects.filter(email=EMAIL).delete()

        self.domain_information, _ = DomainInformation.objects.get_or_create(creator=self.user, domain=self.domain)

        mock_client = MagicMock()
        mock_client_instance = mock_client.return_value
        with boto3_mocking.clients.handler_for("sesv2", mock_client):
            add_page = self.app.get(reverse("domain-users-add", kwargs={"pk": self.domain.id}))
            session_id = self.app.cookies[settings.SESSION_COOKIE_NAME]
            add_page.form["email"] = EMAIL
            self.app.set_cookie(settings.SESSION_COOKIE_NAME, session_id)
            add_page.form.submit()
        # check the mock instance to see if `send_email` was called right
        mock_client_instance.send_email.assert_called_once_with(
            FromEmailAddress=settings.DEFAULT_FROM_EMAIL,
            Destination={"ToAddresses": [EMAIL]},
            Content=ANY,
        )

    def test_domain_invitation_cancel(self):
        """Posting to the delete view deletes an invitation."""
        EMAIL = "mayor@igorville.gov"
        invitation, _ = DomainInvitation.objects.get_or_create(domain=self.domain, email=EMAIL)
        self.client.post(reverse("invitation-delete", kwargs={"pk": invitation.id}))
        with self.assertRaises(DomainInvitation.DoesNotExist):
            DomainInvitation.objects.get(id=invitation.id)

    def test_domain_invitation_cancel_no_permissions(self):
        """Posting to the delete view as a different user should fail."""
        EMAIL = "mayor@igorville.gov"
        invitation, _ = DomainInvitation.objects.get_or_create(domain=self.domain, email=EMAIL)

        other_user = User()
        other_user.save()
        self.client.force_login(other_user)
        with less_console_noise():  # permission denied makes console errors
            result = self.client.post(reverse("invitation-delete", kwargs={"pk": invitation.id}))
        self.assertEqual(result.status_code, 403)

    @boto3_mocking.patching
    def test_domain_invitation_flow(self):
        """Send an invitation to a new user, log in and load the dashboard."""
        EMAIL = "mayor@igorville.gov"
        User.objects.filter(email=EMAIL).delete()

        add_page = self.app.get(reverse("domain-users-add", kwargs={"pk": self.domain.id}))

        self.domain_information, _ = DomainInformation.objects.get_or_create(creator=self.user, domain=self.domain)

        session_id = self.app.cookies[settings.SESSION_COOKIE_NAME]
        add_page.form["email"] = EMAIL
        self.app.set_cookie(settings.SESSION_COOKIE_NAME, session_id)
        add_page.form.submit()

        # user was invited, create them
        new_user = User.objects.create(username=EMAIL, email=EMAIL)
        # log them in to `self.app`
        self.app.set_user(new_user.username)
        # and manually call the on each login callback
        new_user.on_each_login()

        # Now load the home page and make sure our domain appears there
        home_page = self.app.get(reverse("home"))
        self.assertContains(home_page, self.domain.name)


class TestDomainNameservers(TestDomainOverview):
    def test_domain_nameservers(self):
        """Can load domain's nameservers page."""
        page = self.client.get(reverse("domain-dns-nameservers", kwargs={"pk": self.domain.id}))
        self.assertContains(page, "DNS name servers")

    def test_domain_nameservers_form_submit_one_nameserver(self):
        """Nameserver form submitted with one nameserver throws error.

        Uses self.app WebTest because we need to interact with forms.
        """
        # initial nameservers page has one server with two ips
        nameservers_page = self.app.get(reverse("domain-dns-nameservers", kwargs={"pk": self.domain.id}))
        session_id = self.app.cookies[settings.SESSION_COOKIE_NAME]
        self.app.set_cookie(settings.SESSION_COOKIE_NAME, session_id)
        # attempt to submit the form with only one nameserver, should error
        # regarding required fields
        with less_console_noise():  # swallow log warning message
            result = nameservers_page.form.submit()
        # form submission was a post with an error, response should be a 200
        # error text appears twice, once at the top of the page, once around
        # the required field.  form requires a minimum of 2 name servers
        self.assertContains(
            result,
            "A minimum of 2 name servers are required.",
            count=2,
            status_code=200,
        )

    def test_domain_nameservers_form_submit_subdomain_missing_ip(self):
        """Nameserver form catches missing ip error on subdomain.

        Uses self.app WebTest because we need to interact with forms.
        """
        # initial nameservers page has one server with two ips
        nameservers_page = self.app.get(reverse("domain-dns-nameservers", kwargs={"pk": self.domain.id}))
        session_id = self.app.cookies[settings.SESSION_COOKIE_NAME]
        self.app.set_cookie(settings.SESSION_COOKIE_NAME, session_id)
        # attempt to submit the form without two hosts, both subdomains,
        # only one has ips
        nameservers_page.form["form-1-server"] = "ns2.igorville.gov"
        with less_console_noise():  # swallow log warning message
            result = nameservers_page.form.submit()
        # form submission was a post with an error, response should be a 200
        # error text appears twice, once at the top of the page, once around
        # the required field.  subdomain missing an ip
        self.assertContains(
            result,
            str(NameserverError(code=NameserverErrorCodes.MISSING_IP)),
            count=2,
            status_code=200,
        )

    def test_domain_nameservers_form_submit_missing_host(self):
        """Nameserver form catches error when host is missing.

        Uses self.app WebTest because we need to interact with forms.
        """
        # initial nameservers page has one server with two ips
        nameservers_page = self.app.get(reverse("domain-dns-nameservers", kwargs={"pk": self.domain.id}))
        session_id = self.app.cookies[settings.SESSION_COOKIE_NAME]
        self.app.set_cookie(settings.SESSION_COOKIE_NAME, session_id)
        # attempt to submit the form without two hosts, both subdomains,
        # only one has ips
        nameservers_page.form["form-1-ip"] = "127.0.0.1"
        with less_console_noise():  # swallow log warning message
            result = nameservers_page.form.submit()
        # form submission was a post with an error, response should be a 200
        # error text appears twice, once at the top of the page, once around
        # the required field.  nameserver has ip but missing host
        self.assertContains(
            result,
            str(NameserverError(code=NameserverErrorCodes.MISSING_HOST)),
            count=2,
            status_code=200,
        )

<<<<<<< HEAD
    def test_domain_nameservers_form_submit_duplicate_host(self):
        """Nameserver form catches error when host is duplicated.

        Uses self.app WebTest because we need to interact with forms.
        """
        # initial nameservers page has one server with two ips
        nameservers_page = self.app.get(reverse("domain-dns-nameservers", kwargs={"pk": self.domain.id}))
        session_id = self.app.cookies[settings.SESSION_COOKIE_NAME]
        self.app.set_cookie(settings.SESSION_COOKIE_NAME, session_id)
        # attempt to submit the form with duplicate host names of fake.host.com
        nameservers_page.form["form-0-ip"] = ""
        nameservers_page.form["form-1-server"] = "fake.host.com"
        with less_console_noise():  # swallow log warning message
            result = nameservers_page.form.submit()
        # form submission was a post with an error, response should be a 200
        # error text appears twice, once at the top of the page, once around
        # the required field.  remove duplicate entry
        self.assertContains(
            result,
            str(NameserverError(code=NameserverErrorCodes.DUPLICATE_HOST)),
            count=2,
            status_code=200,
        )
=======
    def test_domain_nameservers_form_submit_whitespace(self):
        """Nameserver form removes whitespace from ip.

        Uses self.app WebTest because we need to interact with forms.
        """
        nameserver1 = "ns1.igorville.gov"
        nameserver2 = "ns2.igorville.gov"
        valid_ip = "1.1. 1.1"
        # initial nameservers page has one server with two ips
        # have to throw an error in order to test that the whitespace has been stripped from ip
        nameservers_page = self.app.get(reverse("domain-dns-nameservers", kwargs={"pk": self.domain.id}))
        session_id = self.app.cookies[settings.SESSION_COOKIE_NAME]
        self.app.set_cookie(settings.SESSION_COOKIE_NAME, session_id)
        # attempt to submit the form without one host and an ip with whitespace
        nameservers_page.form["form-0-server"] = nameserver1
        nameservers_page.form["form-1-ip"] = valid_ip
        nameservers_page.form["form-1-server"] = nameserver2
        with less_console_noise():  # swallow log warning message
            result = nameservers_page.form.submit()
        # form submission was a post with an ip address which has been stripped of whitespace,
        # response should be a 302 to success page
        self.assertEqual(result.status_code, 302)
        self.assertEqual(
            result["Location"],
            reverse("domain-dns-nameservers", kwargs={"pk": self.domain.id}),
        )
        self.app.set_cookie(settings.SESSION_COOKIE_NAME, session_id)
        page = result.follow()
        # in the event of a generic nameserver error from registry error, there will be a 302
        # with an error message displayed, so need to follow 302 and test for success message
        self.assertContains(page, "The name servers for this domain have been updated")
>>>>>>> acc6e2d1

    def test_domain_nameservers_form_submit_glue_record_not_allowed(self):
        """Nameserver form catches error when IP is present
        but host not subdomain.

        Uses self.app WebTest because we need to interact with forms.
        """
        nameserver1 = "ns1.igorville.gov"
        nameserver2 = "ns2.igorville.com"
        valid_ip = "127.0.0.1"
        # initial nameservers page has one server with two ips
        nameservers_page = self.app.get(reverse("domain-dns-nameservers", kwargs={"pk": self.domain.id}))
        session_id = self.app.cookies[settings.SESSION_COOKIE_NAME]
        self.app.set_cookie(settings.SESSION_COOKIE_NAME, session_id)
        # attempt to submit the form without two hosts, both subdomains,
        # only one has ips
        nameservers_page.form["form-0-server"] = nameserver1
        nameservers_page.form["form-1-server"] = nameserver2
        nameservers_page.form["form-1-ip"] = valid_ip
        with less_console_noise():  # swallow log warning message
            result = nameservers_page.form.submit()
        # form submission was a post with an error, response should be a 200
        # error text appears twice, once at the top of the page, once around
        # the required field.  nameserver has ip but missing host
        self.assertContains(
            result,
            str(NameserverError(code=NameserverErrorCodes.GLUE_RECORD_NOT_ALLOWED)),
            count=2,
            status_code=200,
        )

    def test_domain_nameservers_form_submit_invalid_ip(self):
        """Nameserver form catches invalid IP on submission.

        Uses self.app WebTest because we need to interact with forms.
        """
        nameserver = "ns2.igorville.gov"
        invalid_ip = "123"
        # initial nameservers page has one server with two ips
        nameservers_page = self.app.get(reverse("domain-dns-nameservers", kwargs={"pk": self.domain.id}))
        session_id = self.app.cookies[settings.SESSION_COOKIE_NAME]
        self.app.set_cookie(settings.SESSION_COOKIE_NAME, session_id)
        # attempt to submit the form without two hosts, both subdomains,
        # only one has ips
        nameservers_page.form["form-1-server"] = nameserver
        nameservers_page.form["form-1-ip"] = invalid_ip
        with less_console_noise():  # swallow log warning message
            result = nameservers_page.form.submit()
        # form submission was a post with an error, response should be a 200
        # error text appears twice, once at the top of the page, once around
        # the required field.  nameserver has ip but missing host
        self.assertContains(
            result,
            str(NameserverError(code=NameserverErrorCodes.INVALID_IP, nameserver=nameserver)),
            count=2,
            status_code=200,
        )

    def test_domain_nameservers_form_submit_invalid_host(self):
        """Nameserver form catches invalid host on submission.

        Uses self.app WebTest because we need to interact with forms.
        """
        nameserver = "invalid-nameserver.gov"
        valid_ip = "123.2.45.111"
        # initial nameservers page has one server with two ips
        nameservers_page = self.app.get(reverse("domain-dns-nameservers", kwargs={"pk": self.domain.id}))
        session_id = self.app.cookies[settings.SESSION_COOKIE_NAME]
        self.app.set_cookie(settings.SESSION_COOKIE_NAME, session_id)
        # attempt to submit the form without two hosts, both subdomains,
        # only one has ips
        nameservers_page.form["form-1-server"] = nameserver
        nameservers_page.form["form-1-ip"] = valid_ip
        with less_console_noise():  # swallow log warning message
            result = nameservers_page.form.submit()
        # form submission was a post with an error, response should be a 200
        # error text appears twice, once at the top of the page, once around
        # the required field.  nameserver has invalid host
        self.assertContains(
            result,
            str(NameserverError(code=NameserverErrorCodes.INVALID_HOST, nameserver=nameserver)),
            count=2,
            status_code=200,
        )

    def test_domain_nameservers_form_submits_successfully(self):
        """Nameserver form submits successfully with valid input.

        Uses self.app WebTest because we need to interact with forms.
        """
        nameserver1 = "ns1.igorville.gov"
        nameserver2 = "ns2.igorville.gov"
        valid_ip = "127.0.0.1"
        # initial nameservers page has one server with two ips
        nameservers_page = self.app.get(reverse("domain-dns-nameservers", kwargs={"pk": self.domain.id}))
        session_id = self.app.cookies[settings.SESSION_COOKIE_NAME]
        self.app.set_cookie(settings.SESSION_COOKIE_NAME, session_id)
        # attempt to submit the form without two hosts, both subdomains,
        # only one has ips
        nameservers_page.form["form-0-server"] = nameserver1
        nameservers_page.form["form-1-server"] = nameserver2
        nameservers_page.form["form-1-ip"] = valid_ip
        with less_console_noise():  # swallow log warning message
            result = nameservers_page.form.submit()
        # form submission was a successful post, response should be a 302
        self.assertEqual(result.status_code, 302)
        self.assertEqual(
            result["Location"],
            reverse("domain-dns-nameservers", kwargs={"pk": self.domain.id}),
        )
        self.app.set_cookie(settings.SESSION_COOKIE_NAME, session_id)
        page = result.follow()
        self.assertContains(page, "The name servers for this domain have been updated")

    def test_domain_nameservers_form_invalid(self):
        """Nameserver form does not submit with invalid data.

        Uses self.app WebTest because we need to interact with forms.
        """
        nameservers_page = self.app.get(reverse("domain-dns-nameservers", kwargs={"pk": self.domain.id}))
        session_id = self.app.cookies[settings.SESSION_COOKIE_NAME]
        self.app.set_cookie(settings.SESSION_COOKIE_NAME, session_id)
        # first two nameservers are required, so if we empty one out we should
        # get a form error
        nameservers_page.form["form-0-server"] = ""
        with less_console_noise():  # swallow logged warning message
            result = nameservers_page.form.submit()
        # form submission was a post with an error, response should be a 200
        # error text appears four times, twice at the top of the page,
        # once around each required field.
        self.assertContains(
            result,
            "A minimum of 2 name servers are required.",
            count=4,
            status_code=200,
        )


class TestDomainAuthorizingOfficial(TestDomainOverview):
    def test_domain_authorizing_official(self):
        """Can load domain's authorizing official page."""
        page = self.client.get(reverse("domain-authorizing-official", kwargs={"pk": self.domain.id}))
        # once on the sidebar, once in the title
        self.assertContains(page, "Authorizing official", count=2)

    def test_domain_authorizing_official_content(self):
        """Authorizing official information appears on the page."""
        self.domain_information.authorizing_official = Contact(first_name="Testy")
        self.domain_information.authorizing_official.save()
        self.domain_information.save()
        page = self.app.get(reverse("domain-authorizing-official", kwargs={"pk": self.domain.id}))
        self.assertContains(page, "Testy")


class TestDomainOrganization(TestDomainOverview):
    def test_domain_org_name_address(self):
        """Can load domain's org name and mailing address page."""
        page = self.client.get(reverse("domain-org-name-address", kwargs={"pk": self.domain.id}))
        # once on the sidebar, once in the page title, once as H1
        self.assertContains(page, "Organization name and mailing address", count=3)

    def test_domain_org_name_address_content(self):
        """Org name and address information appears on the page."""
        self.domain_information.organization_name = "Town of Igorville"
        self.domain_information.save()
        page = self.app.get(reverse("domain-org-name-address", kwargs={"pk": self.domain.id}))
        self.assertContains(page, "Town of Igorville")

    def test_domain_org_name_address_form(self):
        """Submitting changes works on the org name address page."""
        self.domain_information.organization_name = "Town of Igorville"
        self.domain_information.save()
        org_name_page = self.app.get(reverse("domain-org-name-address", kwargs={"pk": self.domain.id}))
        session_id = self.app.cookies[settings.SESSION_COOKIE_NAME]

        org_name_page.form["organization_name"] = "Not igorville"
        org_name_page.form["city"] = "Faketown"

        self.app.set_cookie(settings.SESSION_COOKIE_NAME, session_id)
        success_result_page = org_name_page.form.submit()
        self.assertEqual(success_result_page.status_code, 200)

        self.assertContains(success_result_page, "Not igorville")
        self.assertContains(success_result_page, "Faketown")


class TestDomainContactInformation(TestDomainOverview):
    def test_domain_your_contact_information(self):
        """Can load domain's your contact information page."""
        page = self.client.get(reverse("domain-your-contact-information", kwargs={"pk": self.domain.id}))
        self.assertContains(page, "Your contact information")

    def test_domain_your_contact_information_content(self):
        """Logged-in user's contact information appears on the page."""
        self.user.contact.first_name = "Testy"
        self.user.contact.save()
        page = self.app.get(reverse("domain-your-contact-information", kwargs={"pk": self.domain.id}))
        self.assertContains(page, "Testy")


class TestDomainSecurityEmail(TestDomainOverview):
    def test_domain_security_email_existing_security_contact(self):
        """Can load domain's security email page."""
        self.mockSendPatch = patch("registrar.models.domain.registry.send")
        self.mockedSendFunction = self.mockSendPatch.start()
        self.mockedSendFunction.side_effect = self.mockSend

        domain_contact, _ = Domain.objects.get_or_create(name="freeman.gov")
        # Add current user to this domain
        _ = UserDomainRole(user=self.user, domain=domain_contact, role="admin").save()
        page = self.client.get(reverse("domain-security-email", kwargs={"pk": domain_contact.id}))

        # Loads correctly
        self.assertContains(page, "Security email")
        self.assertContains(page, "security@mail.gov")
        self.mockSendPatch.stop()

    def test_domain_security_email_no_security_contact(self):
        """Loads a domain with no defined security email.
        We should not show the default."""
        self.mockSendPatch = patch("registrar.models.domain.registry.send")
        self.mockedSendFunction = self.mockSendPatch.start()
        self.mockedSendFunction.side_effect = self.mockSend

        page = self.client.get(reverse("domain-security-email", kwargs={"pk": self.domain.id}))

        # Loads correctly
        self.assertContains(page, "Security email")
        self.assertNotContains(page, "dotgov@cisa.dhs.gov")
        self.mockSendPatch.stop()

    def test_domain_security_email(self):
        """Can load domain's security email page."""
        page = self.client.get(reverse("domain-security-email", kwargs={"pk": self.domain.id}))
        self.assertContains(page, "Security email")

    def test_domain_security_email_form(self):
        """Adding a security email works.
        Uses self.app WebTest because we need to interact with forms.
        """
        security_email_page = self.app.get(reverse("domain-security-email", kwargs={"pk": self.domain.id}))
        session_id = self.app.cookies[settings.SESSION_COOKIE_NAME]
        security_email_page.form["security_email"] = "mayor@igorville.gov"
        self.app.set_cookie(settings.SESSION_COOKIE_NAME, session_id)
        with less_console_noise():  # swallow log warning message
            result = security_email_page.form.submit()
        self.assertEqual(result.status_code, 302)
        self.assertEqual(
            result["Location"],
            reverse("domain-security-email", kwargs={"pk": self.domain.id}),
        )

        self.app.set_cookie(settings.SESSION_COOKIE_NAME, session_id)
        success_page = result.follow()
        self.assertContains(success_page, "The security email for this domain has been updated")

    def test_security_email_form_messages(self):
        """
        Test against the success and error messages that are defined in the view
        """
        p = "adminpass"
        self.client.login(username="superuser", password=p)

        form_data_registry_error = {
            "security_email": "test@failCreate.gov",
        }

        form_data_contact_error = {
            "security_email": "test@contactError.gov",
        }

        form_data_success = {
            "security_email": "test@something.gov",
        }

        test_cases = [
            (
                "RegistryError",
                form_data_registry_error,
                str(GenericError(code=GenericErrorCodes.CANNOT_CONTACT_REGISTRY)),
            ),
            (
                "ContactError",
                form_data_contact_error,
                str(SecurityEmailError(code=SecurityEmailErrorCodes.BAD_DATA)),
            ),
            (
                "RegistrySuccess",
                form_data_success,
                "The security email for this domain has been updated.",
            ),
            # Add more test cases with different scenarios here
        ]

        for test_name, data, expected_message in test_cases:
            response = self.client.post(
                reverse("domain-security-email", kwargs={"pk": self.domain.id}),
                data=data,
                follow=True,
            )

            # Check the response status code, content, or any other relevant assertions
            self.assertEqual(response.status_code, 200)

            # Check if the expected message tag is set
            if test_name == "RegistryError" or test_name == "ContactError":
                message_tag = "error"
            elif test_name == "RegistrySuccess":
                message_tag = "success"
            else:
                # Handle other cases if needed
                message_tag = "info"  # Change to the appropriate default

            # Check the message tag
            messages = list(response.context["messages"])
            self.assertEqual(len(messages), 1)
            message = messages[0]
            self.assertEqual(message.tags, message_tag)
            self.assertEqual(message.message.strip(), expected_message.strip())

    def test_domain_overview_blocked_for_ineligible_user(self):
        """We could easily duplicate this test for all domain management
        views, but a single url test should be solid enough since all domain
        management pages share the same permissions class"""
        self.user.status = User.RESTRICTED
        self.user.save()
        home_page = self.app.get("/")
        self.assertContains(home_page, "igorville.gov")
        with less_console_noise():
            response = self.client.get(reverse("domain", kwargs={"pk": self.domain.id}))
            self.assertEqual(response.status_code, 403)


class TestDomainDNSSEC(TestDomainOverview):

    """MockEPPLib is already inherited."""

    def test_dnssec_page_refreshes_enable_button(self):
        """DNSSEC overview page loads when domain has no DNSSEC data
        and shows a 'Enable DNSSEC' button."""

        page = self.client.get(reverse("domain-dns-dnssec", kwargs={"pk": self.domain.id}))
        self.assertContains(page, "Enable DNSSEC")

    def test_dnssec_page_loads_with_data_in_domain(self):
        """DNSSEC overview page loads when domain has DNSSEC data
        and the template contains a button to disable DNSSEC."""

        page = self.client.get(reverse("domain-dns-dnssec", kwargs={"pk": self.domain_multdsdata.id}))
        self.assertContains(page, "Disable DNSSEC")

        # Prepare the data for the POST request
        post_data = {
            "disable_dnssec": "Disable DNSSEC",
        }
        updated_page = self.client.post(
            reverse("domain-dns-dnssec", kwargs={"pk": self.domain.id}),
            post_data,
            follow=True,
        )

        self.assertEqual(updated_page.status_code, 200)

        self.assertContains(updated_page, "Enable DNSSEC")

    def test_ds_form_loads_with_no_domain_data(self):
        """DNSSEC Add DS Data page loads when there is no
        domain DNSSEC data and shows a button to Add new record"""

        page = self.client.get(reverse("domain-dns-dnssec-dsdata", kwargs={"pk": self.domain_dnssec_none.id}))
        self.assertContains(page, "You have no DS Data added")
        self.assertContains(page, "Add new record")

    def test_ds_form_loads_with_ds_data(self):
        """DNSSEC Add DS Data page loads when there is
        domain DNSSEC DS data and shows the data"""

        page = self.client.get(reverse("domain-dns-dnssec-dsdata", kwargs={"pk": self.domain_dsdata.id}))
        self.assertContains(page, "DS Data record 1")

    def test_ds_data_form_modal(self):
        """When user clicks on save, a modal pops up."""
        add_data_page = self.app.get(reverse("domain-dns-dnssec-dsdata", kwargs={"pk": self.domain_dsdata.id}))
        # Assert that a hidden trigger for the modal does not exist.
        # This hidden trigger will pop on the page when certain condition are met:
        # 1) Initial form contained DS data, 2) All data is deleted and form is
        # submitted.
        self.assertNotContains(add_data_page, "Trigger Disable DNSSEC Modal")
        # Simulate a delete all data
        form_data = {}
        response = self.client.post(
            reverse("domain-dns-dnssec-dsdata", kwargs={"pk": self.domain_dsdata.id}),
            data=form_data,
        )
        self.assertEqual(response.status_code, 200)  # Adjust status code as needed
        # Now check to see whether the JS trigger for the modal is present on the page
        self.assertContains(response, "Trigger Disable DNSSEC Modal")

    def test_ds_data_form_submits(self):
        """DS Data form submits successfully

        Uses self.app WebTest because we need to interact with forms.
        """
        add_data_page = self.app.get(reverse("domain-dns-dnssec-dsdata", kwargs={"pk": self.domain_dsdata.id}))
        session_id = self.app.cookies[settings.SESSION_COOKIE_NAME]
        self.app.set_cookie(settings.SESSION_COOKIE_NAME, session_id)
        with less_console_noise():  # swallow log warning message
            result = add_data_page.forms[0].submit()
        # form submission was a post, response should be a redirect
        self.assertEqual(result.status_code, 302)
        self.assertEqual(
            result["Location"],
            reverse("domain-dns-dnssec-dsdata", kwargs={"pk": self.domain_dsdata.id}),
        )
        self.app.set_cookie(settings.SESSION_COOKIE_NAME, session_id)
        page = result.follow()
        self.assertContains(page, "The DS Data records for this domain have been updated.")

    def test_ds_data_form_invalid(self):
        """DS Data form errors with invalid data (missing required fields)

        Uses self.app WebTest because we need to interact with forms.
        """
        add_data_page = self.app.get(reverse("domain-dns-dnssec-dsdata", kwargs={"pk": self.domain_dsdata.id}))
        session_id = self.app.cookies[settings.SESSION_COOKIE_NAME]
        self.app.set_cookie(settings.SESSION_COOKIE_NAME, session_id)
        # all four form fields are required, so will test with each blank
        add_data_page.forms[0]["form-0-key_tag"] = ""
        add_data_page.forms[0]["form-0-algorithm"] = ""
        add_data_page.forms[0]["form-0-digest_type"] = ""
        add_data_page.forms[0]["form-0-digest"] = ""
        with less_console_noise():  # swallow logged warning message
            result = add_data_page.forms[0].submit()
        # form submission was a post with an error, response should be a 200
        # error text appears twice, once at the top of the page, once around
        # the field.
        self.assertContains(result, "Key tag is required", count=2, status_code=200)
        self.assertContains(result, "Algorithm is required", count=2, status_code=200)
        self.assertContains(result, "Digest type is required", count=2, status_code=200)
        self.assertContains(result, "Digest is required", count=2, status_code=200)

    def test_ds_data_form_invalid_keytag(self):
        """DS Data form errors with invalid data (key tag too large)

        Uses self.app WebTest because we need to interact with forms.
        """
        add_data_page = self.app.get(reverse("domain-dns-dnssec-dsdata", kwargs={"pk": self.domain_dsdata.id}))
        session_id = self.app.cookies[settings.SESSION_COOKIE_NAME]
        self.app.set_cookie(settings.SESSION_COOKIE_NAME, session_id)
        # first two nameservers are required, so if we empty one out we should
        # get a form error
        add_data_page.forms[0]["form-0-key_tag"] = "65536"  # > 65535
        add_data_page.forms[0]["form-0-algorithm"] = ""
        add_data_page.forms[0]["form-0-digest_type"] = ""
        add_data_page.forms[0]["form-0-digest"] = ""
        with less_console_noise():  # swallow logged warning message
            result = add_data_page.forms[0].submit()
        # form submission was a post with an error, response should be a 200
        # error text appears twice, once at the top of the page, once around
        # the field.
        self.assertContains(
            result, str(DsDataError(code=DsDataErrorCodes.INVALID_KEYTAG_SIZE)), count=2, status_code=200
        )

    def test_ds_data_form_invalid_digest_chars(self):
        """DS Data form errors with invalid data (digest contains non hexadecimal chars)

        Uses self.app WebTest because we need to interact with forms.
        """
        add_data_page = self.app.get(reverse("domain-dns-dnssec-dsdata", kwargs={"pk": self.domain_dsdata.id}))
        session_id = self.app.cookies[settings.SESSION_COOKIE_NAME]
        self.app.set_cookie(settings.SESSION_COOKIE_NAME, session_id)
        # first two nameservers are required, so if we empty one out we should
        # get a form error
        add_data_page.forms[0]["form-0-key_tag"] = "1234"
        add_data_page.forms[0]["form-0-algorithm"] = "3"
        add_data_page.forms[0]["form-0-digest_type"] = "1"
        add_data_page.forms[0]["form-0-digest"] = "GG1234"
        with less_console_noise():  # swallow logged warning message
            result = add_data_page.forms[0].submit()
        # form submission was a post with an error, response should be a 200
        # error text appears twice, once at the top of the page, once around
        # the field.
        self.assertContains(
            result, str(DsDataError(code=DsDataErrorCodes.INVALID_DIGEST_CHARS)), count=2, status_code=200
        )

    def test_ds_data_form_invalid_digest_sha1(self):
        """DS Data form errors with invalid data (digest is invalid sha-1)

        Uses self.app WebTest because we need to interact with forms.
        """
        add_data_page = self.app.get(reverse("domain-dns-dnssec-dsdata", kwargs={"pk": self.domain_dsdata.id}))
        session_id = self.app.cookies[settings.SESSION_COOKIE_NAME]
        self.app.set_cookie(settings.SESSION_COOKIE_NAME, session_id)
        # first two nameservers are required, so if we empty one out we should
        # get a form error
        add_data_page.forms[0]["form-0-key_tag"] = "1234"
        add_data_page.forms[0]["form-0-algorithm"] = "3"
        add_data_page.forms[0]["form-0-digest_type"] = "1"  # SHA-1
        add_data_page.forms[0]["form-0-digest"] = "A123"
        with less_console_noise():  # swallow logged warning message
            result = add_data_page.forms[0].submit()
        # form submission was a post with an error, response should be a 200
        # error text appears twice, once at the top of the page, once around
        # the field.
        self.assertContains(
            result, str(DsDataError(code=DsDataErrorCodes.INVALID_DIGEST_SHA1)), count=2, status_code=200
        )

    def test_ds_data_form_invalid_digest_sha256(self):
        """DS Data form errors with invalid data (digest is invalid sha-256)

        Uses self.app WebTest because we need to interact with forms.
        """
        add_data_page = self.app.get(reverse("domain-dns-dnssec-dsdata", kwargs={"pk": self.domain_dsdata.id}))
        session_id = self.app.cookies[settings.SESSION_COOKIE_NAME]
        self.app.set_cookie(settings.SESSION_COOKIE_NAME, session_id)
        # first two nameservers are required, so if we empty one out we should
        # get a form error
        add_data_page.forms[0]["form-0-key_tag"] = "1234"
        add_data_page.forms[0]["form-0-algorithm"] = "3"
        add_data_page.forms[0]["form-0-digest_type"] = "2"  # SHA-256
        add_data_page.forms[0]["form-0-digest"] = "GG1234"
        with less_console_noise():  # swallow logged warning message
            result = add_data_page.forms[0].submit()
        # form submission was a post with an error, response should be a 200
        # error text appears twice, once at the top of the page, once around
        # the field.
        self.assertContains(
            result, str(DsDataError(code=DsDataErrorCodes.INVALID_DIGEST_SHA256)), count=2, status_code=200
        )


class TestApplicationStatus(TestWithUser, WebTest):
    def setUp(self):
        super().setUp()
        self.app.set_user(self.user.username)
        self.client.force_login(self.user)

    def test_application_status(self):
        """Checking application status page"""
        application = completed_application(status=DomainApplication.SUBMITTED, user=self.user)
        application.save()

        home_page = self.app.get("/")
        self.assertContains(home_page, "city.gov")
        # click the "Manage" link
        detail_page = home_page.click("Manage")
        self.assertContains(detail_page, "city.gov")
        self.assertContains(detail_page, "city1.gov")
        self.assertContains(detail_page, "Chief Tester")
        self.assertContains(detail_page, "testy@town.com")
        self.assertContains(detail_page, "Admin Tester")
        self.assertContains(detail_page, "Status:")

    def test_application_status_with_ineligible_user(self):
        """Checking application status page whith a blocked user.
        The user should still have access to view."""
        self.user.status = "ineligible"
        self.user.save()

        application = completed_application(status=DomainApplication.SUBMITTED, user=self.user)
        application.save()

        home_page = self.app.get("/")
        self.assertContains(home_page, "city.gov")
        # click the "Manage" link
        detail_page = home_page.click("Manage")
        self.assertContains(detail_page, "city.gov")
        self.assertContains(detail_page, "Chief Tester")
        self.assertContains(detail_page, "testy@town.com")
        self.assertContains(detail_page, "Admin Tester")
        self.assertContains(detail_page, "Status:")

    def test_application_withdraw(self):
        """Checking application status page"""
        application = completed_application(status=DomainApplication.SUBMITTED, user=self.user)
        application.save()

        home_page = self.app.get("/")
        self.assertContains(home_page, "city.gov")
        # click the "Manage" link
        detail_page = home_page.click("Manage")
        self.assertContains(detail_page, "city.gov")
        self.assertContains(detail_page, "city1.gov")
        self.assertContains(detail_page, "Chief Tester")
        self.assertContains(detail_page, "testy@town.com")
        self.assertContains(detail_page, "Admin Tester")
        self.assertContains(detail_page, "Status:")
        # click the "Withdraw request" button
        withdraw_page = detail_page.click("Withdraw request")
        self.assertContains(withdraw_page, "Withdraw request for")
        home_page = withdraw_page.click("Withdraw request")
        # confirm that it has redirected, and the status has been updated to withdrawn
        self.assertRedirects(
            home_page,
            "/",
            status_code=302,
            target_status_code=200,
            fetch_redirect_response=True,
        )
        home_page = self.app.get("/")
        self.assertContains(home_page, "Withdrawn")

    def test_application_status_no_permissions(self):
        """Can't access applications without being the creator."""
        application = completed_application(status=DomainApplication.SUBMITTED, user=self.user)
        other_user = User()
        other_user.save()
        application.creator = other_user
        application.save()

        # PermissionDeniedErrors make lots of noise in test output
        with less_console_noise():
            for url_name in [
                "application-status",
                "application-withdraw-confirmation",
                "application-withdrawn",
            ]:
                with self.subTest(url_name=url_name):
                    page = self.client.get(reverse(url_name, kwargs={"pk": application.pk}))
                    self.assertEqual(page.status_code, 403)

    def test_approved_application_not_in_active_requests(self):
        """An approved application is not shown in the Active
        Requests table on home.html."""
        application = completed_application(status=DomainApplication.APPROVED, user=self.user)
        application.save()

        home_page = self.app.get("/")
        # This works in our test environment because creating
        # an approved application here does not generate a
        # domain object, so we do not expect to see 'city.gov'
        # in either the Domains or Requests tables.
        self.assertNotContains(home_page, "city.gov")<|MERGE_RESOLUTION|>--- conflicted
+++ resolved
@@ -1508,7 +1508,6 @@
             status_code=200,
         )
 
-<<<<<<< HEAD
     def test_domain_nameservers_form_submit_duplicate_host(self):
         """Nameserver form catches error when host is duplicated.
 
@@ -1532,7 +1531,7 @@
             count=2,
             status_code=200,
         )
-=======
+
     def test_domain_nameservers_form_submit_whitespace(self):
         """Nameserver form removes whitespace from ip.
 
@@ -1564,7 +1563,6 @@
         # in the event of a generic nameserver error from registry error, there will be a 302
         # with an error message displayed, so need to follow 302 and test for success message
         self.assertContains(page, "The name servers for this domain have been updated")
->>>>>>> acc6e2d1
 
     def test_domain_nameservers_form_submit_glue_record_not_allowed(self):
         """Nameserver form catches error when IP is present

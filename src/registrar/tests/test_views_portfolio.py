from django.urls import reverse
from api.tests.common import less_console_noise_decorator
from registrar.config import settings
from registrar.models.portfolio import Portfolio
from django_webtest import WebTest  # type: ignore
from registrar.models import (
    DomainRequest,
    Domain,
    DomainInformation,
    UserDomainRole,
    User,
)
from .common import create_test_user
from waffle.testutils import override_flag

import logging

logger = logging.getLogger(__name__)


<<<<<<< HEAD
class TestPortfolio(TestWithUser, WebTest):
=======
class TestPortfolioViews(WebTest):
>>>>>>> 44bd2429
    def setUp(self):
        super().setUp()
        self.user = create_test_user()
        self.domain, _ = Domain.objects.get_or_create(name="igorville.gov")
        self.portfolio, _ = Portfolio.objects.get_or_create(creator=self.user, organization_name="Hotel California")
        self.role, _ = UserDomainRole.objects.get_or_create(
            user=self.user, domain=self.domain, role=UserDomainRole.Roles.MANAGER
        )

    def tearDown(self):
        Portfolio.objects.all().delete()
        UserDomainRole.objects.all().delete()
        DomainRequest.objects.all().delete()
        DomainInformation.objects.all().delete()
        Domain.objects.all().delete()
        User.objects.all().delete()
        super().tearDown()

    @less_console_noise_decorator
    def test_middleware_does_not_redirect_if_no_permission(self):
        """Test that user with no portfolio permission is not redirected when attempting to access home"""
        self.app.set_user(self.user.username)
        self.user.portfolio = self.portfolio
        self.user.save()
        self.user.refresh_from_db()
        with override_flag("organization_feature", active=True):
            # This will redirect the user to the portfolio page.
            # Follow implicity checks if our redirect is working.
            portfolio_page = self.app.get(reverse("home"))
            # Assert that we're on the right page
            self.assertNotContains(portfolio_page, self.portfolio.organization_name)

    @less_console_noise_decorator
    def test_middleware_does_not_redirect_if_no_portfolio(self):
        """Test that user with no assigned portfolio is not redirected when attempting to access home"""
        self.app.set_user(self.user.username)
        self.user.portfolio_additional_permissions = [User.UserPortfolioPermissionChoices.VIEW_PORTFOLIO]
        self.user.save()
        self.user.refresh_from_db()
        with override_flag("organization_feature", active=True):
            # This will redirect the user to the portfolio page.
            # Follow implicity checks if our redirect is working.
            portfolio_page = self.app.get(reverse("home"))
            # Assert that we're on the right page
            self.assertNotContains(portfolio_page, self.portfolio.organization_name)

    @less_console_noise_decorator
    def test_middleware_redirects_to_portfolio_organization_page(self):
        """Test that user with VIEW_PORTFOLIO is redirected to portfolio organization page"""
        self.app.set_user(self.user.username)
        self.user.portfolio = self.portfolio
        self.user.portfolio_additional_permissions = [User.UserPortfolioPermissionChoices.VIEW_PORTFOLIO]
        self.user.save()
        self.user.refresh_from_db()
        with override_flag("organization_feature", active=True):
            # This will redirect the user to the portfolio page.
            # Follow implicity checks if our redirect is working.
            portfolio_page = self.app.get(reverse("home")).follow()
            # Assert that we're on the right page
            self.assertContains(portfolio_page, self.portfolio.organization_name)
            self.assertContains(portfolio_page, "<h1>Organization</h1>")

    @less_console_noise_decorator
    def test_middleware_redirects_to_portfolio_domains_page(self):
        """Test that user with VIEW_PORTFOLIO and VIEW_ALL_DOMAINS is redirected to portfolio domains page"""
        self.app.set_user(self.user.username)
        self.user.portfolio = self.portfolio
        self.user.portfolio_additional_permissions = [
            User.UserPortfolioPermissionChoices.VIEW_PORTFOLIO,
            User.UserPortfolioPermissionChoices.VIEW_ALL_DOMAINS,
        ]
        self.user.save()
        self.user.refresh_from_db()
        with override_flag("organization_feature", active=True):
            # This will redirect the user to the portfolio page.
            # Follow implicity checks if our redirect is working.
            portfolio_page = self.app.get(reverse("home")).follow()
            # Assert that we're on the right page
            self.assertContains(portfolio_page, self.portfolio.organization_name)
            self.assertNotContains(portfolio_page, "<h1>Organization</h1>")
            self.assertContains(portfolio_page, '<h1 id="domains-header">Domains</h1>')

    @less_console_noise_decorator
    def test_portfolio_domains_page_403_when_user_not_have_permission(self):
        """Test that user without proper permission is denied access to portfolio domain view"""
        self.app.set_user(self.user.username)
        self.user.portfolio = self.portfolio
        self.user.save()
        self.user.refresh_from_db()
        with override_flag("organization_feature", active=True):
            # This will redirect the user to the portfolio page.
            # Follow implicity checks if our redirect is working.
            response = self.app.get(
                reverse("portfolio-domains", kwargs={"portfolio_id": self.portfolio.pk}), status=403
            )
            # Assert the response is a 403 Forbidden
            self.assertEqual(response.status_code, 403)

    @less_console_noise_decorator
    def test_portfolio_domain_requests_page_403_when_user_not_have_permission(self):
        """Test that user without proper permission is denied access to portfolio domain view"""
        self.app.set_user(self.user.username)
        self.user.portfolio = self.portfolio
        self.user.save()
        self.user.refresh_from_db()
        with override_flag("organization_feature", active=True):
            # This will redirect the user to the portfolio page.
            # Follow implicity checks if our redirect is working.
            response = self.app.get(
                reverse("portfolio-domain-requests", kwargs={"portfolio_id": self.portfolio.pk}), status=403
            )
            # Assert the response is a 403 Forbidden
            self.assertEqual(response.status_code, 403)

    @less_console_noise_decorator
    def test_portfolio_organization_page_403_when_user_not_have_permission(self):
        """Test that user without proper permission is not allowed access to portfolio organization page"""
        self.app.set_user(self.user.username)
        self.user.portfolio = self.portfolio
        self.user.save()
        self.user.refresh_from_db()
        with override_flag("organization_feature", active=True):
            # This will redirect the user to the portfolio page.
            # Follow implicity checks if our redirect is working.
            response = self.app.get(
                reverse("portfolio-organization", kwargs={"portfolio_id": self.portfolio.pk}), status=403
            )
            # Assert the response is a 403 Forbidden
            self.assertEqual(response.status_code, 403)

    @less_console_noise_decorator
    def test_navigation_links_hidden_when_user_not_have_permission(self):
        """Test that navigation links are hidden when user does not have portfolio permissions"""
        self.app.set_user(self.user.username)
        self.user.portfolio = self.portfolio
        self.user.portfolio_additional_permissions = [
            User.UserPortfolioPermissionChoices.VIEW_PORTFOLIO,
            User.UserPortfolioPermissionChoices.VIEW_ALL_DOMAINS,
            User.UserPortfolioPermissionChoices.VIEW_ALL_REQUESTS,
        ]
        self.user.save()
        self.user.refresh_from_db()
        with override_flag("organization_feature", active=True):
            # This will redirect the user to the portfolio page.
            # Follow implicity checks if our redirect is working.
            portfolio_page = self.app.get(reverse("home")).follow()
            # Assert that we're on the right page
            self.assertContains(portfolio_page, self.portfolio.organization_name)
            self.assertNotContains(portfolio_page, "<h1>Organization</h1>")
            self.assertContains(portfolio_page, '<h1 id="domains-header">Domains</h1>')
            self.assertContains(
                portfolio_page, reverse("portfolio-domains", kwargs={"portfolio_id": self.portfolio.pk})
            )
            self.assertContains(
                portfolio_page, reverse("portfolio-domain-requests", kwargs={"portfolio_id": self.portfolio.pk})
            )

            # reducing portfolio permissions to just VIEW_PORTFOLIO, which should remove domains
            # and domain requests from nav
            self.user.portfolio_additional_permissions = [User.UserPortfolioPermissionChoices.VIEW_PORTFOLIO]
            self.user.save()
            self.user.refresh_from_db()

            portfolio_page = self.app.get(reverse("home")).follow()

            self.assertContains(portfolio_page, self.portfolio.organization_name)
            self.assertContains(portfolio_page, "<h1>Organization</h1>")
            self.assertNotContains(portfolio_page, '<h1 id="domains-header">Domains</h1>')
            self.assertNotContains(
                portfolio_page, reverse("portfolio-domains", kwargs={"portfolio_id": self.portfolio.pk})
            )
            self.assertNotContains(
                portfolio_page, reverse("portfolio-domain-requests", kwargs={"portfolio_id": self.portfolio.pk})
<<<<<<< HEAD
            )

    def tearDown(self):
        Portfolio.objects.all().delete()
        UserDomainRole.objects.all().delete()
        DomainRequest.objects.all().delete()
        DomainInformation.objects.all().delete()
        Domain.objects.all().delete()
        super().tearDown()


class TestPortfolioOrganization(TestPortfolio):

    def test_portfolio_org_name(self):
        """Can load portfolio's org name page."""
        with override_flag("organization_feature", active=True):
            self.app.set_user(self.user.username)
            self.user.portfolio = self.portfolio
            self.user.portfolio_additional_permissions = [
                User.UserPortfolioPermissionChoices.VIEW_PORTFOLIO,
                User.UserPortfolioPermissionChoices.EDIT_PORTFOLIO,
            ]
            self.user.save()
            self.user.refresh_from_db()

            page = self.app.get(reverse("portfolio-organization", kwargs={"portfolio_id": self.portfolio.pk}))
            self.assertContains(
                page, "The name of your federal agency will be publicly listed as the domain registrant."
            )

    def test_domain_org_name_address_content(self):
        """Org name and address information appears on the page."""
        with override_flag("organization_feature", active=True):
            self.app.set_user(self.user.username)
            self.user.portfolio = self.portfolio
            self.user.portfolio_additional_permissions = [
                User.UserPortfolioPermissionChoices.VIEW_PORTFOLIO,
                User.UserPortfolioPermissionChoices.EDIT_PORTFOLIO,
            ]
            self.user.save()
            self.user.refresh_from_db()

            self.portfolio.organization_name = "Hotel California"
            self.portfolio.save()
            page = self.app.get(reverse("portfolio-organization", kwargs={"portfolio_id": self.portfolio.pk}))
            # Once in the sidenav, once in the main nav, once in the form
            self.assertContains(page, "Hotel California", count=3)

    def test_domain_org_name_address_form(self):
        """Submitting changes works on the org name address page."""
        with override_flag("organization_feature", active=True):
            self.app.set_user(self.user.username)
            self.user.portfolio = self.portfolio
            self.user.portfolio_additional_permissions = [
                User.UserPortfolioPermissionChoices.VIEW_PORTFOLIO,
                User.UserPortfolioPermissionChoices.EDIT_PORTFOLIO,
            ]
            self.user.save()
            self.user.refresh_from_db()

            self.portfolio.address_line1 = "1600 Penn Ave"
            self.portfolio.save()
            portfolio_org_name_page = self.app.get(
                reverse("portfolio-organization", kwargs={"portfolio_id": self.portfolio.pk})
            )
            session_id = self.app.cookies[settings.SESSION_COOKIE_NAME]

            portfolio_org_name_page.form["address_line1"] = "6 Downing st"
            portfolio_org_name_page.form["city"] = "London"

            self.app.set_cookie(settings.SESSION_COOKIE_NAME, session_id)
            success_result_page = portfolio_org_name_page.form.submit()
            self.assertEqual(success_result_page.status_code, 200)

            self.assertContains(success_result_page, "6 Downing st")
            self.assertContains(success_result_page, "London")
=======
            )
>>>>>>> 44bd2429
<|MERGE_RESOLUTION|>--- conflicted
+++ resolved
@@ -10,6 +10,7 @@
     UserDomainRole,
     User,
 )
+from registrar.tests.test_views import TestWithUser
 from .common import create_test_user
 from waffle.testutils import override_flag
 
@@ -18,11 +19,7 @@
 logger = logging.getLogger(__name__)
 
 
-<<<<<<< HEAD
-class TestPortfolio(TestWithUser, WebTest):
-=======
-class TestPortfolioViews(WebTest):
->>>>>>> 44bd2429
+class TestPortfolio(WebTest):
     def setUp(self):
         super().setUp()
         self.user = create_test_user()
@@ -196,16 +193,7 @@
             )
             self.assertNotContains(
                 portfolio_page, reverse("portfolio-domain-requests", kwargs={"portfolio_id": self.portfolio.pk})
-<<<<<<< HEAD
-            )
-
-    def tearDown(self):
-        Portfolio.objects.all().delete()
-        UserDomainRole.objects.all().delete()
-        DomainRequest.objects.all().delete()
-        DomainInformation.objects.all().delete()
-        Domain.objects.all().delete()
-        super().tearDown()
+            )
 
 
 class TestPortfolioOrganization(TestPortfolio):
@@ -272,7 +260,4 @@
             self.assertEqual(success_result_page.status_code, 200)
 
             self.assertContains(success_result_page, "6 Downing st")
-            self.assertContains(success_result_page, "London")
-=======
-            )
->>>>>>> 44bd2429
+            self.assertContains(success_result_page, "London")
--- conflicted
+++ resolved
@@ -10,7 +10,7 @@
     UserDomainRole,
     User,
 )
-from registrar.models.utility.portfolio_helper import UserPortfolioPermissionChoices
+from registrar.models.utility.portfolio_helper import UserPortfolioPermissionChoices, UserPortfolioRoleChoices
 from .common import create_test_user
 from waffle.testutils import override_flag
 
@@ -228,12 +228,11 @@
             self.assertNotContains(portfolio_page, reverse("domain-requests"))
 
     @less_console_noise_decorator
-<<<<<<< HEAD
     def test_navigation_links_hidden_when_user_not_have_role(self):
         """Test that admin / memmber roles are associated with the right access"""
         self.app.set_user(self.user.username)
         self.user.portfolio = self.portfolio
-        self.user.portfolio_roles = [User.UserPortfolioRoleChoices.ORGANIZATION_ADMIN]
+        self.user.portfolio_roles = [UserPortfolioRoleChoices.ORGANIZATION_ADMIN]
         self.user.save()
         self.user.refresh_from_db()
         with override_flag("organization_feature", active=True):
@@ -244,16 +243,12 @@
             self.assertContains(portfolio_page, self.portfolio.organization_name)
             self.assertNotContains(portfolio_page, "<h1>Organization</h1>")
             self.assertContains(portfolio_page, '<h1 id="domains-header">Domains</h1>')
-            self.assertContains(
-                portfolio_page, reverse("domains")
-            )
-            self.assertContains(
-                portfolio_page, reverse("domain-requests")
-            )
+            self.assertContains(portfolio_page, reverse("domains"))
+            self.assertContains(portfolio_page, reverse("domain-requests"))
 
             # removing non-basic portfolio role, which should remove domains
             # and domain requests from nav
-            self.user.portfolio_roles = [User.UserPortfolioRoleChoices.ORGANIZATION_MEMBER]
+            self.user.portfolio_roles = [UserPortfolioRoleChoices.ORGANIZATION_MEMBER]
             self.user.save()
             self.user.refresh_from_db()
 
@@ -262,16 +257,10 @@
             self.assertContains(portfolio_page, self.portfolio.organization_name)
             self.assertContains(portfolio_page, "<h1>Organization</h1>")
             self.assertNotContains(portfolio_page, '<h1 id="domains-header">Domains</h1>')
-            self.assertNotContains(
-                portfolio_page, reverse("domains")
-            )
-            self.assertNotContains(
-                portfolio_page, reverse("domain-requests")
-            )
-
-    @less_console_noise_decorator
-=======
->>>>>>> 33234ac4
+            self.assertNotContains(portfolio_page, reverse("domains"))
+            self.assertNotContains(portfolio_page, reverse("domain-requests"))
+
+    @less_console_noise_decorator
     def test_portfolio_org_name(self):
         """Can load portfolio's org name page."""
         with override_flag("organization_feature", active=True):

--- conflicted
+++ resolved
@@ -163,13 +163,11 @@
 
     def test_submit_from_started_sends_email(self):
         """Create an application and submit it and see if email was sent."""
-<<<<<<< HEAD
 
         # submitter's email is mayor@igorville.gov
         application = completed_application()
 
-        with boto3_mocking.clients.handler_for("sesv2", self.mock_client):
-            with less_console_noise():
+            with boto3_mocking.clients.handler_for("sesv2", self.mock_client):
                 application.submit()
 
         # check to see if an email was sent
@@ -315,33 +313,6 @@
             ),
             0,
         )
-=======
-        with less_console_noise():
-            user, _ = User.objects.get_or_create(username="testy")
-            contact = Contact.objects.create(email="test@test.gov")
-            domain, _ = DraftDomain.objects.get_or_create(name="igorville.gov")
-            application = DomainApplication.objects.create(
-                creator=user,
-                requested_domain=domain,
-                submitter=contact,
-            )
-            application.save()
-
-            with boto3_mocking.clients.handler_for("sesv2", self.mock_client):
-                application.submit()
-
-            # check to see if an email was sent
-            self.assertGreater(
-                len(
-                    [
-                        email
-                        for email in MockSESClient.EMAILS_SENT
-                        if "test@test.gov" in email["kwargs"]["Destination"]["ToAddresses"]
-                    ]
-                ),
-                0,
-            )
->>>>>>> 5faa4389
 
     def test_submit_transition_allowed(self):
         """

--- conflicted
+++ resolved
@@ -2179,12 +2179,6 @@
         # Initialize extra_context and add filtered entries
         extra_context = extra_context or {}
         extra_context["filtered_audit_log_entries"] = filtered_audit_log_entries
-<<<<<<< HEAD
-        extra_context["has_profile_feature_flag"] = flag_is_active(request, "profile_feature")
-=======
-        emails = self.get_all_action_needed_reason_emails(obj)
-        extra_context["action_needed_reason_emails"] = json.dumps(emails)
->>>>>>> 3495101e
 
         # Denote if an action needed email was sent or not
         email_sent = request.session.get("action_needed_email_sent", False)

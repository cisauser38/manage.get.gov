import logging
from django import forms
from django_fsm import get_available_FIELD_transitions
from django.contrib import admin, messages
from django.contrib.auth.admin import UserAdmin as BaseUserAdmin
from django.contrib.auth.models import Group
from django.contrib.contenttypes.models import ContentType
from django.http.response import HttpResponseRedirect
from django.urls import reverse
from epplibwrapper.errors import ErrorCode, RegistryError
from registrar.models.domain import Domain
from registrar.models.utility.admin_sort_fields import AdminSortFields
from . import models
from auditlog.models import LogEntry  # type: ignore
from auditlog.admin import LogEntryAdmin  # type: ignore
from django_fsm import TransitionNotAllowed  # type: ignore

logger = logging.getLogger(__name__)


class CustomLogEntryAdmin(LogEntryAdmin):
    """Overwrite the generated LogEntry admin class"""

    list_display = [
        "created",
        "resource",
        "action",
        "msg_short",
        "user_url",
    ]

    # We name the custom prop 'resource' because linter
    # is not allowing a short_description attr on it
    # This gets around the linter limitation, for now.
    def resource(self, obj):
        # Return the field value without a link
        return f"{obj.content_type} - {obj.object_repr}"

    search_help_text = "Search by resource, changes, or user."

    change_form_template = "admin/change_form_no_submit.html"
    add_form_template = "admin/change_form_no_submit.html"


class AuditedAdmin(admin.ModelAdmin, AdminSortFields):
    """Custom admin to make auditing easier."""

    def history_view(self, request, object_id, extra_context=None):
        """On clicking 'History', take admin to the auditlog view for an object."""
        return HttpResponseRedirect(
            "{url}?resource_type={content_type}&object_id={object_id}".format(
                url=reverse("admin:auditlog_logentry_changelist", args=()),
                content_type=ContentType.objects.get_for_model(self.model).pk,
                object_id=object_id,
            )
        )

    def formfield_for_foreignkey(self, db_field, request, **kwargs):
        """Used to sort dropdown fields alphabetically but can be expanded upon"""
        form_field = super().formfield_for_foreignkey(db_field, request, **kwargs)
        return self.form_field_order_helper(form_field, db_field)


class ListHeaderAdmin(AuditedAdmin):
    """Custom admin to add a descriptive subheader to list views."""

    def changelist_view(self, request, extra_context=None):
        if extra_context is None:
            extra_context = {}
        # Get the filtered values
        filters = self.get_filters(request)
        # Pass the filtered values to the template context
        extra_context["filters"] = filters
        extra_context["search_query"] = request.GET.get(
            "q", ""
        )  # Assuming the search query parameter is 'q'
        return super().changelist_view(request, extra_context=extra_context)

    def get_filters(self, request):
        """Retrieve the current set of parameters being used to filter the table
        Returns:
            dictionary objects in the format {parameter_name: string,
            parameter_value: string}
        TODO: convert investigator id to investigator username
        """

        filters = []
        # Retrieve the filter parameters
        for param in request.GET.keys():
            # Exclude the default search parameter 'q'
            if param != "q" and param != "o":
                parameter_name = (
                    param.replace("__exact", "")
                    .replace("_type", "")
                    .replace("__id", " id")
                )

                if parameter_name == "investigator id":
                    # Retrieves the corresponding contact from Users
                    id_value = request.GET.get(param)
                    try:
                        contact = models.User.objects.get(id=id_value)
                        investigator_name = contact.first_name + " " + contact.last_name

                        filters.append(
                            {
                                "parameter_name": "investigator",
                                "parameter_value": investigator_name,
                            }
                        )
                    except models.User.DoesNotExist:
                        pass
                else:
                    # For other parameter names, append a dictionary with the original
                    # parameter_name and the corresponding parameter_value
                    filters.append(
                        {
                            "parameter_name": parameter_name,
                            "parameter_value": request.GET.get(param),
                        }
                    )
        return filters


class UserContactInline(admin.StackedInline):
    """Edit a user's profile on the user page."""

    model = models.Contact


class MyUserAdmin(BaseUserAdmin):
    """Custom user admin class to use our inlines."""

    inlines = [UserContactInline]

    list_display = (
        "username",
        "email",
        "first_name",
        "last_name",
        "group",
        "status",
    )
<<<<<<< HEAD
=======

    list_filter = (
        "is_active",
        "groups",
    )

    # Let's define First group
    # (which should in theory be the ONLY group)
    def group(self, obj):
        if obj.groups.filter(name="full_access_group").exists():
            return "Full access"
        elif obj.groups.filter(name="cisa_analysts_group").exists():
            return "Analyst"
        return ""

>>>>>>> 1f978062
    fieldsets = (
        (
            None,
            {"fields": ("username", "password", "status")},
        ),
        ("Personal Info", {"fields": ("first_name", "last_name", "email")}),
        (
            "Permissions",
            {
                "fields": (
                    "is_active",
                    "is_staff",
                    "is_superuser",
                    "groups",
                    "user_permissions",
                )
            },
        ),
        ("Important dates", {"fields": ("last_login", "date_joined")}),
    )

    # Hide Username (uuid), Groups and Permissions
    # Q: Now that we're using Groups and Permissions,
    # do we expose those to analysts to view?
    analyst_fieldsets = (
        (
            None,
            {"fields": ("password", "status")},
        ),
        ("Personal Info", {"fields": ("first_name", "last_name", "email")}),
        (
            "Permissions",
            {
                "fields": (
                    "is_active",
                    "groups",
                )
            },
        ),
        ("Important dates", {"fields": ("last_login", "date_joined")}),
    )

    analyst_list_display = [
        "email",
        "first_name",
        "last_name",
        "group",
        "status",
    ]

    # NOT all fields are readonly for admin, otherwise we would have
    # set this at the permissions level. The exception is 'status'
    analyst_readonly_fields = [
        "password",
        "Personal Info",
        "first_name",
        "last_name",
        "email",
        "Permissions",
        "is_active",
        "groups",
        "Important dates",
        "last_login",
        "date_joined",
    ]

    def get_list_display(self, request):
        # The full_access_permission perm will load onto the full_access_group
        # which is equivalent to superuser. The other group we use to manage
        # perms is cisa_analysts_group. cisa_analysts_group will never contain
        # full_access_permission
        if request.user.has_perm("registrar.full_access_permission"):
            # Use the default list display for all access users
            return super().get_list_display(request)

        # Customize the list display for analysts
        return self.analyst_list_display

    def get_fieldsets(self, request, obj=None):
        if request.user.has_perm("registrar.full_access_permission"):
            # Show all fields for all access users
            return super().get_fieldsets(request, obj)
        elif request.user.has_perm("registrar.analyst_access_permission"):
            # show analyst_fieldsets for analysts
            return self.analyst_fieldsets
        else:
            # any admin user should belong to either full_access_group
            # or cisa_analyst_group
            return []

    def get_readonly_fields(self, request, obj=None):
        if request.user.has_perm("registrar.full_access_permission"):
            return ()  # No read-only fields for all access users
        # Return restrictive Read-only fields for analysts and
        # users who might not belong to groups
        return self.analyst_readonly_fields


class HostIPInline(admin.StackedInline):
    """Edit an ip address on the host page."""

    model = models.HostIP


class MyHostAdmin(AuditedAdmin):
    """Custom host admin class to use our inlines."""

    inlines = [HostIPInline]


class ContactAdmin(ListHeaderAdmin):
    """Custom contact admin class to add search."""

    search_fields = ["email", "first_name", "last_name"]
    search_help_text = "Search by firstname, lastname or email."
    list_display = [
        "contact",
        "email",
    ]

    # We name the custom prop 'contact' because linter
    # is not allowing a short_description attr on it
    # This gets around the linter limitation, for now.
    def contact(self, obj: models.Contact):
        """Duplicate the contact _str_"""
        if obj.first_name or obj.last_name:
            return obj.get_formatted_name()
        elif obj.email:
            return obj.email
        elif obj.pk:
            return str(obj.pk)
        else:
            return ""

    contact.admin_order_field = "first_name"  # type: ignore


class WebsiteAdmin(ListHeaderAdmin):
    """Custom website admin class."""

    # Search
    search_fields = [
        "website",
    ]
    search_help_text = "Search by website."


class UserDomainRoleAdmin(ListHeaderAdmin):
    """Custom domain role admin class."""

    # Columns
    list_display = [
        "user",
        "domain",
        "role",
    ]

    # Search
    search_fields = [
        "user__first_name",
        "user__last_name",
        "domain__name",
        "role",
    ]
    search_help_text = "Search by user, domain, or role."


class DomainInvitationAdmin(ListHeaderAdmin):
    """Custom domain invitation admin class."""

    # Columns
    list_display = [
        "email",
        "domain",
        "status",
    ]

    # Search
    search_fields = [
        "email",
        "domain__name",
    ]
    search_help_text = "Search by email or domain."


class DomainInformationAdmin(ListHeaderAdmin):
    """Customize domain information admin class."""

    # Columns
    list_display = [
        "domain",
        "organization_type",
        "created_at",
        "submitter",
    ]

    # Filters
    list_filter = ["organization_type"]

    # Search
    search_fields = [
        "domain__name",
    ]
    search_help_text = "Search by domain."

    fieldsets = [
        (None, {"fields": ["creator", "domain_application"]}),
        (
            "Type of organization",
            {
                "fields": [
                    "organization_type",
                    "federally_recognized_tribe",
                    "state_recognized_tribe",
                    "tribe_name",
                    "federal_agency",
                    "federal_type",
                    "is_election_board",
                    "about_your_organization",
                ]
            },
        ),
        (
            "Organization name and mailing address",
            {
                "fields": [
                    "organization_name",
                    "address_line1",
                    "address_line2",
                    "city",
                    "state_territory",
                    "zipcode",
                    "urbanization",
                ]
            },
        ),
        ("Authorizing official", {"fields": ["authorizing_official"]}),
        (".gov domain", {"fields": ["domain"]}),
        ("Your contact information", {"fields": ["submitter"]}),
        ("Other employees from your organization?", {"fields": ["other_contacts"]}),
        (
            "No other employees from your organization?",
            {"fields": ["no_other_contacts_rationale"]},
        ),
        ("Anything else we should know?", {"fields": ["anything_else"]}),
        (
            "Requirements for operating .gov domains",
            {"fields": ["is_policy_acknowledged"]},
        ),
    ]

    # Read only that we'll leverage for CISA Analysts
    analyst_readonly_fields = [
        "creator",
        "type_of_work",
        "more_organization_information",
        "address_line1",
        "address_line2",
        "zipcode",
        "domain",
        "submitter",
        "no_other_contacts_rationale",
        "anything_else",
        "is_policy_acknowledged",
    ]

    def get_readonly_fields(self, request, obj=None):
        """Set the read-only state on form elements.
        We have 1 conditions that determine which fields are read-only:
        admin user permissions.
        """

        readonly_fields = list(self.readonly_fields)

        if request.user.has_perm("registrar.full_access_permission"):
            return readonly_fields
        # Return restrictive Read-only fields for analysts and
        # users who might not belong to groups
        readonly_fields.extend([field for field in self.analyst_readonly_fields])
        return readonly_fields  # Read-only fields for analysts


class DomainApplicationAdminForm(forms.ModelForm):
    """Custom form to limit transitions to available transitions"""

    class Meta:
        model = models.DomainApplication
        fields = "__all__"

    def __init__(self, *args, **kwargs):
        super().__init__(*args, **kwargs)

        application = kwargs.get("instance")
        if application and application.pk:
            current_state = application.status

            # first option in status transitions is current state
            available_transitions = [(current_state, current_state)]

            transitions = get_available_FIELD_transitions(
                application, models.DomainApplication._meta.get_field("status")
            )

            for transition in transitions:
                available_transitions.append((transition.target, transition.target))

            # only set the available transitions if the user is not restricted
            # from editing the domain application; otherwise, the form will be
            # readonly and the status field will not have a widget
            if not application.creator.is_restricted():
                self.fields["status"].widget.choices = available_transitions


class DomainApplicationAdmin(ListHeaderAdmin):

    """Custom domain applications admin class."""

    # Columns
    list_display = [
        "requested_domain",
        "status",
        "organization_type",
        "created_at",
        "submitter",
        "investigator",
    ]

    # Filters
    list_filter = ("status", "organization_type", "investigator")

    # Search
    search_fields = [
        "requested_domain__name",
        "submitter__email",
        "submitter__first_name",
        "submitter__last_name",
    ]
    search_help_text = "Search by domain or submitter."

    # Detail view
    form = DomainApplicationAdminForm
    fieldsets = [
        (None, {"fields": ["status", "investigator", "creator", "approved_domain"]}),
        (
            "Type of organization",
            {
                "fields": [
                    "organization_type",
                    "federally_recognized_tribe",
                    "state_recognized_tribe",
                    "tribe_name",
                    "federal_agency",
                    "federal_type",
                    "is_election_board",
                    "about_your_organization",
                ]
            },
        ),
        (
            "Organization name and mailing address",
            {
                "fields": [
                    "organization_name",
                    "address_line1",
                    "address_line2",
                    "city",
                    "state_territory",
                    "zipcode",
                    "urbanization",
                ]
            },
        ),
        ("Authorizing official", {"fields": ["authorizing_official"]}),
        ("Current websites", {"fields": ["current_websites"]}),
        (".gov domain", {"fields": ["requested_domain", "alternative_domains"]}),
        ("Purpose of your domain", {"fields": ["purpose"]}),
        ("Your contact information", {"fields": ["submitter"]}),
        ("Other employees from your organization?", {"fields": ["other_contacts"]}),
        (
            "No other employees from your organization?",
            {"fields": ["no_other_contacts_rationale"]},
        ),
        ("Anything else we should know?", {"fields": ["anything_else"]}),
        (
            "Requirements for operating .gov domains",
            {"fields": ["is_policy_acknowledged"]},
        ),
    ]

    # Read only that we'll leverage for CISA Analysts
    analyst_readonly_fields = [
        "creator",
        "about_your_organization",
        "address_line1",
        "address_line2",
        "zipcode",
        "requested_domain",
        "alternative_domains",
        "purpose",
        "submitter",
        "no_other_contacts_rationale",
        "anything_else",
        "is_policy_acknowledged",
    ]

    # Trigger action when a fieldset is changed
    def save_model(self, request, obj, form, change):
        if obj and obj.creator.status != models.User.RESTRICTED:
            if change:  # Check if the application is being edited
                # Get the original application from the database
                original_obj = models.DomainApplication.objects.get(pk=obj.pk)

                if (
                    obj
                    and original_obj.status == models.DomainApplication.APPROVED
                    and (
                        obj.status == models.DomainApplication.REJECTED
                        or obj.status == models.DomainApplication.INELIGIBLE
                    )
                    and not obj.domain_is_not_active()
                ):
                    # If an admin tried to set an approved application to
                    # rejected or ineligible and the related domain is already
                    # active, shortcut the action and throw a friendly
                    # error message. This action would still not go through
                    # shortcut or not as the rules are duplicated on the model,
                    # but the error would be an ugly Django error screen.

                    # Clear the success message
                    messages.set_level(request, messages.ERROR)

                    messages.error(
                        request,
                        "This action is not permitted. The domain "
                        + "is already active.",
                    )

                else:
                    if obj.status != original_obj.status:
                        status_method_mapping = {
                            models.DomainApplication.STARTED: None,
                            models.DomainApplication.SUBMITTED: obj.submit,
                            models.DomainApplication.IN_REVIEW: obj.in_review,
                            models.DomainApplication.ACTION_NEEDED: obj.action_needed,
                            models.DomainApplication.APPROVED: obj.approve,
                            models.DomainApplication.WITHDRAWN: obj.withdraw,
                            models.DomainApplication.REJECTED: obj.reject,
                            models.DomainApplication.INELIGIBLE: (
                                obj.reject_with_prejudice
                            ),
                        }
                        selected_method = status_method_mapping.get(obj.status)
                        if selected_method is None:
                            logger.warning("Unknown status selected in django admin")
                        else:
                            # This is an fsm in model which will throw an error if the
                            # transition condition is violated, so we roll back the
                            # status to what it was before the admin user changed it and
                            # let the fsm method set it.
                            obj.status = original_obj.status
                            selected_method()

                    super().save_model(request, obj, form, change)
        else:
            # Clear the success message
            messages.set_level(request, messages.ERROR)

            messages.error(
                request,
                "This action is not permitted for applications "
                + "with a restricted creator.",
            )

    def get_readonly_fields(self, request, obj=None):
        """Set the read-only state on form elements.
        We have 2 conditions that determine which fields are read-only:
        admin user permissions and the application creator's status, so
        we'll use the baseline readonly_fields and extend it as needed.
        """

        readonly_fields = list(self.readonly_fields)

        # Check if the creator is restricted
        if obj and obj.creator.status == models.User.RESTRICTED:
            # For fields like CharField, IntegerField, etc., the widget used is
            # straightforward and the readonly_fields list can control their behavior
            readonly_fields.extend([field.name for field in self.model._meta.fields])
            # Add the multi-select fields to readonly_fields:
            # Complex fields like ManyToManyField require special handling
            readonly_fields.extend(
                ["current_websites", "other_contacts", "alternative_domains"]
            )

        if request.user.has_perm("registrar.full_access_permission"):
            return readonly_fields
        # Return restrictive Read-only fields for analysts and
        # users who might not belong to groups
        readonly_fields.extend([field for field in self.analyst_readonly_fields])
        return readonly_fields

    def display_restricted_warning(self, request, obj):
        if obj and obj.creator.status == models.User.RESTRICTED:
            messages.warning(
                request,
                "Cannot edit an application with a restricted creator.",
            )

    def change_view(self, request, object_id, form_url="", extra_context=None):
        obj = self.get_object(request, object_id)
        self.display_restricted_warning(request, obj)
        return super().change_view(request, object_id, form_url, extra_context)


class TransitionDomainAdmin(ListHeaderAdmin):
    """Custom transition domain admin class."""

    # Columns
    list_display = [
        "username",
        "domain_name",
        "status",
        "email_sent",
    ]

    search_fields = ["username", "domain_name"]
    search_help_text = "Search by user or domain name."


class DomainInformationInline(admin.StackedInline):
    """Edit a domain information on the domain page.
    We had issues inheriting from both StackedInline
    and the source DomainInformationAdmin since these
    classes conflict, so we'll just pull what we need
    from DomainInformationAdmin"""

    model = models.DomainInformation

    fieldsets = DomainInformationAdmin.fieldsets
    analyst_readonly_fields = DomainInformationAdmin.analyst_readonly_fields

    def get_readonly_fields(self, request, obj=None):
        return DomainInformationAdmin.get_readonly_fields(self, request, obj=None)


class DomainAdmin(ListHeaderAdmin):
    """Custom domain admin class to add extra buttons."""

    inlines = [DomainInformationInline]

    # Columns
    list_display = [
        "name",
        "organization_type",
        "state",
    ]

    def organization_type(self, obj):
        return obj.domain_info.organization_type

    organization_type.admin_order_field = (  # type: ignore
        "domain_info__organization_type"
    )

    # Filters
    list_filter = ["domain_info__organization_type", "state"]

    search_fields = ["name"]
    search_help_text = "Search by domain name."
    change_form_template = "django/admin/domain_change_form.html"
    readonly_fields = ["state"]

    def response_change(self, request, obj):
        # Create dictionary of action functions
        ACTION_FUNCTIONS = {
            "_place_client_hold": self.do_place_client_hold,
            "_remove_client_hold": self.do_remove_client_hold,
            "_edit_domain": self.do_edit_domain,
            "_delete_domain": self.do_delete_domain,
            "_get_status": self.do_get_status,
        }

        # Check which action button was pressed and call the corresponding function
        for action, function in ACTION_FUNCTIONS.items():
            if action in request.POST:
                return function(request, obj)

        # If no matching action button is found, return the super method
        return super().response_change(request, obj)

    def do_delete_domain(self, request, obj):
        if not isinstance(obj, Domain):
            # Could be problematic if the type is similar,
            # but not the same (same field/func names).
            # We do not want to accidentally delete records.
            self.message_user(request, "Object is not of type Domain", messages.ERROR)
            return

        try:
            obj.deletedInEpp()
            obj.save()
        except RegistryError as err:
            # Using variables to get past the linter
            message1 = f"Cannot delete Domain when in state {obj.state}"
            message2 = "This subdomain is being used as a hostname on another domain"
            # Human-readable mappings of ErrorCodes. Can be expanded.
            error_messages = {
                # noqa on these items as black wants to reformat to an invalid length
                ErrorCode.OBJECT_STATUS_PROHIBITS_OPERATION: message1,
                ErrorCode.OBJECT_ASSOCIATION_PROHIBITS_OPERATION: message2,
            }

            message = "Cannot connect to the registry"
            if not err.is_connection_error():
                # If nothing is found, will default to returned err
                message = error_messages.get(err.code, err)
            self.message_user(
                request, f"Error deleting this Domain: {message}", messages.ERROR
            )
        except TransitionNotAllowed:
            if obj.state == Domain.State.DELETED:
                self.message_user(
                    request,
                    "This domain is already deleted",
                    messages.INFO,
                )
            else:
                self.message_user(
                    request,
                    "Error deleting this Domain: "
                    f"Can't switch from state '{obj.state}' to 'deleted'"
                    ", must be either 'dns_needed' or 'on_hold'",
                    messages.ERROR,
                )
        except Exception:
            self.message_user(
                request,
                "Could not delete: An unspecified error occured",
                messages.ERROR,
            )
        else:
            self.message_user(
                request,
                ("Domain %s has been deleted. Thanks!") % obj.name,
            )

        return HttpResponseRedirect(".")

    def do_get_status(self, request, obj):
        try:
            statuses = obj.statuses
        except Exception as err:
            self.message_user(request, err, messages.ERROR)
        else:
            self.message_user(
                request,
                ("Domain statuses are %s" ". Thanks!") % statuses,
            )
        return HttpResponseRedirect(".")

    def do_place_client_hold(self, request, obj):
        try:
            obj.place_client_hold()
            obj.save()
        except Exception as err:
            # if error is an error from the registry, display useful
            # and readable error
            if err.code:
                self.message_user(
                    request,
                    f"Error placing the hold with the registry: {err}",
                    messages.ERROR,
                )
            elif err.is_connection_error():
                self.message_user(
                    request,
                    "Error connecting to the registry",
                    messages.ERROR,
                )
            else:
                # all other type error messages, display the error
                self.message_user(request, err, messages.ERROR)
        else:
            self.message_user(
                request,
                (
                    "%s is in client hold. This domain is no longer accessible on"
                    " the public internet."
                )
                % obj.name,
            )
        return HttpResponseRedirect(".")

    def do_remove_client_hold(self, request, obj):
        try:
            obj.revert_client_hold()
            obj.save()
        except Exception as err:
            # if error is an error from the registry, display useful
            # and readable error
            if err.code:
                self.message_user(
                    request,
                    f"Error removing the hold in the registry: {err}",
                    messages.ERROR,
                )
            elif err.is_connection_error():
                self.message_user(
                    request,
                    "Error connecting to the registry",
                    messages.ERROR,
                )
            else:
                # all other type error messages, display the error
                self.message_user(request, err, messages.ERROR)
        else:
            self.message_user(
                request,
                ("%s is ready. This domain is accessible on the public internet.")
                % obj.name,
            )
        return HttpResponseRedirect(".")

    def do_edit_domain(self, request, obj):
        # We want to know, globally, when an edit action occurs
        request.session["analyst_action"] = "edit"
        # Restricts this action to this domain (pk) only
        request.session["analyst_action_location"] = obj.id
        return HttpResponseRedirect(reverse("domain", args=(obj.id,)))

    def change_view(self, request, object_id):
        # If the analyst was recently editing a domain page,
        # delete any associated session values
        if "analyst_action" in request.session:
            del request.session["analyst_action"]
            del request.session["analyst_action_location"]
        return super().change_view(request, object_id)

    def has_change_permission(self, request, obj=None):
        # Fixes a bug wherein users which are only is_staff
        # can access 'change' when GET,
        # but cannot access this page when it is a request of type POST.
        if request.user.has_perm(
            "registrar.full_access_permission"
        ) or request.user.has_perm("registrar.analyst_access_permission"):
            return True
        return super().has_change_permission(request, obj)


class DraftDomainAdmin(ListHeaderAdmin):
    """Custom draft domain admin class."""

    search_fields = ["name"]
    search_help_text = "Search by draft domain name."


admin.site.unregister(LogEntry)  # Unregister the default registration
admin.site.register(LogEntry, CustomLogEntryAdmin)
admin.site.register(models.User, MyUserAdmin)
# Unregister the built-in Group model
admin.site.unregister(Group)
# Register UserGroup
admin.site.register(models.UserGroup)
admin.site.register(models.UserDomainRole, UserDomainRoleAdmin)
admin.site.register(models.Contact, ContactAdmin)
admin.site.register(models.DomainInvitation, DomainInvitationAdmin)
admin.site.register(models.DomainInformation, DomainInformationAdmin)
admin.site.register(models.Domain, DomainAdmin)
admin.site.register(models.DraftDomain, DraftDomainAdmin)
admin.site.register(models.Host, MyHostAdmin)
admin.site.register(models.Nameserver, MyHostAdmin)
admin.site.register(models.Website, WebsiteAdmin)
admin.site.register(models.PublicContact, AuditedAdmin)
admin.site.register(models.DomainApplication, DomainApplicationAdmin)
admin.site.register(models.TransitionDomain, TransitionDomainAdmin)<|MERGE_RESOLUTION|>--- conflicted
+++ resolved
@@ -141,24 +141,7 @@
         "group",
         "status",
     )
-<<<<<<< HEAD
-=======
-
-    list_filter = (
-        "is_active",
-        "groups",
-    )
-
-    # Let's define First group
-    # (which should in theory be the ONLY group)
-    def group(self, obj):
-        if obj.groups.filter(name="full_access_group").exists():
-            return "Full access"
-        elif obj.groups.filter(name="cisa_analysts_group").exists():
-            return "Analyst"
-        return ""
-
->>>>>>> 1f978062
+
     fieldsets = (
         (
             None,
@@ -224,6 +207,20 @@
         "last_login",
         "date_joined",
     ]
+
+    list_filter = (
+        "is_active",
+        "groups",
+    )
+
+    # Let's define First group
+    # (which should in theory be the ONLY group)
+    def group(self, obj):
+        if obj.groups.filter(name="full_access_group").exists():
+            return "Full access"
+        elif obj.groups.filter(name="cisa_analysts_group").exists():
+            return "Analyst"
+        return ""
 
     def get_list_display(self, request):
         # The full_access_permission perm will load onto the full_access_group

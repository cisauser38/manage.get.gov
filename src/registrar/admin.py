from datetime import date
import logging
import copy
import json
from django.template.loader import get_template
from django import forms
from django.db.models import Value, CharField, Q
from django.db.models.functions import Concat, Coalesce
from django.http import HttpResponseRedirect
from django.shortcuts import redirect
from django_fsm import get_available_FIELD_transitions, FSMField
from waffle.decorators import flag_is_active
from django.contrib import admin, messages
from django.contrib.auth.admin import UserAdmin as BaseUserAdmin
from django.contrib.auth.models import Group
from django.contrib.contenttypes.models import ContentType
from django.urls import reverse
from epplibwrapper.errors import ErrorCode, RegistryError
from registrar.models.user_domain_role import UserDomainRole
from waffle.admin import FlagAdmin
from waffle.models import Sample, Switch
from registrar.models import Contact, Domain, DomainRequest, DraftDomain, User, Website
from registrar.utility.errors import FSMDomainRequestError, FSMErrorCodes
from registrar.views.utility.mixins import OrderableFieldsMixin
from django.contrib.admin.views.main import ORDER_VAR
from registrar.widgets import NoAutocompleteFilteredSelectMultiple
from . import models
from auditlog.models import LogEntry  # type: ignore
from auditlog.admin import LogEntryAdmin  # type: ignore
from django_fsm import TransitionNotAllowed  # type: ignore
from django.utils.safestring import mark_safe
from django.utils.html import escape
from django.contrib.auth.forms import UserChangeForm, UsernameField
from django_admin_multiple_choice_list_filter.list_filters import MultipleChoiceListFilter
from import_export import resources
from import_export.admin import ImportExportModelAdmin
from django.core.exceptions import ObjectDoesNotExist

from django.utils.translation import gettext_lazy as _

logger = logging.getLogger(__name__)


class FsmModelResource(resources.ModelResource):
    """ModelResource is extended to support importing of tables which
    have FSMFields.  ModelResource is extended with the following changes
    to existing behavior:
    When new objects are to be imported, FSMFields are initialized before
    the object is initialized.  This is because FSMFields do not allow
    direct modification.
    When objects, which are to be imported, are updated, the FSMFields
    are skipped."""

    def init_instance(self, row=None):
        """Overrides the init_instance method of ModelResource.  Returns
        an instance of the model, with the FSMFields already initialized
        from data in the row."""

        # Get fields which are fsm fields
        fsm_fields = {}

        for f in self._meta.model._meta.fields:
            if isinstance(f, FSMField):
                if row and f.name in row:
                    fsm_fields[f.name] = row[f.name]

        # Initialize model instance with fsm_fields
        return self._meta.model(**fsm_fields)

    def import_field(self, field, obj, data, is_m2m=False, **kwargs):
        """Overrides the import_field method of ModelResource.  If the
        field being imported is an FSMField, it is not imported."""

        is_fsm = False

        # check each field in the object
        for f in obj._meta.fields:
            # if the field is an instance of FSMField
            if field.attribute == f.name and isinstance(f, FSMField):
                is_fsm = True
        if not is_fsm:
            super().import_field(field, obj, data, is_m2m, **kwargs)


class UserResource(resources.ModelResource):
    """defines how each field in the referenced model should be mapped to the corresponding fields in the
    import/export file"""

    class Meta:
        model = models.User


class MyUserAdminForm(UserChangeForm):
    """This form utilizes the custom widget for its class's ManyToMany UIs.

    It inherits from UserChangeForm which has special handling for the password and username fields."""

    class Meta:
        model = models.User
        fields = "__all__"
        field_classes = {"username": UsernameField}
        widgets = {
            "groups": NoAutocompleteFilteredSelectMultiple("groups", False),
            "user_permissions": NoAutocompleteFilteredSelectMultiple("user_permissions", False),
        }

    def __init__(self, *args, **kwargs):
        """Custom init to modify the user form"""
        super(MyUserAdminForm, self).__init__(*args, **kwargs)
        self._override_base_help_texts()

    def _override_base_help_texts(self):
        """
        Used to override pre-existing help texts in AbstractUser.
        This is done to avoid modifying the base AbstractUser class.
        """
        is_superuser = self.fields.get("is_superuser")
        is_staff = self.fields.get("is_staff")
        password = self.fields.get("password")

        if is_superuser is not None:
            is_superuser.help_text = "For development purposes only; provides superuser access on the database level."

        if is_staff is not None:
            is_staff.help_text = "Designates whether the user can log in to this admin site."

        if password is not None:
            # Link is copied from the base implementation of UserChangeForm.
            link = f"../../{self.instance.pk}/password/"
            password.help_text = (
                "Raw passwords are not stored, so they will not display here. "
                f'You can change the password using <a href="{link}">this form</a>.'
            )


class DomainInformationAdminForm(forms.ModelForm):
    """This form utilizes the custom widget for its class's ManyToMany UIs."""

    class Meta:
        model = models.DomainInformation
        fields = "__all__"
        widgets = {
            "other_contacts": NoAutocompleteFilteredSelectMultiple("other_contacts", False),
        }


class DomainInformationInlineForm(forms.ModelForm):
    """This form utilizes the custom widget for its class's ManyToMany UIs."""

    class Meta:
        model = models.DomainInformation
        fields = "__all__"
        widgets = {
            "other_contacts": NoAutocompleteFilteredSelectMultiple("other_contacts", False),
        }


class DomainRequestAdminForm(forms.ModelForm):
    """Custom form to limit transitions to available transitions.
    This form utilizes the custom widget for its class's ManyToMany UIs."""

    class Meta:
        model = models.DomainRequest
        fields = "__all__"
        widgets = {
            "current_websites": NoAutocompleteFilteredSelectMultiple("current_websites", False),
            "alternative_domains": NoAutocompleteFilteredSelectMultiple("alternative_domains", False),
            "other_contacts": NoAutocompleteFilteredSelectMultiple("other_contacts", False),
        }
        labels = {
            "action_needed_reason_email": "Auto-generated email",
        }

    def __init__(self, *args, **kwargs):
        super().__init__(*args, **kwargs)

        domain_request = kwargs.get("instance")
        if domain_request and domain_request.pk:
            current_state = domain_request.status

            # first option in status transitions is current state
            available_transitions = [(current_state, domain_request.get_status_display())]

            if domain_request.investigator is not None:
                transitions = get_available_FIELD_transitions(
                    domain_request, models.DomainRequest._meta.get_field("status")
                )
            else:
                transitions = self.get_custom_field_transitions(
                    domain_request, models.DomainRequest._meta.get_field("status")
                )

            for transition in transitions:
                available_transitions.append((transition.target, transition.target.label))

            # only set the available transitions if the user is not restricted
            # from editing the domain request; otherwise, the form will be
            # readonly and the status field will not have a widget
            if not domain_request.creator.is_restricted():
                self.fields["status"].widget.choices = available_transitions

    def get_custom_field_transitions(self, instance, field):
        """Custom implementation of get_available_FIELD_transitions
        in the FSM. Allows us to still display fields filtered out by a condition."""
        curr_state = field.get_state(instance)
        transitions = field.transitions[instance.__class__]

        for name, transition in transitions.items():
            meta = transition._django_fsm
            if meta.has_transition(curr_state):
                yield meta.get_transition(curr_state)

    def clean(self):
        """
        Override of the default clean on the form.
        This is so we can inject custom form-level error messages.
        """
        # clean is called from clean_forms, which is called from is_valid
        # after clean_fields.  it is used to determine form level errors.
        # is_valid is typically called from view during a post
        cleaned_data = super().clean()
        status = cleaned_data.get("status")
        investigator = cleaned_data.get("investigator")
        rejection_reason = cleaned_data.get("rejection_reason")
        action_needed_reason = cleaned_data.get("action_needed_reason")

        # Get the old status
        initial_status = self.initial.get("status", None)

        # We only care about investigator when in these statuses
        checked_statuses = [
            DomainRequest.DomainRequestStatus.APPROVED,
            DomainRequest.DomainRequestStatus.IN_REVIEW,
            DomainRequest.DomainRequestStatus.ACTION_NEEDED,
            DomainRequest.DomainRequestStatus.REJECTED,
            DomainRequest.DomainRequestStatus.INELIGIBLE,
        ]

        # If a status change occured, check for validity
        if status != initial_status and status in checked_statuses:
            # Checks the "investigators" field for validity.
            # That field must obey certain conditions when an domain request is approved.
            # Will call "add_error" if any issues are found.
            self._check_for_valid_investigator(investigator)

        # If the status is rejected, a rejection reason must exist
        if status == DomainRequest.DomainRequestStatus.REJECTED:
            self._check_for_valid_rejection_reason(rejection_reason)
        elif status == DomainRequest.DomainRequestStatus.ACTION_NEEDED:
            self._check_for_valid_action_needed_reason(action_needed_reason)

        return cleaned_data

    def _check_for_valid_rejection_reason(self, rejection_reason) -> bool:
        """
        Checks if the rejection_reason field is not none.
        Adds form errors on failure.
        """
        is_valid = False

        # Check if a rejection reason exists. Rejection is not possible without one.
        error_message = None
        if rejection_reason is None or rejection_reason == "":
            # Lets grab the error message from a common location
            error_message = FSMDomainRequestError.get_error_message(FSMErrorCodes.NO_REJECTION_REASON)
        else:
            is_valid = True

        if error_message is not None:
            self.add_error("rejection_reason", error_message)

        return is_valid

    def _check_for_valid_action_needed_reason(self, action_needed_reason) -> bool:
        """
        Checks if the action_needed_reason field is not none.
        Adds form errors on failure.
        """
        is_valid = action_needed_reason is not None and action_needed_reason != ""
        if not is_valid:
            error_message = FSMDomainRequestError.get_error_message(FSMErrorCodes.NO_ACTION_NEEDED_REASON)
            self.add_error("action_needed_reason", error_message)

        return is_valid

    def _check_for_valid_investigator(self, investigator) -> bool:
        """
        Checks if the investigator field is not none, and is staff.
        Adds form errors on failure.
        """

        is_valid = False

        # Check if an investigator is assigned. No approval is possible without one.
        error_message = None
        if investigator is None:
            # Lets grab the error message from a common location
            error_message = FSMDomainRequestError.get_error_message(FSMErrorCodes.NO_INVESTIGATOR)
        elif not investigator.is_staff:
            error_message = FSMDomainRequestError.get_error_message(FSMErrorCodes.INVESTIGATOR_NOT_STAFF)
        else:
            is_valid = True

        if error_message is not None:
            self.add_error("investigator", error_message)

        return is_valid


# Based off of this excellent example: https://djangosnippets.org/snippets/10471/
class MultiFieldSortableChangeList(admin.views.main.ChangeList):
    """
    This class overrides the behavior of column sorting in django admin tables in order
    to allow for multi field sorting on admin_order_field


    Usage:

    class MyCustomAdmin(admin.ModelAdmin):

        ...

        def get_changelist(self, request, **kwargs):
            return MultiFieldSortableChangeList

        ...

    """

    def get_ordering(self, request, queryset):
        """
        Returns the list of ordering fields for the change list.

        Mostly identical to the base implementation, except that now it can return
        a list of order_field objects rather than just one.
        """
        params = self.params
        ordering = list(self.model_admin.get_ordering(request) or self._get_default_ordering())

        if ORDER_VAR in params:
            # Clear ordering and used params
            ordering = []

            order_params = params[ORDER_VAR].split(".")
            for p in order_params:
                try:
                    none, pfx, idx = p.rpartition("-")
                    field_name = self.list_display[int(idx)]

                    order_fields = self.get_ordering_field(field_name)

                    if isinstance(order_fields, list):
                        for order_field in order_fields:
                            if order_field:
                                ordering.append(pfx + order_field)
                    else:
                        ordering.append(pfx + order_fields)

                except (IndexError, ValueError):
                    continue  # Invalid ordering specified, skip it.

        # Add the given query's ordering fields, if any.
        ordering.extend(queryset.query.order_by)

        # Ensure that the primary key is systematically present in the list of
        # ordering fields so we can guarantee a deterministic order across all
        # database backends.
        pk_name = self.lookup_opts.pk.name
        if not (set(ordering) & set(["pk", "-pk", pk_name, "-" + pk_name])):
            # The two sets do not intersect, meaning the pk isn't present. So
            # we add it.
            ordering.append("-pk")

        return ordering


class CustomLogEntryAdmin(LogEntryAdmin):
    """Overwrite the generated LogEntry admin class"""

    list_display = [
        "created",
        "resource",
        "action",
        "msg_short",
        "user_url",
    ]

    # We name the custom prop 'resource' because linter
    # is not allowing a short_description attr on it
    # This gets around the linter limitation, for now.
    def resource(self, obj):
        # Return the field value without a link
        return f"{obj.content_type} - {obj.object_repr}"

    # We name the custom prop 'created_at' because linter
    # is not allowing a short_description attr on it
    # This gets around the linter limitation, for now.
    @admin.display(description=_("Created at"))
    def created(self, obj):
        return obj.timestamp

    search_help_text = "Search by resource, changes, or user."

    change_form_template = "admin/change_form_no_submit.html"
    add_form_template = "admin/change_form_no_submit.html"

    # Select log entry to change ->  Log entries
    def changelist_view(self, request, extra_context=None):
        if extra_context is None:
            extra_context = {}
        extra_context["tabtitle"] = "Log entries"
        return super().changelist_view(request, extra_context=extra_context)

    # #786: Skipping on updating audit log tab titles for now
    # def change_view(self, request, object_id, form_url="", extra_context=None):
    #     if extra_context is None:
    #         extra_context = {}

    #     log_entry = self.get_object(request, object_id)

    #     if log_entry:
    #         # Reset title to empty string
    #         extra_context["subtitle"] = ""
    #         extra_context["tabtitle"] = ""

    #         object_repr = log_entry.object_repr  # Hold name of the object
    #         changes = log_entry.changes

    #         # Check if this is a log entry for an addition and related to the contact model
    #         # Created [name] -> Created [name] contact | Change log entry
    #         if (
    #             all(new_value != "None" for field, (old_value, new_value) in changes.items())
    #             and log_entry.content_type.model == "contact"
    #         ):
    #             extra_context["subtitle"] = f"Created {object_repr} contact"
    #             extra_context["tabtitle"] = "Change log entry"

    #     return super().change_view(request, object_id, form_url, extra_context=extra_context)


class AdminSortFields:
    _name_sort = ["first_name", "last_name", "email"]

    # Define a mapping of field names to model querysets and sort expressions.
    # A dictionary is used for specificity, but the downside is some degree of repetition.
    # To eliminate this, this list can be generated dynamically but the readability of that
    # is impacted.
    sort_mapping = {
        # == Contact == #
        "other_contacts": (Contact, _name_sort),
        "senior_official": (Contact, _name_sort),
        "submitter": (Contact, _name_sort),
        # == User == #
        "creator": (User, _name_sort),
        "user": (User, _name_sort),
        "investigator": (User, _name_sort),
        # == Website == #
        "current_websites": (Website, "website"),
        "alternative_domains": (Website, "website"),
        # == DraftDomain == #
        "requested_domain": (DraftDomain, "name"),
        # == DomainRequest == #
        "domain_request": (DomainRequest, "requested_domain__name"),
        # == Domain == #
        "domain": (Domain, "name"),
        "approved_domain": (Domain, "name"),
    }

    @classmethod
    def get_queryset(cls, db_field):
        """This is a helper function for formfield_for_manytomany and formfield_for_foreignkey"""
        queryset_info = cls.sort_mapping.get(db_field.name, None)
        if queryset_info is None:
            return None

        # Grab the model we want to order, and grab how we want to order it
        model, order_by = queryset_info
        match db_field.name:
            case "investigator":
                # We should only return users who are staff.
                return model.objects.filter(is_staff=True).order_by(*order_by)
            case _:
                if isinstance(order_by, list) or isinstance(order_by, tuple):
                    return model.objects.order_by(*order_by)
                else:
                    return model.objects.order_by(order_by)


class AuditedAdmin(admin.ModelAdmin):
    """Custom admin to make auditing easier."""

    def history_view(self, request, object_id, extra_context=None):
        """On clicking 'History', take admin to the auditlog view for an object."""
        return HttpResponseRedirect(
            "{url}?resource_type={content_type}&object_id={object_id}".format(
                url=reverse("admin:auditlog_logentry_changelist", args=()),
                content_type=ContentType.objects.get_for_model(self.model).pk,
                object_id=object_id,
            )
        )

    def formfield_for_manytomany(self, db_field, request, **kwargs):
        """customize the behavior of formfields with manytomany relationships.  the customized
        behavior includes sorting of objects in lists as well as customizing helper text"""

        # Define a queryset. Note that in the super of this,
        # a new queryset will only be generated if one does not exist.
        # Thus, the order in which we define queryset matters.
        queryset = AdminSortFields.get_queryset(db_field)
        if queryset:
            kwargs["queryset"] = queryset

        formfield = super().formfield_for_manytomany(db_field, request, **kwargs)
        # customize the help text for all formfields for manytomany
        formfield.help_text = (
            formfield.help_text
            + " If more than one value is selected, the change/delete/view actions will be disabled."
        )
        return formfield

    def formfield_for_foreignkey(self, db_field, request, **kwargs):
        """Customize the behavior of formfields with foreign key relationships. This will customize
        the behavior of selects. Customized behavior includes sorting of objects in list."""

        # Define a queryset. Note that in the super of this,
        # a new queryset will only be generated if one does not exist.
        # Thus, the order in which we define queryset matters.
        queryset = AdminSortFields.get_queryset(db_field)
        if queryset:
            kwargs["queryset"] = queryset

        return super().formfield_for_foreignkey(db_field, request, **kwargs)


class ListHeaderAdmin(AuditedAdmin, OrderableFieldsMixin):
    """Custom admin to add a descriptive subheader to list views
    and custom table sort behaviour"""

    def get_changelist(self, request, **kwargs):
        """Returns a custom ChangeList class, as opposed to the default.
        This is so we can override the behaviour of the `admin_order_field` field.
        By default, django does not support ordering by multiple fields for this
        particular field (i.e. self.admin_order_field=["first_name", "last_name"] is invalid).

        Reference: https://code.djangoproject.com/ticket/31975
        """
        return MultiFieldSortableChangeList

    def changelist_view(self, request, extra_context=None):
        if extra_context is None:
            extra_context = {}
        # Get the filtered values
        filters = self.get_filters(request)
        # Pass the filtered values to the template context
        extra_context["filters"] = filters
        extra_context["search_query"] = request.GET.get("q", "")  # Assuming the search query parameter is 'q'
        return super().changelist_view(request, extra_context=extra_context)

    def get_filters(self, request):
        """Retrieve the current set of parameters being used to filter the table
        Returns:
            dictionary objects in the format {parameter_name: string,
            parameter_value: string}
        TODO: convert investigator id to investigator username
        """
        filters = []
        # Retrieve the filter parameters
        for param in request.GET.keys():
            # Exclude the default search parameter 'q'
            if param != "q" and param != "o":
                parameter_name = param.replace("__exact", "").replace("_type", "").replace("__id", " id")

                if parameter_name == "investigator id":
                    # Retrieves the corresponding contact from Users
                    id_value = request.GET.get(param)
                    try:
                        contact = models.User.objects.get(id=id_value)
                        investigator_name = contact.first_name + " " + contact.last_name

                        filters.append(
                            {
                                "parameter_name": "investigator",
                                "parameter_value": investigator_name,
                            }
                        )
                    except models.User.DoesNotExist:
                        pass
                else:
                    # For other parameter names, append a dictionary with the original
                    # parameter_name and the corresponding parameter_value
                    filters.append(
                        {
                            "parameter_name": parameter_name,
                            "parameter_value": request.GET.get(param),
                        }
                    )
        return filters


class UserContactInline(admin.StackedInline):
    """Edit a user's profile on the user page."""

    model = models.Contact

    # Read only that we'll leverage for CISA Analysts
    analyst_readonly_fields = [
        "user",
        "email",
    ]

    def get_readonly_fields(self, request, obj=None):
        """Set the read-only state on form elements.
        We have 1 conditions that determine which fields are read-only:
        admin user permissions.
        """

        readonly_fields = list(self.readonly_fields)

        if request.user.has_perm("registrar.full_access_permission"):
            return readonly_fields
        # Return restrictive Read-only fields for analysts and
        # users who might not belong to groups
        readonly_fields.extend([field for field in self.analyst_readonly_fields])
        return readonly_fields  # Read-only fields for analysts


class MyUserAdmin(BaseUserAdmin, ImportExportModelAdmin):
    """Custom user admin class to use our inlines."""

    resource_classes = [UserResource]

    form = MyUserAdminForm
    change_form_template = "django/admin/user_change_form.html"

    class Meta:
        """Contains meta information about this class"""

        model = models.User
        fields = "__all__"

    _meta = Meta()

    inlines = [UserContactInline]

    list_display = (
        "username",
        "overridden_email_field",
        "first_name",
        "last_name",
        # Group is a custom property defined within this file,
        # rather than in a model like the other properties
        "group",
        "status",
    )

    # Renames inherited AbstractUser label 'email_address to 'email'
    def formfield_for_dbfield(self, dbfield, **kwargs):
        field = super().formfield_for_dbfield(dbfield, **kwargs)
        if dbfield.name == "email":
            field.label = "Email"
        return field

    # Renames inherited AbstractUser column name 'email_address to 'email'
    @admin.display(description=_("Email"))
    def overridden_email_field(self, obj):
        return obj.email

    fieldsets = (
        (
            None,
            {"fields": ("username", "password", "status", "verification_type")},
        ),
        ("User profile", {"fields": ("first_name", "middle_name", "last_name", "title", "email", "phone")}),
        (
            "Permissions",
            {
                "fields": (
                    "is_active",
                    "is_staff",
                    "is_superuser",
                    "groups",
                    "user_permissions",
                )
            },
        ),
        ("Important dates", {"fields": ("last_login", "date_joined")}),
    )

    readonly_fields = ("verification_type",)

    # Hide Username (uuid), Groups and Permissions
    # Q: Now that we're using Groups and Permissions,
    # do we expose those to analysts to view?
    analyst_fieldsets = (
        (
            None,
            {
                "fields": (
                    "status",
                    "verification_type",
                )
            },
        ),
        ("User profile", {"fields": ("first_name", "middle_name", "last_name", "title", "email", "phone")}),
        (
            "Permissions",
            {
                "fields": (
                    "is_active",
                    "groups",
                )
            },
        ),
        ("Important dates", {"fields": ("last_login", "date_joined")}),
    )

    analyst_list_display = [
        "email",
        "first_name",
        "last_name",
        "group",
        "status",
    ]

    # NOT all fields are readonly for admin, otherwise we would have
    # set this at the permissions level. The exception is 'status'
    analyst_readonly_fields = [
        "User profile",
        "first_name",
        "middle_name",
        "last_name",
        "title",
        "email",
        "Permissions",
        "is_active",
        "groups",
        "Important dates",
        "last_login",
        "date_joined",
    ]

    list_filter = (
        "is_active",
        "groups",
    )

    # this ordering effects the ordering of results
    # in autocomplete_fields for user
    ordering = ["first_name", "last_name", "email"]
    search_help_text = "Search by first name, last name, or email."

    def get_search_results(self, request, queryset, search_term):
        """
        Override for get_search_results. This affects any upstream model using autocomplete_fields,
        such as DomainRequest. This is because autocomplete_fields uses an API call to fetch data,
        and this fetch comes from this method.
        """
        # Custom filtering logic
        queryset, use_distinct = super().get_search_results(request, queryset, search_term)

        # If we aren't given a request to modify, we shouldn't try to
        if request is None or not hasattr(request, "GET"):
            return queryset, use_distinct

        # Otherwise, lets modify it!
        request_get = request.GET

        # The request defines model name and field name.
        # For instance, model_name could be "DomainRequest"
        # and field_name could be "investigator".
        model_name = request_get.get("model_name", None)
        field_name = request_get.get("field_name", None)

        # Make sure we're only modifying requests from these models.
        models_to_target = {"domainrequest"}
        if model_name in models_to_target:
            # Define rules per field
            match field_name:
                case "investigator":
                    # We should not display investigators who don't have a staff role
                    queryset = queryset.filter(is_staff=True)
                case _:
                    # In the default case, do nothing
                    pass

        return queryset, use_distinct

    # Let's define First group
    # (which should in theory be the ONLY group)
    def group(self, obj):
        if obj.groups.filter(name="full_access_group").exists():
            return "full_access_group"
        elif obj.groups.filter(name="cisa_analysts_group").exists():
            return "cisa_analysts_group"
        return ""

    def get_list_display(self, request):
        # The full_access_permission perm will load onto the full_access_group
        # which is equivalent to superuser. The other group we use to manage
        # perms is cisa_analysts_group. cisa_analysts_group will never contain
        # full_access_permission
        if request.user.has_perm("registrar.full_access_permission"):
            # Use the default list display for all access users
            return super().get_list_display(request)

        # Customize the list display for analysts
        return self.analyst_list_display

    def get_fieldsets(self, request, obj=None):
        if request.user.has_perm("registrar.full_access_permission"):
            # Show all fields for all access users
            return super().get_fieldsets(request, obj)
        elif request.user.has_perm("registrar.analyst_access_permission"):
            # show analyst_fieldsets for analysts
            return self.analyst_fieldsets
        else:
            # any admin user should belong to either full_access_group
            # or cisa_analyst_group
            return []

    def get_readonly_fields(self, request, obj=None):
        readonly_fields = list(self.readonly_fields)

        if request.user.has_perm("registrar.full_access_permission"):
            return readonly_fields
        else:
            # Return restrictive Read-only fields for analysts and
            # users who might not belong to groups
            return self.analyst_readonly_fields

    def change_view(self, request, object_id, form_url="", extra_context=None):
        """Add user's related domains and requests to context"""
        obj = self.get_object(request, object_id)

        domain_requests = DomainRequest.objects.filter(creator=obj).exclude(
            Q(status=DomainRequest.DomainRequestStatus.STARTED) | Q(status=DomainRequest.DomainRequestStatus.WITHDRAWN)
        )
        sort_by = request.GET.get("sort_by", "requested_domain__name")
        domain_requests = domain_requests.order_by(sort_by)

        user_domain_roles = UserDomainRole.objects.filter(user=obj)
        domain_ids = user_domain_roles.values_list("domain_id", flat=True)
        domains = Domain.objects.filter(id__in=domain_ids).exclude(state=Domain.State.DELETED)

        extra_context = {"domain_requests": domain_requests, "domains": domains}
        return super().change_view(request, object_id, form_url, extra_context)


class HostIPInline(admin.StackedInline):
    """Edit an ip address on the host page."""

    model = models.HostIP


class HostResource(resources.ModelResource):
    """defines how each field in the referenced model should be mapped to the corresponding fields in the
    import/export file"""

    class Meta:
        model = models.Host


class MyHostAdmin(AuditedAdmin, ImportExportModelAdmin):
    """Custom host admin class to use our inlines."""

    resource_classes = [HostResource]

    search_fields = ["name", "domain__name"]
    search_help_text = "Search by domain or host name."
    inlines = [HostIPInline]

    # Select host to change -> Host
    def changelist_view(self, request, extra_context=None):
        if extra_context is None:
            extra_context = {}
        extra_context["tabtitle"] = "Host"
        # Get the filtered values
        return super().changelist_view(request, extra_context=extra_context)


class HostIpResource(resources.ModelResource):
    """defines how each field in the referenced model should be mapped to the corresponding fields in the
    import/export file"""

    class Meta:
        model = models.HostIP


class HostIpAdmin(AuditedAdmin, ImportExportModelAdmin):
    """Custom host ip admin class"""

    resource_classes = [HostIpResource]
    model = models.HostIP

    # Select host ip to change -> Host ip
    def changelist_view(self, request, extra_context=None):
        if extra_context is None:
            extra_context = {}
        extra_context["tabtitle"] = "Host IP"
        # Get the filtered values
        return super().changelist_view(request, extra_context=extra_context)


class ContactResource(resources.ModelResource):
    """defines how each field in the referenced model should be mapped to the corresponding fields in the
    import/export file"""

    class Meta:
        model = models.Contact


class ContactAdmin(ListHeaderAdmin, ImportExportModelAdmin):
    """Custom contact admin class to add search."""

    resource_classes = [ContactResource]

    search_fields = ["email", "first_name", "last_name"]
    search_help_text = "Search by first name, last name or email."
    list_display = [
        "name",
        "email",
        "user_exists",
    ]
    # this ordering effects the ordering of results
    # in autocomplete_fields for user
    ordering = ["first_name", "last_name", "email"]

    fieldsets = [
        (
            None,
            {"fields": ["user", "first_name", "middle_name", "last_name", "title", "email", "phone"]},
        )
    ]

    autocomplete_fields = ["user"]

    change_form_template = "django/admin/email_clipboard_change_form.html"

    def user_exists(self, obj):
        """Check if the Contact has a related User"""
        return "Yes" if obj.user is not None else "No"

    user_exists.short_description = "Is user"  # type: ignore
    user_exists.admin_order_field = "user"  # type: ignore

    # We name the custom prop 'contact' because linter
    # is not allowing a short_description attr on it
    # This gets around the linter limitation, for now.
    def name(self, obj: models.Contact):
        """Duplicate the contact _str_"""
        if obj.first_name or obj.last_name:
            return obj.get_formatted_name()
        elif obj.email:
            return obj.email
        elif obj.pk:
            return str(obj.pk)
        else:
            return ""

    name.admin_order_field = "first_name"  # type: ignore

    # Read only that we'll leverage for CISA Analysts
    analyst_readonly_fields = [
        "user",
        "email",
    ]

    def get_readonly_fields(self, request, obj=None):
        """Set the read-only state on form elements.
        We have 1 conditions that determine which fields are read-only:
        admin user permissions.
        """

        readonly_fields = list(self.readonly_fields)

        if request.user.has_perm("registrar.full_access_permission"):
            return readonly_fields
        # Return restrictive Read-only fields for analysts and
        # users who might not belong to groups
        readonly_fields.extend([field for field in self.analyst_readonly_fields])
        return readonly_fields  # Read-only fields for analysts

    def change_view(self, request, object_id, form_url="", extra_context=None):
        """Extend the change_view for Contact objects in django admin.
        Customize to display related objects to the Contact. These will be passed
        through the messages construct to the template for display to the user."""

        # Fetch the Contact instance
        contact = models.Contact.objects.get(pk=object_id)

        # initialize related_objects array
        related_objects = []
        # for all defined fields in the model
        for related_field in contact._meta.get_fields():
            # if the field is a relation to another object
            if related_field.is_relation:
                # Check if the related field is not None
                related_manager = getattr(contact, related_field.name)
                if related_manager is not None:
                    # Check if it's a ManyToManyField/reverse ForeignKey or a OneToOneField
                    # Do this by checking for get_queryset method on the related_manager
                    if hasattr(related_manager, "get_queryset"):
                        # Handles ManyToManyRel and ManyToOneRel
                        queryset = related_manager.get_queryset()
                    else:
                        # Handles OneToOne rels, ie. User
                        queryset = [related_manager]

                    for obj in queryset:
                        # for each object, build the edit url in this view and add as tuple
                        # to the related_objects array
                        app_label = obj._meta.app_label
                        model_name = obj._meta.model_name
                        obj_id = obj.id
                        change_url = reverse("admin:%s_%s_change" % (app_label, model_name), args=[obj_id])
                        related_objects.append((change_url, obj))

        if related_objects:
            message = "<ul class='messagelist_content-list--unstyled'>"
            for i, (url, obj) in enumerate(related_objects):
                if i < 5:
                    escaped_obj = escape(obj)
                    message += f"<li>Joined to {obj.__class__.__name__}: <a href='{url}'>{escaped_obj}</a></li>"
            message += "</ul>"
            if len(related_objects) > 5:
                related_objects_over_five = len(related_objects) - 5
                message += f"<p class='font-sans-3xs'>And {related_objects_over_five} more...</p>"

            message_html = mark_safe(message)  # nosec
            messages.warning(
                request,
                message_html,
            )

        return super().change_view(request, object_id, form_url, extra_context=extra_context)

    # Select contact to change -> Contacts
    def changelist_view(self, request, extra_context=None):
        if extra_context is None:
            extra_context = {}
        extra_context["tabtitle"] = "Contacts"
        # Get the filtered values
        return super().changelist_view(request, extra_context=extra_context)


class WebsiteResource(resources.ModelResource):
    """defines how each field in the referenced model should be mapped to the corresponding fields in the
    import/export file"""

    class Meta:
        model = models.Website


class WebsiteAdmin(ListHeaderAdmin, ImportExportModelAdmin):
    """Custom website admin class."""

    resource_classes = [WebsiteResource]

    # Search
    search_fields = [
        "website",
    ]
    search_help_text = "Search by website."

    def get_model_perms(self, request):
        """
        Return empty perms dict thus hiding the model from admin index.
        """
        superuser_perm = request.user.has_perm("registrar.full_access_permission")
        analyst_perm = request.user.has_perm("registrar.analyst_access_permission")
        if analyst_perm and not superuser_perm:
            return {}
        return super().get_model_perms(request)

    def has_change_permission(self, request, obj=None):
        """
        Allow analysts to access the change form directly via URL.
        """
        superuser_perm = request.user.has_perm("registrar.full_access_permission")
        analyst_perm = request.user.has_perm("registrar.analyst_access_permission")
        if analyst_perm and not superuser_perm:
            return True
        return super().has_change_permission(request, obj)

    def response_change(self, request, obj):
        """
        Override to redirect users back to the previous page after saving.
        """
        superuser_perm = request.user.has_perm("registrar.full_access_permission")
        analyst_perm = request.user.has_perm("registrar.analyst_access_permission")
        return_path = request.GET.get("return_path")

        # First, call the super method to perform the standard operations and capture the response
        response = super().response_change(request, obj)

        # Don't redirect to the website page on save if the user is an analyst.
        # Rather, just redirect back to the originating page.
        if (analyst_perm and not superuser_perm) and return_path:
            # Redirect to the return path if it exists
            return HttpResponseRedirect(return_path)

        # If no redirection is needed, return the original response
        return response


class UserDomainRoleResource(resources.ModelResource):
    """defines how each field in the referenced model should be mapped to the corresponding fields in the
    import/export file"""

    class Meta:
        model = models.UserDomainRole


class UserDomainRoleAdmin(ListHeaderAdmin, ImportExportModelAdmin):
    """Custom user domain role admin class."""

    resource_classes = [UserDomainRoleResource]

    class Meta:
        """Contains meta information about this class"""

        model = models.UserDomainRole
        fields = "__all__"

    _meta = Meta()

    # Columns
    list_display = [
        "user",
        "domain",
        "role",
    ]

    orderable_fk_fields = [
        ("domain", "name"),
        ("user", ["first_name", "last_name", "email"]),
    ]

    # Search
    search_fields = [
        "user__first_name",
        "user__last_name",
        "user__email",
        "domain__name",
        "role",
    ]
    search_help_text = "Search by first name, last name, email, or domain."

    autocomplete_fields = ["user", "domain"]

    # Fixes a bug where non-superusers are redirected to the main page
    def delete_view(self, request, object_id, extra_context=None):
        """Custom delete_view implementation that specifies redirect behaviour"""
        response = super().delete_view(request, object_id, extra_context)

        if isinstance(response, HttpResponseRedirect) and not request.user.has_perm("registrar.full_access_permission"):
            url = reverse("admin:registrar_userdomainrole_changelist")
            return redirect(url)
        else:
            return response

    # User Domain manager [email] is manager on domain [domain name] ->
    # Domain manager [email] on [domain name]
    def changeform_view(self, request, object_id=None, form_url="", extra_context=None):
        if extra_context is None:
            extra_context = {}

        if object_id:
            obj = self.get_object(request, object_id)
            if obj:
                email = obj.user.email
                domain_name = obj.domain.name
                extra_context["subtitle"] = f"Domain manager {email} on {domain_name}"

        return super().changeform_view(request, object_id, form_url, extra_context=extra_context)


class DomainInvitationAdmin(ListHeaderAdmin):
    """Custom domain invitation admin class."""

    class Meta:
        model = models.DomainInvitation
        fields = "__all__"

    _meta = Meta()

    # Columns
    list_display = [
        "email",
        "domain",
        "status",
    ]

    # Search
    search_fields = [
        "email",
        "domain__name",
    ]

    # Filters
    list_filter = ("status",)

    search_help_text = "Search by email or domain."

    # Mark the FSM field 'status' as readonly
    # to allow admin users to create Domain Invitations
    # without triggering the FSM Transition Not Allowed
    # error.
    readonly_fields = ["status"]

    autocomplete_fields = ["domain"]

    change_form_template = "django/admin/email_clipboard_change_form.html"

    # Select domain invitations to change -> Domain invitations
    def changelist_view(self, request, extra_context=None):
        if extra_context is None:
            extra_context = {}
        extra_context["tabtitle"] = "Domain invitations"
        # Get the filtered values
        return super().changelist_view(request, extra_context=extra_context)


class DomainInformationResource(resources.ModelResource):
    """defines how each field in the referenced model should be mapped to the corresponding fields in the
    import/export file"""

    class Meta:
        model = models.DomainInformation


class DomainInformationAdmin(ListHeaderAdmin, ImportExportModelAdmin):
    """Customize domain information admin class."""

    resource_classes = [DomainInformationResource]

    form = DomainInformationAdminForm

    # Columns
    list_display = [
        "domain",
        "generic_org_type",
        "created_at",
        "submitter",
    ]

    orderable_fk_fields = [
        ("domain", "name"),
        ("submitter", ["first_name", "last_name"]),
    ]

    # Filters
    list_filter = ["generic_org_type"]

    # Search
    search_fields = [
        "domain__name",
    ]
    search_help_text = "Search by domain."

    fieldsets = [
        (None, {"fields": ["portfolio", "sub_organization", "creator", "submitter", "domain_request", "notes"]}),
        (".gov domain", {"fields": ["domain"]}),
        ("Contacts", {"fields": ["senior_official", "other_contacts", "no_other_contacts_rationale"]}),
        ("Background info", {"fields": ["anything_else"]}),
        (
            "Type of organization",
            {
                "fields": [
                    "is_election_board",
                    "organization_type",
                ]
            },
        ),
        (
            "Show details",
            {
                "classes": ["collapse--dgfieldset"],
                "description": "Extends type of organization",
                "fields": [
                    "federal_type",
                    "federal_agency",
                    "tribe_name",
                    "federally_recognized_tribe",
                    "state_recognized_tribe",
                    "about_your_organization",
                ],
            },
        ),
        (
            "Organization name and mailing address",
            {
                "fields": [
                    "organization_name",
                    "state_territory",
                ]
            },
        ),
        (
            "Show details",
            {
                "classes": ["collapse--dgfieldset"],
                "description": "Extends organization name and mailing address",
                "fields": [
                    "address_line1",
                    "address_line2",
                    "city",
                    "zipcode",
                    "urbanization",
                ],
            },
        ),
    ]

    # Readonly fields for analysts and superusers
    readonly_fields = ("other_contacts", "is_election_board", "federal_agency")

    # Read only that we'll leverage for CISA Analysts
    analyst_readonly_fields = [
        "creator",
        "type_of_work",
        "more_organization_information",
        "domain",
        "domain_request",
        "submitter",
        "no_other_contacts_rationale",
        "anything_else",
        "is_policy_acknowledged",
    ]

    # For each filter_horizontal, init in admin js extendFilterHorizontalWidgets
    # to activate the edit/delete/view buttons
    filter_horizontal = ("other_contacts",)

    autocomplete_fields = [
        "creator",
        "domain_request",
        "senior_official",
        "domain",
        "submitter",
        "portfolio",
        "sub_organization",
    ]

    # Table ordering
    ordering = ["domain__name"]

    change_form_template = "django/admin/domain_information_change_form.html"

    superuser_only_fields = [
        "portfolio",
        "sub_organization",
    ]

    # DEVELOPER's NOTE:
    # Normally, to exclude a field from an Admin form, we could simply utilize
    # Django's "exclude" feature.  However, it causes a "missing key" error if we
    # go that route for this particular form.  The error gets thrown by our
    # custom fieldset.html code and is due to the fact that "exclude" removes
    # fields from base_fields but not fieldsets.  Rather than reworking our
    # custom frontend, it seems more straightforward (and easier to read) to simply
    # modify the fieldsets list so that it excludes any fields we want to remove
    # based on permissions (eg. superuser_only_fields) or other conditions.
    def get_fieldsets(self, request, obj=None):
        fieldsets = self.fieldsets

        # Create a modified version of fieldsets to exclude certain fields
        if not request.user.has_perm("registrar.full_access_permission"):
            modified_fieldsets = []
            for name, data in fieldsets:
                fields = data.get("fields", [])
                fields = tuple(field for field in fields if field not in DomainInformationAdmin.superuser_only_fields)
                modified_fieldsets.append((name, {"fields": fields}))
            return modified_fieldsets
        return fieldsets

    def get_readonly_fields(self, request, obj=None):
        """Set the read-only state on form elements.
        We have 1 conditions that determine which fields are read-only:
        admin user permissions.
        """

        readonly_fields = list(self.readonly_fields)

        if request.user.has_perm("registrar.full_access_permission"):
            return readonly_fields
        # Return restrictive Read-only fields for analysts and
        # users who might not belong to groups
        readonly_fields.extend([field for field in self.analyst_readonly_fields])
        return readonly_fields  # Read-only fields for analysts

    # Select domain information to change -> Domain information
    def changelist_view(self, request, extra_context=None):
        if extra_context is None:
            extra_context = {}
        extra_context["tabtitle"] = "Domain information"
        # Get the filtered values
        return super().changelist_view(request, extra_context=extra_context)


class DomainRequestResource(FsmModelResource):
    """defines how each field in the referenced model should be mapped to the corresponding fields in the
    import/export file"""

    class Meta:
        model = models.DomainRequest


class DomainRequestAdmin(ListHeaderAdmin, ImportExportModelAdmin):
    """Custom domain requests admin class."""

    resource_classes = [DomainRequestResource]

    form = DomainRequestAdminForm
    change_form_template = "django/admin/domain_request_change_form.html"

    class StatusListFilter(MultipleChoiceListFilter):
        """Custom status filter which is a multiple choice filter"""

        title = "Status"
        parameter_name = "status__in"

        template = "django/admin/multiple_choice_list_filter.html"

        def lookups(self, request, model_admin):
            return DomainRequest.DomainRequestStatus.choices

    class InvestigatorFilter(admin.SimpleListFilter):
        """Custom investigator filter that only displays users with the manager role"""

        title = "investigator"
        # Match the old param name to avoid unnecessary refactoring
        parameter_name = "investigator__id__exact"

        def lookups(self, request, model_admin):
            """Lookup reimplementation, gets users of is_staff.
            Returns a list of tuples consisting of (user.id, user)
            """
            # Select all investigators that are staff, then order by name and email
            privileged_users = (
                DomainRequest.objects.select_related("investigator")
                .filter(investigator__is_staff=True)
                .order_by("investigator__first_name", "investigator__last_name", "investigator__email")
            )

            # Annotate the full name and return a values list that lookups can use
            privileged_users_annotated = (
                privileged_users.annotate(
                    full_name=Coalesce(
                        Concat(
                            "investigator__first_name", Value(" "), "investigator__last_name", output_field=CharField()
                        ),
                        "investigator__email",
                        output_field=CharField(),
                    )
                )
                .values_list("investigator__id", "full_name")
                .distinct()
            )

            return privileged_users_annotated

        def queryset(self, request, queryset):
            """Custom queryset implementation, filters by investigator"""
            if self.value() is None:
                return queryset
            else:
                return queryset.filter(investigator__id__exact=self.value())

    class ElectionOfficeFilter(admin.SimpleListFilter):
        """Define a custom filter for is_election_board"""

        title = _("election office")
        parameter_name = "is_election_board"

        def lookups(self, request, model_admin):
            return (
                ("1", _("Yes")),
                ("0", _("No")),
            )

        def queryset(self, request, queryset):
            if self.value() == "1":
                return queryset.filter(is_election_board=True)
            if self.value() == "0":
                return queryset.filter(Q(is_election_board=False) | Q(is_election_board=None))

    # Columns
    list_display = [
        "requested_domain",
        "submission_date",
        "status",
        "generic_org_type",
        "federal_type",
        "federal_agency",
        "organization_name",
        "custom_election_board",
        "city",
        "state_territory",
        "submitter",
        "investigator",
    ]

    orderable_fk_fields = [
        ("requested_domain", "name"),
        ("submitter", ["first_name", "last_name"]),
        ("investigator", ["first_name", "last_name"]),
    ]

    def custom_election_board(self, obj):
        return "Yes" if obj.is_election_board else "No"

    custom_election_board.admin_order_field = "is_election_board"  # type: ignore
    custom_election_board.short_description = "Election office"  # type: ignore

    # This is just a placeholder. This field will be populated in the detail_table_fieldset view.
    # This is not a field that exists on the model.
    def status_history(self, obj):
        return "No changelog to display."

    status_history.short_description = "Status History"  # type: ignore

    # Filters
    list_filter = (
        StatusListFilter,
        "generic_org_type",
        "federal_type",
        ElectionOfficeFilter,
        "rejection_reason",
        InvestigatorFilter,
    )

    # Search
    search_fields = [
        "requested_domain__name",
        "submitter__email",
        "submitter__first_name",
        "submitter__last_name",
    ]
    search_help_text = "Search by domain or submitter."

    fieldsets = [
        (
            None,
            {
                "fields": [
                    "portfolio",
<<<<<<< HEAD
                    "status_history",
=======
                    "sub_organization",
>>>>>>> a8f73342
                    "status",
                    "rejection_reason",
                    "action_needed_reason",
                    "action_needed_reason_email",
                    "investigator",
                    "creator",
                    "submitter",
                    "approved_domain",
                    "notes",
                ]
            },
        ),
        (".gov domain", {"fields": ["requested_domain", "alternative_domains"]}),
        (
            "Contacts",
            {
                "fields": [
                    "senior_official",
                    "other_contacts",
                    "no_other_contacts_rationale",
                    "cisa_representative_first_name",
                    "cisa_representative_last_name",
                    "cisa_representative_email",
                ]
            },
        ),
        ("Background info", {"fields": ["purpose", "anything_else", "current_websites"]}),
        (
            "Type of organization",
            {
                "fields": [
                    "is_election_board",
                    "organization_type",
                ]
            },
        ),
        (
            "Show details",
            {
                "classes": ["collapse--dgfieldset"],
                "description": "Extends type of organization",
                "fields": [
                    "federal_type",
                    "federal_agency",
                    "tribe_name",
                    "federally_recognized_tribe",
                    "state_recognized_tribe",
                    "about_your_organization",
                ],
            },
        ),
        (
            "Organization name and mailing address",
            {
                "fields": [
                    "organization_name",
                    "state_territory",
                ]
            },
        ),
        (
            "Show details",
            {
                "classes": ["collapse--dgfieldset"],
                "description": "Extends organization name and mailing address",
                "fields": [
                    "address_line1",
                    "address_line2",
                    "city",
                    "zipcode",
                    "urbanization",
                ],
            },
        ),
    ]

    # Readonly fields for analysts and superusers
    readonly_fields = (
        "other_contacts",
        "current_websites",
        "alternative_domains",
        "is_election_board",
        "federal_agency",
        "status_history",
        "action_needed_reason_email",
    )

    # Read only that we'll leverage for CISA Analysts
    analyst_readonly_fields = [
        "creator",
        "about_your_organization",
        "requested_domain",
        "approved_domain",
        "alternative_domains",
        "purpose",
        "submitter",
        "no_other_contacts_rationale",
        "anything_else",
        "is_policy_acknowledged",
        "cisa_representative_first_name",
        "cisa_representative_last_name",
        "cisa_representative_email",
    ]
    autocomplete_fields = [
        "approved_domain",
        "requested_domain",
        "submitter",
        "creator",
        "senior_official",
        "investigator",
        "portfolio",
        "sub_organization",
    ]
    filter_horizontal = ("current_websites", "alternative_domains", "other_contacts")

    superuser_only_fields = [
        "portfolio",
        "sub_organization",
    ]

    # DEVELOPER's NOTE:
    # Normally, to exclude a field from an Admin form, we could simply utilize
    # Django's "exclude" feature.  However, it causes a "missing key" error if we
    # go that route for this particular form.  The error gets thrown by our
    # custom fieldset.html code and is due to the fact that "exclude" removes
    # fields from base_fields but not fieldsets.  Rather than reworking our
    # custom frontend, it seems more straightforward (and easier to read) to simply
    # modify the fieldsets list so that it excludes any fields we want to remove
    # based on permissions (eg. superuser_only_fields) or other conditions.
    def get_fieldsets(self, request, obj=None):
        fieldsets = super().get_fieldsets(request, obj)

        # Create a modified version of fieldsets to exclude certain fields
        if not request.user.has_perm("registrar.full_access_permission"):
            modified_fieldsets = []
            for name, data in fieldsets:
                fields = data.get("fields", [])
                fields = tuple(field for field in fields if field not in self.superuser_only_fields)
                modified_fieldsets.append((name, {"fields": fields}))
            return modified_fieldsets
        return fieldsets

    # Table ordering
    # NOTE: This impacts the select2 dropdowns (combobox)
    # Currentl, there's only one for requests on DomainInfo
    ordering = ["-submission_date", "requested_domain__name"]

    change_form_template = "django/admin/domain_request_change_form.html"

    # Trigger action when a fieldset is changed
    def save_model(self, request, obj, form, change):
        """Custom save_model definition that handles edge cases"""

        # == Check that the obj is in a valid state == #

        # If obj is none, something went very wrong.
        # The form should have blocked this, so lets forbid it.
        if not obj:
            logger.error(f"Invalid value for obj ({obj})")
            messages.set_level(request, messages.ERROR)
            messages.error(
                request,
                "Could not save DomainRequest. Something went wrong.",
            )
            return None

        # If the user is restricted or we're saving an invalid model,
        # forbid this action.
        if not obj or obj.creator.status == models.User.RESTRICTED:
            # Clear the success message
            messages.set_level(request, messages.ERROR)

            messages.error(
                request,
                "This action is not permitted for domain requests with a restricted creator.",
            )

            return None

        # == Check if we're making a change or not == #

        # If we're not making a change (adding a record), run save model as we do normally
        if not change:
            return super().save_model(request, obj, form, change)

        # == Handle non-status changes == #
        # Change this in #1901. Add a check on "not self.action_needed_reason_email"
        if obj.action_needed_reason:
            self._handle_action_needed_reason_email(obj)
            should_save = True

        # Get the original domain request from the database.
        original_obj = models.DomainRequest.objects.get(pk=obj.pk)
        if obj.status == original_obj.status:
            # If the status hasn't changed, let the base function take care of it
            return super().save_model(request, obj, form, change)

        # == Handle status changes == #
        # Run some checks on the current object for invalid status changes
        obj, should_save = self._handle_status_change(request, obj, original_obj)

        # We should only save if we don't display any errors in the steps above.
        if should_save:
            return super().save_model(request, obj, form, change)

    def _handle_action_needed_reason_email(self, obj):
        text = self._get_action_needed_reason_default_email_text(obj, obj.action_needed_reason)
        obj.action_needed_reason_email = text.get("email_body_text")

    def _handle_status_change(self, request, obj, original_obj):
        """
        Checks for various conditions when a status change is triggered.
        In the event that it is valid, the status will be mapped to
        the appropriate method.

        In the event that we should not status change, an error message
        will be displayed.

        Returns a tuple: (obj: DomainRequest, should_proceed: bool)
        """

        should_proceed = True
        error_message = None

        # Get the method that should be run given the status
        selected_method = self.get_status_method_mapping(obj)
        if selected_method is None:
            logger.warning("Unknown status selected in django admin")

            # If the status is not mapped properly, saving could cause
            # weird issues down the line. Instead, we should block this.
            should_proceed = False
            return should_proceed

        request_is_not_approved = obj.status != models.DomainRequest.DomainRequestStatus.APPROVED
        if request_is_not_approved and not obj.domain_is_not_active():
            # If an admin tried to set an approved domain request to
            # another status and the related domain is already
            # active, shortcut the action and throw a friendly
            # error message. This action would still not go through
            # shortcut or not as the rules are duplicated on the model,
            # but the error would be an ugly Django error screen.
            error_message = "This action is not permitted. The domain is already active."
        elif obj.status == models.DomainRequest.DomainRequestStatus.REJECTED and not obj.rejection_reason:
            # This condition should never be triggered.
            # The opposite of this condition is acceptable (rejected -> other status and rejection_reason)
            # because we clean up the rejection reason in the transition in the model.
            error_message = FSMDomainRequestError.get_error_message(FSMErrorCodes.NO_REJECTION_REASON)
        elif obj.status == models.DomainRequest.DomainRequestStatus.ACTION_NEEDED and not obj.action_needed_reason:
            error_message = FSMDomainRequestError.get_error_message(FSMErrorCodes.NO_ACTION_NEEDED_REASON)
        else:
            # This is an fsm in model which will throw an error if the
            # transition condition is violated, so we roll back the
            # status to what it was before the admin user changed it and
            # let the fsm method set it.
            obj.status = original_obj.status

            # Try to perform the status change.
            # Catch FSMDomainRequestError's and return the message,
            # as these are typically user errors.
            try:
                selected_method()
            except FSMDomainRequestError as err:
                logger.warning(f"An error encountered when trying to change status: {err}")
                error_message = err.message

        if error_message is not None:
            # Clear the success message
            messages.set_level(request, messages.ERROR)
            # Display the error
            messages.error(
                request,
                error_message,
            )

            # If an error message exists, we shouldn't proceed
            should_proceed = False

        return (obj, should_proceed)

    def get_status_method_mapping(self, domain_request):
        """Returns what method should be ran given an domain request object"""
        # Define a per-object mapping
        status_method_mapping = {
            models.DomainRequest.DomainRequestStatus.STARTED: None,
            models.DomainRequest.DomainRequestStatus.SUBMITTED: domain_request.submit,
            models.DomainRequest.DomainRequestStatus.IN_REVIEW: domain_request.in_review,
            models.DomainRequest.DomainRequestStatus.ACTION_NEEDED: domain_request.action_needed,
            models.DomainRequest.DomainRequestStatus.APPROVED: domain_request.approve,
            models.DomainRequest.DomainRequestStatus.WITHDRAWN: domain_request.withdraw,
            models.DomainRequest.DomainRequestStatus.REJECTED: domain_request.reject,
            models.DomainRequest.DomainRequestStatus.INELIGIBLE: (domain_request.reject_with_prejudice),
        }

        # Grab the method
        return status_method_mapping.get(domain_request.status, None)

    def get_readonly_fields(self, request, obj=None):
        """Set the read-only state on form elements.
        We have 2 conditions that determine which fields are read-only:
        admin user permissions and the domain request creator's status, so
        we'll use the baseline readonly_fields and extend it as needed.
        """
        readonly_fields = list(self.readonly_fields)

        # Check if the creator is restricted
        if obj and obj.creator.status == models.User.RESTRICTED:
            # For fields like CharField, IntegerField, etc., the widget used is
            # straightforward and the readonly_fields list can control their behavior
            readonly_fields.extend([field.name for field in self.model._meta.fields])
            # Add the multi-select fields to readonly_fields:
            # Complex fields like ManyToManyField require special handling
            readonly_fields.extend(["alternative_domains"])

        if request.user.has_perm("registrar.full_access_permission"):
            return readonly_fields
        # Return restrictive Read-only fields for analysts and
        # users who might not belong to groups
        readonly_fields.extend([field for field in self.analyst_readonly_fields])
        return readonly_fields

    def display_restricted_warning(self, request, obj):
        if obj and obj.creator.status == models.User.RESTRICTED:
            messages.warning(
                request,
                "Cannot edit a domain request with a restricted creator.",
            )

    def changelist_view(self, request, extra_context=None):
        """
        Override changelist_view to set the selected value of status filter.
        """
        # there are two conditions which should set the default selected filter:
        # 1 - there are no query parameters in the request and the request is the
        #     initial request for this view
        # 2 - there are no query parameters in the request and the referring url is
        #     the change view for a domain request
        should_apply_default_filter = False
        # use http_referer in order to distinguish between request as a link from another page
        # and request as a removal of all filters
        http_referer = request.META.get("HTTP_REFERER", "")
        # if there are no query parameters in the request
        if not bool(request.GET):
            # if the request is the initial request for this view
            if request.path not in http_referer:
                should_apply_default_filter = True
            # elif the request is a referral from changelist view or from
            # domain request change view
            elif request.path in http_referer:
                # find the index to determine the referring url after the path
                index = http_referer.find(request.path)
                # Check if there is a character following the path in http_referer
                next_char_index = index + len(request.path)
                if index + next_char_index < len(http_referer):
                    next_char = http_referer[next_char_index]

                    # Check if the next character is a digit, if so, this indicates
                    # a change view for domain request
                    if next_char.isdigit():
                        should_apply_default_filter = True

        # Select domain request to change -> Domain requests
        if extra_context is None:
            extra_context = {}
            extra_context["tabtitle"] = "Domain requests"

        if should_apply_default_filter:
            # modify the GET of the request to set the selected filter
            modified_get = copy.deepcopy(request.GET)
            modified_get["status__in"] = "submitted,in review,action needed"
            request.GET = modified_get

        response = super().changelist_view(request, extra_context=extra_context)
        return response

    def change_view(self, request, object_id, form_url="", extra_context=None):
        """Display restricted warning,
        Setup the auditlog trail and pass it in extra context."""
        obj = self.get_object(request, object_id)
        self.display_restricted_warning(request, obj)

        # Initialize variables for tracking status changes and filtered entries
        filtered_audit_log_entries = []

        try:
            # Retrieve and order audit log entries by timestamp in descending order
            audit_log_entries = LogEntry.objects.filter(object_id=object_id).order_by("-timestamp")

            # Process each log entry to filter based on the change criteria
            for log_entry in audit_log_entries:
                entry = self.process_log_entry(log_entry)
                if entry:
                    filtered_audit_log_entries.append(entry)

        except ObjectDoesNotExist as e:
            logger.error(f"Object with object_id {object_id} does not exist: {e}")
        except Exception as e:
            logger.error(f"An error occurred during change_view: {e}")

        # Initialize extra_context and add filtered entries
        extra_context = extra_context or {}
        extra_context["filtered_audit_log_entries"] = filtered_audit_log_entries
        extra_context["action_needed_reason_emails"] = self.get_all_action_needed_reason_emails_as_json(obj)
        extra_context["has_profile_feature_flag"] = flag_is_active(request, "profile_feature")

        # Call the superclass method with updated extra_context
        return super().change_view(request, object_id, form_url, extra_context)

    def get_all_action_needed_reason_emails_as_json(self, domain_request):
        """Returns a json dictionary of every action needed reason and its associated email
        for this particular domain request."""
        emails = {}
        for action_needed_reason in domain_request.ActionNeededReasons:
            enum_value = action_needed_reason.value
            # Change this in #1901. Just add a check for the current value.
            emails[enum_value] = self._get_action_needed_reason_default_email_text(domain_request, enum_value)
        return json.dumps(emails)

    def _get_action_needed_reason_default_email_text(self, domain_request, action_needed_reason: str):
        """Returns the default email associated with the given action needed reason"""
        if action_needed_reason is None or action_needed_reason == domain_request.ActionNeededReasons.OTHER:
            return {
                "subject_text": None,
                "email_body_text": None,
            }

        # Get the email body
        template_path = f"emails/action_needed_reasons/{action_needed_reason}.txt"
        template = get_template(template_path)

        # Get the email subject
        template_subject_path = f"emails/action_needed_reasons/{action_needed_reason}_subject.txt"
        subject_template = get_template(template_subject_path)

        if flag_is_active(None, "profile_feature"):  # type: ignore
            recipient = domain_request.creator
        else:
            recipient = domain_request.submitter

        # Return the content of the rendered views
        context = {"domain_request": domain_request, "recipient": recipient}
        return {
            "subject_text": subject_template.render(context=context),
            "email_body_text": template.render(context=context),
        }

    def process_log_entry(self, log_entry):
        """Process a log entry and return filtered entry dictionary if applicable."""
        changes = log_entry.changes
        status_changed = "status" in changes
        rejection_reason_changed = "rejection_reason" in changes
        action_needed_reason_changed = "action_needed_reason" in changes

        # Check if the log entry meets the filtering criteria
        if status_changed or (not status_changed and (rejection_reason_changed or action_needed_reason_changed)):
            entry = {}

            # Handle status change
            if status_changed:
                _, status_value = changes.get("status")
                if status_value:
                    entry["status"] = DomainRequest.DomainRequestStatus.get_status_label(status_value)

            # Handle rejection reason change
            if rejection_reason_changed:
                _, rejection_reason_value = changes.get("rejection_reason")
                if rejection_reason_value:
                    entry["rejection_reason"] = (
                        ""
                        if rejection_reason_value == "None"
                        else DomainRequest.RejectionReasons.get_rejection_reason_label(rejection_reason_value)
                    )
                    # Handle case where rejection reason changed but not status
                    if not status_changed:
                        entry["status"] = DomainRequest.DomainRequestStatus.get_status_label(
                            DomainRequest.DomainRequestStatus.REJECTED
                        )

            # Handle action needed reason change
            if action_needed_reason_changed:
                _, action_needed_reason_value = changes.get("action_needed_reason")
                if action_needed_reason_value:
                    entry["action_needed_reason"] = (
                        ""
                        if action_needed_reason_value == "None"
                        else DomainRequest.ActionNeededReasons.get_action_needed_reason_label(
                            action_needed_reason_value
                        )
                    )
                    # Handle case where action needed reason changed but not status
                    if not status_changed:
                        entry["status"] = DomainRequest.DomainRequestStatus.get_status_label(
                            DomainRequest.DomainRequestStatus.ACTION_NEEDED
                        )

            # Add actor and timestamp information
            entry["actor"] = log_entry.actor
            entry["timestamp"] = log_entry.timestamp

            return entry

        return None


class TransitionDomainAdmin(ListHeaderAdmin):
    """Custom transition domain admin class."""

    # Columns
    list_display = [
        "username",
        "domain_name",
        "status",
        "email_sent",
        "processed",
    ]

    search_fields = ["username", "domain_name"]
    search_help_text = "Search by user or domain name."

    change_form_template = "django/admin/email_clipboard_change_form.html"


class DomainInformationInline(admin.StackedInline):
    """Edit a domain information on the domain page.
    We had issues inheriting from both StackedInline
    and the source DomainInformationAdmin since these
    classes conflict, so we'll just pull what we need
    from DomainInformationAdmin
    """

    form = DomainInformationInlineForm
    template = "django/admin/includes/domain_info_inline_stacked.html"
    model = models.DomainInformation

    fieldsets = DomainInformationAdmin.fieldsets
    readonly_fields = DomainInformationAdmin.readonly_fields
    analyst_readonly_fields = DomainInformationAdmin.analyst_readonly_fields
    autocomplete_fields = DomainInformationAdmin.autocomplete_fields

    def has_change_permission(self, request, obj=None):
        """Custom has_change_permission override so that we can specify that
        analysts can edit this through this inline, but not through the model normally"""

        superuser_perm = request.user.has_perm("registrar.full_access_permission")
        analyst_perm = request.user.has_perm("registrar.analyst_access_permission")
        if analyst_perm and not superuser_perm:
            return True
        return super().has_change_permission(request, obj)

    def formfield_for_manytomany(self, db_field, request, **kwargs):
        """customize the behavior of formfields with manytomany relationships.  the customized
        behavior includes sorting of objects in lists as well as customizing helper text"""
        queryset = AdminSortFields.get_queryset(db_field)
        if queryset:
            kwargs["queryset"] = queryset
        formfield = super().formfield_for_manytomany(db_field, request, **kwargs)
        # customize the help text for all formfields for manytomany
        formfield.help_text = (
            formfield.help_text
            + " If more than one value is selected, the change/delete/view actions will be disabled."
        )
        return formfield

    def formfield_for_foreignkey(self, db_field, request, **kwargs):
        """Customize the behavior of formfields with foreign key relationships. This will customize
        the behavior of selects. Customized behavior includes sorting of objects in list."""
        queryset = AdminSortFields.get_queryset(db_field)
        if queryset:
            kwargs["queryset"] = queryset
        return super().formfield_for_foreignkey(db_field, request, **kwargs)

    def get_readonly_fields(self, request, obj=None):
        return DomainInformationAdmin.get_readonly_fields(self, request, obj=None)

    # Re-route the get_fieldsets method to utilize DomainInformationAdmin.get_fieldsets
    # since that has all the logic for excluding certain fields according to user permissions.
    # Then modify the remaining fields to further trim out any we don't want for this inline
    # form
    def get_fieldsets(self, request, obj=None):
        # Grab fieldsets from DomainInformationAdmin so that it handles all logic
        # for permission-based field visibility.
        modified_fieldsets = DomainInformationAdmin.get_fieldsets(self, request, obj=None)

        # remove .gov domain from fieldset
        for index, (title, f) in enumerate(modified_fieldsets):
            if title == ".gov domain":
                del modified_fieldsets[index]
                break

        return modified_fieldsets


class DomainResource(FsmModelResource):
    """defines how each field in the referenced model should be mapped to the corresponding fields in the
    import/export file"""

    class Meta:
        model = models.Domain


class DomainAdmin(ListHeaderAdmin, ImportExportModelAdmin):
    """Custom domain admin class to add extra buttons."""

    resource_classes = [DomainResource]

    class ElectionOfficeFilter(admin.SimpleListFilter):
        """Define a custom filter for is_election_board"""

        title = _("election office")
        parameter_name = "is_election_board"

        def lookups(self, request, model_admin):
            return (
                ("1", _("Yes")),
                ("0", _("No")),
            )

        def queryset(self, request, queryset):
            if self.value() == "1":
                return queryset.filter(domain_info__is_election_board=True)
            if self.value() == "0":
                return queryset.filter(Q(domain_info__is_election_board=False) | Q(domain_info__is_election_board=None))

    inlines = [DomainInformationInline]

    # Columns
    list_display = [
        "name",
        "generic_org_type",
        "federal_type",
        "federal_agency",
        "organization_name",
        "custom_election_board",
        "city",
        "state_territory",
        "state",
        "expiration_date",
        "created_at",
        "first_ready",
        "deleted",
    ]

    fieldsets = (
        (
            None,
            {"fields": ["name", "state", "expiration_date", "first_ready", "deleted"]},
        ),
    )

    # this ordering effects the ordering of results in autocomplete_fields for domain
    ordering = ["name"]

    def generic_org_type(self, obj):
        return obj.domain_info.get_generic_org_type_display()

    generic_org_type.admin_order_field = "domain_info__generic_org_type"  # type: ignore

    def federal_agency(self, obj):
        return obj.domain_info.federal_agency if obj.domain_info else None

    federal_agency.admin_order_field = "domain_info__federal_agency"  # type: ignore

    def federal_type(self, obj):
        return obj.domain_info.federal_type if obj.domain_info else None

    federal_type.admin_order_field = "domain_info__federal_type"  # type: ignore

    def organization_name(self, obj):
        return obj.domain_info.organization_name if obj.domain_info else None

    organization_name.admin_order_field = "domain_info__organization_name"  # type: ignore

    def custom_election_board(self, obj):
        domain_info = getattr(obj, "domain_info", None)
        if domain_info:
            return "Yes" if domain_info.is_election_board else "No"
        return "No"

    custom_election_board.admin_order_field = "domain_info__is_election_board"  # type: ignore
    custom_election_board.short_description = "Election office"  # type: ignore

    def city(self, obj):
        return obj.domain_info.city if obj.domain_info else None

    city.admin_order_field = "domain_info__city"  # type: ignore

    @admin.display(description=_("State / territory"))
    def state_territory(self, obj):
        return obj.domain_info.state_territory if obj.domain_info else None

    state_territory.admin_order_field = "domain_info__state_territory"  # type: ignore

    # Filters
    list_filter = ["domain_info__generic_org_type", "domain_info__federal_type", ElectionOfficeFilter, "state"]

    search_fields = ["name"]
    search_help_text = "Search by domain name."
    change_form_template = "django/admin/domain_change_form.html"
    readonly_fields = ("state", "expiration_date", "first_ready", "deleted", "federal_agency")

    # Table ordering
    ordering = ["name"]

    # Override for the delete confirmation page on the domain table (bulk delete action)
    delete_selected_confirmation_template = "django/admin/domain_delete_selected_confirmation.html"

    def delete_view(self, request, object_id, extra_context=None):
        """
        Custom delete_view to perform additional actions or customize the template.
        """

        # Set the delete template to a custom one
        self.delete_confirmation_template = "django/admin/domain_delete_confirmation.html"
        response = super().delete_view(request, object_id, extra_context=extra_context)

        return response

    def changeform_view(self, request, object_id=None, form_url="", extra_context=None):
        """Custom changeform implementation to pass in context information"""
        if extra_context is None:
            extra_context = {}

        if object_id is not None:
            domain = Domain.objects.get(pk=object_id)

            # Used in the custom contact view
            if domain is not None and hasattr(domain, "domain_info"):
                extra_context["original_object"] = domain.domain_info

            extra_context["state_help_message"] = Domain.State.get_admin_help_text(domain.state)
            extra_context["domain_state"] = domain.get_state_display()
            extra_context["curr_exp_date"] = (
                domain.expiration_date if domain.expiration_date is not None else self._get_current_date()
            )

        return super().changeform_view(request, object_id, form_url, extra_context)

    def response_change(self, request, obj):
        # Create dictionary of action functions
        ACTION_FUNCTIONS = {
            "_place_client_hold": self.do_place_client_hold,
            "_remove_client_hold": self.do_remove_client_hold,
            "_edit_domain": self.do_edit_domain,
            "_delete_domain": self.do_delete_domain,
            "_get_status": self.do_get_status,
            "_extend_expiration_date": self.do_extend_expiration_date,
        }

        # Check which action button was pressed and call the corresponding function
        for action, function in ACTION_FUNCTIONS.items():
            if action in request.POST:
                return function(request, obj)

        # If no matching action button is found, return the super method
        return super().response_change(request, obj)

    def do_extend_expiration_date(self, request, obj):
        """Extends a domains expiration date by one year from the current date"""

        # Make sure we're dealing with a Domain
        if not isinstance(obj, Domain):
            self.message_user(request, "Object is not of type Domain.", messages.ERROR)
            return None

        # Renew the domain.
        try:
            obj.renew_domain()
            self.message_user(
                request,
                "Successfully extended the expiration date.",
            )
        except RegistryError as err:
            if err.is_connection_error():
                error_message = "Error connecting to the registry."
            else:
                error_message = f"Error extending this domain: {err}."
            self.message_user(request, error_message, messages.ERROR)
        except KeyError:
            # In normal code flow, a keyerror can only occur when
            # fresh data can't be pulled from the registry, and thus there is no cache.
            self.message_user(
                request,
                "Error connecting to the registry. No expiration date was found.",
                messages.ERROR,
            )
        except Exception as err:
            logger.error(err, stack_info=True)
            self.message_user(request, "Could not delete: An unspecified error occured", messages.ERROR)

        return HttpResponseRedirect(".")

    # Workaround for unit tests, as we cannot mock date directly.
    # it is immutable. Rather than dealing with a convoluted workaround,
    # lets wrap this in a function.
    def _get_current_date(self):
        """Gets the current date"""
        return date.today()

    def do_delete_domain(self, request, obj):
        if not isinstance(obj, Domain):
            # Could be problematic if the type is similar,
            # but not the same (same field/func names).
            # We do not want to accidentally delete records.
            self.message_user(request, "Object is not of type Domain", messages.ERROR)
            return

        try:
            obj.deletedInEpp()
            obj.save()
        except RegistryError as err:
            # Using variables to get past the linter
            message1 = f"Cannot delete Domain when in state {obj.state}"
            message2 = "This subdomain is being used as a hostname on another domain"
            # Human-readable mappings of ErrorCodes. Can be expanded.
            error_messages = {
                # noqa on these items as black wants to reformat to an invalid length
                ErrorCode.OBJECT_STATUS_PROHIBITS_OPERATION: message1,
                ErrorCode.OBJECT_ASSOCIATION_PROHIBITS_OPERATION: message2,
            }

            message = "Cannot connect to the registry"
            if not err.is_connection_error():
                # If nothing is found, will default to returned err
                message = error_messages.get(err.code, err)
            self.message_user(request, f"Error deleting this Domain: {message}", messages.ERROR)
        except TransitionNotAllowed:
            if obj.state == Domain.State.DELETED:
                self.message_user(
                    request,
                    "This domain is already deleted",
                    messages.INFO,
                )
            else:
                self.message_user(
                    request,
                    (
                        "Error deleting this Domain: "
                        f"Can't switch from state '{obj.state}' to 'deleted'"
                        ", must be either 'dns_needed' or 'on_hold'"
                    ),
                    messages.ERROR,
                )
        except Exception:
            self.message_user(
                request,
                "Could not delete: An unspecified error occured",
                messages.ERROR,
            )
        else:
            self.message_user(
                request,
                "Domain %s has been deleted. Thanks!" % obj.name,
            )

        return HttpResponseRedirect(".")

    def do_get_status(self, request, obj):
        try:
            statuses = obj.statuses
        except Exception as err:
            self.message_user(request, err, messages.ERROR)
        else:
            self.message_user(
                request,
                f"The registry statuses are {statuses}. These statuses are from the provider of the .gov registry.",
            )
        return HttpResponseRedirect(".")

    def do_place_client_hold(self, request, obj):
        try:
            obj.place_client_hold()
            obj.save()
        except Exception as err:
            # if error is an error from the registry, display useful
            # and readable error
            if err.code:
                self.message_user(
                    request,
                    f"Error placing the hold with the registry: {err}",
                    messages.ERROR,
                )
            elif err.is_connection_error():
                self.message_user(
                    request,
                    "Error connecting to the registry",
                    messages.ERROR,
                )
            else:
                # all other type error messages, display the error
                self.message_user(request, err, messages.ERROR)
        else:
            self.message_user(
                request,
                "%s is in client hold. This domain is no longer accessible on the public internet." % obj.name,
            )
        return HttpResponseRedirect(".")

    def do_remove_client_hold(self, request, obj):
        try:
            obj.revert_client_hold()
            obj.save()
        except Exception as err:
            # if error is an error from the registry, display useful
            # and readable error
            if err.code:
                self.message_user(
                    request,
                    f"Error removing the hold in the registry: {err}",
                    messages.ERROR,
                )
            elif err.is_connection_error():
                self.message_user(
                    request,
                    "Error connecting to the registry",
                    messages.ERROR,
                )
            else:
                # all other type error messages, display the error
                self.message_user(request, err, messages.ERROR)
        else:
            self.message_user(
                request,
                "%s is ready. This domain is accessible on the public internet." % obj.name,
            )
        return HttpResponseRedirect(".")

    def do_edit_domain(self, request, obj):
        # We want to know, globally, when an edit action occurs
        request.session["analyst_action"] = "edit"
        # Restricts this action to this domain (pk) only
        request.session["analyst_action_location"] = obj.id
        return HttpResponseRedirect(reverse("domain", args=(obj.id,)))

    def change_view(self, request, object_id):
        # If the analyst was recently editing a domain page,
        # delete any associated session values
        if "analyst_action" in request.session:
            del request.session["analyst_action"]
            del request.session["analyst_action_location"]
        return super().change_view(request, object_id)

    def has_change_permission(self, request, obj=None):
        # Fixes a bug wherein users which are only is_staff
        # can access 'change' when GET,
        # but cannot access this page when it is a request of type POST.
        if request.user.has_perm("registrar.full_access_permission") or request.user.has_perm(
            "registrar.analyst_access_permission"
        ):
            return True
        return super().has_change_permission(request, obj)


class DraftDomainResource(resources.ModelResource):
    """defines how each field in the referenced model should be mapped to the corresponding fields in the
    import/export file"""

    class Meta:
        model = models.DraftDomain


class DraftDomainAdmin(ListHeaderAdmin, ImportExportModelAdmin):
    """Custom draft domain admin class."""

    resource_classes = [DraftDomainResource]

    search_fields = ["name"]
    search_help_text = "Search by draft domain name."

    # this ordering effects the ordering of results
    # in autocomplete_fields for user
    ordering = ["name"]
    list_display = ["name"]

    @admin.display(description=_("Requested domain"))
    def name(self, obj):
        return obj.name

    def get_model_perms(self, request):
        """
        Return empty perms dict thus hiding the model from admin index.
        """
        superuser_perm = request.user.has_perm("registrar.full_access_permission")
        analyst_perm = request.user.has_perm("registrar.analyst_access_permission")
        if analyst_perm and not superuser_perm:
            return {}
        return super().get_model_perms(request)

    def has_change_permission(self, request, obj=None):
        """
        Allow analysts to access the change form directly via URL.
        """
        superuser_perm = request.user.has_perm("registrar.full_access_permission")
        analyst_perm = request.user.has_perm("registrar.analyst_access_permission")
        if analyst_perm and not superuser_perm:
            return True
        return super().has_change_permission(request, obj)

    def response_change(self, request, obj):
        """
        Override to redirect users back to the previous page after saving.
        """
        superuser_perm = request.user.has_perm("registrar.full_access_permission")
        analyst_perm = request.user.has_perm("registrar.analyst_access_permission")
        return_path = request.GET.get("return_path")

        # First, call the super method to perform the standard operations and capture the response
        response = super().response_change(request, obj)

        # Don't redirect to the website page on save if the user is an analyst.
        # Rather, just redirect back to the originating page.
        if (analyst_perm and not superuser_perm) and return_path:
            # Redirect to the return path if it exists
            return HttpResponseRedirect(return_path)

        # If no redirection is needed, return the original response
        return response

    # Select draft domain to change -> Draft domains
    def changelist_view(self, request, extra_context=None):
        if extra_context is None:
            extra_context = {}
        extra_context["tabtitle"] = "Draft domains"
        # Get the filtered values
        return super().changelist_view(request, extra_context=extra_context)


class PublicContactResource(resources.ModelResource):
    """defines how each field in the referenced model should be mapped to the corresponding fields in the
    import/export file"""

    class Meta:
        model = models.PublicContact
        # may want to consider these bulk options in future, so left in as comments
        # use_bulk = True
        # batch_size = 1000
        # force_init_instance = True

    def __init__(self):
        """Sets global variables for code tidyness"""
        super().__init__()
        self.skip_epp_save = False

    def import_data(
        self,
        dataset,
        dry_run=False,
        raise_errors=False,
        use_transactions=None,
        collect_failed_rows=False,
        rollback_on_validation_errors=False,
        **kwargs,
    ):
        """Override import_data to set self.skip_epp_save if in kwargs"""
        self.skip_epp_save = kwargs.get("skip_epp_save", False)
        return super().import_data(
            dataset,
            dry_run,
            raise_errors,
            use_transactions,
            collect_failed_rows,
            rollback_on_validation_errors,
            **kwargs,
        )

    def save_instance(self, instance, is_create, using_transactions=True, dry_run=False):
        """Override save_instance setting skip_epp_save to True"""
        self.before_save_instance(instance, using_transactions, dry_run)
        if self._meta.use_bulk:
            if is_create:
                self.create_instances.append(instance)
            else:
                self.update_instances.append(instance)
        elif not using_transactions and dry_run:
            # we don't have transactions and we want to do a dry_run
            pass
        else:
            instance.save(skip_epp_save=self.skip_epp_save)
        self.after_save_instance(instance, using_transactions, dry_run)


class PublicContactAdmin(ListHeaderAdmin, ImportExportModelAdmin):
    """Custom PublicContact admin class."""

    resource_classes = [PublicContactResource]

    change_form_template = "django/admin/email_clipboard_change_form.html"
    autocomplete_fields = ["domain"]

    def changeform_view(self, request, object_id=None, form_url="", extra_context=None):
        if extra_context is None:
            extra_context = {}

        if object_id:
            obj = self.get_object(request, object_id)
            if obj:
                name = obj.name
                email = obj.email
                registry_id = obj.registry_id
                extra_context["subtitle"] = f"{name} <{email}> id: {registry_id}"

        return super().changeform_view(request, object_id, form_url, extra_context=extra_context)


class VerifiedByStaffAdmin(ListHeaderAdmin):
    list_display = ("email", "requestor", "truncated_notes", "created_at")
    search_fields = ["email"]
    search_help_text = "Search by email."
    readonly_fields = [
        "requestor",
    ]

    change_form_template = "django/admin/email_clipboard_change_form.html"

    def truncated_notes(self, obj):
        # Truncate the 'notes' field to 50 characters
        return str(obj.notes)[:50]

    truncated_notes.short_description = "Notes (Truncated)"  # type: ignore

    def save_model(self, request, obj, form, change):
        # Set the user field to the current admin user
        obj.requestor = request.user if request.user.is_authenticated else None
        super().save_model(request, obj, form, change)


class PortfolioAdmin(ListHeaderAdmin):
    # NOTE: these are just placeholders.  Not part of ACs (haven't been defined yet).  Update in future tickets.
    list_display = ("organization_name", "federal_agency", "creator")
    search_fields = ["organization_name"]
    search_help_text = "Search by organization name."
    # readonly_fields = [
    #     "requestor",
    # ]
    # Creates select2 fields (with search bars)
    autocomplete_fields = [
        "creator",
        "federal_agency",
    ]

    def save_model(self, request, obj, form, change):

        if obj.creator is not None:
            # ---- update creator ----
            # Set the creator field to the current admin user
            obj.creator = request.user if request.user.is_authenticated else None

        # ---- update organization name ----
        # org name will be the same as federal agency, if it is federal,
        # otherwise it will be the actual org name. If nothing is entered for
        # org name and it is a federal organization, have this field fill with
        # the federal agency text name.
        is_federal = obj.organization_type == DomainRequest.OrganizationChoices.FEDERAL
        if is_federal and obj.organization_name is None:
            obj.organization_name = obj.federal_agency.agency

        super().save_model(request, obj, form, change)


class FederalAgencyResource(resources.ModelResource):
    """defines how each field in the referenced model should be mapped to the corresponding fields in the
    import/export file"""

    class Meta:
        model = models.FederalAgency


class FederalAgencyAdmin(ListHeaderAdmin, ImportExportModelAdmin):
    list_display = ["agency"]
    search_fields = ["agency"]
    search_help_text = "Search by agency name."
    ordering = ["agency"]
    resource_classes = [FederalAgencyResource]


class UserGroupAdmin(AuditedAdmin):
    """Overwrite the generated UserGroup admin class"""

    list_display = ["user_group"]

    fieldsets = ((None, {"fields": ("name", "permissions")}),)

    def formfield_for_dbfield(self, dbfield, **kwargs):
        field = super().formfield_for_dbfield(dbfield, **kwargs)
        if dbfield.name == "name":
            field.label = "Group name"
        if dbfield.name == "permissions":
            field.label = "User permissions"
        return field

    # We name the custom prop 'Group' because linter
    # is not allowing a short_description attr on it
    # This gets around the linter limitation, for now.
    @admin.display(description=_("Group"))
    def user_group(self, obj):
        return obj.name

    # Select user groups to change -> User groups
    def changelist_view(self, request, extra_context=None):
        if extra_context is None:
            extra_context = {}
        extra_context["tabtitle"] = "User groups"
        # Get the filtered values
        return super().changelist_view(request, extra_context=extra_context)


class WaffleFlagAdmin(FlagAdmin):
    """Custom admin implementation of django-waffle's Flag class"""

    class Meta:
        """Contains meta information about this class"""

        model = models.WaffleFlag
        fields = "__all__"


class DomainGroupAdmin(ListHeaderAdmin, ImportExportModelAdmin):
    list_display = ["name", "portfolio"]


class SuborganizationAdmin(ListHeaderAdmin, ImportExportModelAdmin):
    list_display = ["name", "portfolio"]
    autocomplete_fields = [
        "portfolio",
    ]
    search_fields = ["name"]


admin.site.unregister(LogEntry)  # Unregister the default registration

admin.site.register(LogEntry, CustomLogEntryAdmin)
admin.site.register(models.User, MyUserAdmin)
# Unregister the built-in Group model
admin.site.unregister(Group)
# Register UserGroup
admin.site.register(models.UserGroup, UserGroupAdmin)
admin.site.register(models.UserDomainRole, UserDomainRoleAdmin)
admin.site.register(models.Contact, ContactAdmin)
admin.site.register(models.DomainInvitation, DomainInvitationAdmin)
admin.site.register(models.DomainInformation, DomainInformationAdmin)
admin.site.register(models.Domain, DomainAdmin)
admin.site.register(models.DraftDomain, DraftDomainAdmin)
admin.site.register(models.FederalAgency, FederalAgencyAdmin)
admin.site.register(models.Host, MyHostAdmin)
admin.site.register(models.HostIP, HostIpAdmin)
admin.site.register(models.Website, WebsiteAdmin)
admin.site.register(models.PublicContact, PublicContactAdmin)
admin.site.register(models.DomainRequest, DomainRequestAdmin)
admin.site.register(models.TransitionDomain, TransitionDomainAdmin)
admin.site.register(models.VerifiedByStaff, VerifiedByStaffAdmin)
admin.site.register(models.Portfolio, PortfolioAdmin)
admin.site.register(models.DomainGroup, DomainGroupAdmin)
admin.site.register(models.Suborganization, SuborganizationAdmin)

# Register our custom waffle implementations
admin.site.register(models.WaffleFlag, WaffleFlagAdmin)

# Unregister Switch and Sample from the waffle library
admin.site.unregister(Switch)
admin.site.unregister(Sample)<|MERGE_RESOLUTION|>--- conflicted
+++ resolved
@@ -1545,11 +1545,8 @@
             {
                 "fields": [
                     "portfolio",
-<<<<<<< HEAD
+                    "sub_organization",
                     "status_history",
-=======
-                    "sub_organization",
->>>>>>> a8f73342
                     "status",
                     "rejection_reason",
                     "action_needed_reason",

import logging
from django import forms
from django_fsm import get_available_FIELD_transitions
from django.contrib import admin, messages
from django.contrib.auth.admin import UserAdmin as BaseUserAdmin
from django.contrib.auth.models import Group
from django.contrib.contenttypes.models import ContentType
from django.http.response import HttpResponseRedirect
from django.urls import reverse
from epplibwrapper.errors import ErrorCode, RegistryError
from registrar.models.domain import Domain
from registrar.models.utility.admin_sort_fields import AdminSortFields
from . import models
from auditlog.models import LogEntry  # type: ignore
from auditlog.admin import LogEntryAdmin  # type: ignore
from django_fsm import TransitionNotAllowed  # type: ignore

logger = logging.getLogger(__name__)


class CustomLogEntryAdmin(LogEntryAdmin):
    """Overwrite the generated LogEntry admin class"""

    list_display = [
        "created",
        "resource",
        "action",
        "msg_short",
        "user_url",
    ]

    # We name the custom prop 'resource' because linter
    # is not allowing a short_description attr on it
    # This gets around the linter limitation, for now.
    def resource(self, obj):
        # Return the field value without a link
        return f"{obj.content_type} - {obj.object_repr}"

    search_help_text = "Search by resource, changes, or user."

    change_form_template = "admin/change_form_no_submit.html"
    add_form_template = "admin/change_form_no_submit.html"


class AuditedAdmin(admin.ModelAdmin, AdminSortFields):
    """Custom admin to make auditing easier."""

    def history_view(self, request, object_id, extra_context=None):
        """On clicking 'History', take admin to the auditlog view for an object."""
        return HttpResponseRedirect(
            "{url}?resource_type={content_type}&object_id={object_id}".format(
                url=reverse("admin:auditlog_logentry_changelist", args=()),
                content_type=ContentType.objects.get_for_model(self.model).pk,
                object_id=object_id,
            )
        )

    def formfield_for_foreignkey(self, db_field, request, **kwargs):
        """Used to sort dropdown fields alphabetically but can be expanded upon"""
        form_field = super().formfield_for_foreignkey(db_field, request, **kwargs)
        return self.form_field_order_helper(form_field, db_field)


class ListHeaderAdmin(AuditedAdmin):
    """Custom admin to add a descriptive subheader to list views."""

    def changelist_view(self, request, extra_context=None):
        if extra_context is None:
            extra_context = {}
        # Get the filtered values
        filters = self.get_filters(request)
        # Pass the filtered values to the template context
        extra_context["filters"] = filters
        extra_context["search_query"] = request.GET.get(
            "q", ""
        )  # Assuming the search query parameter is 'q'
        return super().changelist_view(request, extra_context=extra_context)

    def get_filters(self, request):
        """Retrieve the current set of parameters being used to filter the table
        Returns:
            dictionary objects in the format {parameter_name: string,
            parameter_value: string}
        TODO: convert investigator id to investigator username
        """

        filters = []
        # Retrieve the filter parameters
        for param in request.GET.keys():
            # Exclude the default search parameter 'q'
            if param != "q" and param != "o":
                parameter_name = (
                    param.replace("__exact", "")
                    .replace("_type", "")
                    .replace("__id", " id")
                )

                if parameter_name == "investigator id":
                    # Retrieves the corresponding contact from Users
                    id_value = request.GET.get(param)
                    try:
                        contact = models.User.objects.get(id=id_value)
                        investigator_name = contact.first_name + " " + contact.last_name

                        filters.append(
                            {
                                "parameter_name": "investigator",
                                "parameter_value": investigator_name,
                            }
                        )
                    except models.User.DoesNotExist:
                        pass
                else:
                    # For other parameter names, append a dictionary with the original
                    # parameter_name and the corresponding parameter_value
                    filters.append(
                        {
                            "parameter_name": parameter_name,
                            "parameter_value": request.GET.get(param),
                        }
                    )
        return filters


class UserContactInline(admin.StackedInline):
    """Edit a user's profile on the user page."""

    model = models.Contact


class MyUserAdmin(BaseUserAdmin):
    """Custom user admin class to use our inlines."""

    inlines = [UserContactInline]

    list_display = (
        "username",
        "email",
        "first_name",
        "last_name",
        "group",
        "status",
    )

<<<<<<< HEAD
=======
    list_filter = (
        "is_active",
        "groups",
    )

>>>>>>> f1751b1e
    # Let's define First group
    # (which should in theory be the ONLY group)
    def group(self, obj):
        if obj.groups.filter(name="full_access_group").exists():
<<<<<<< HEAD
            return "Super User"
=======
            return "Full access"
>>>>>>> f1751b1e
        elif obj.groups.filter(name="cisa_analysts_group").exists():
            return "Analyst"
        return ""

    fieldsets = (
        (
            None,
            {"fields": ("username", "password", "status")},
        ),
        ("Personal Info", {"fields": ("first_name", "last_name", "email")}),
        (
            "Permissions",
            {
                "fields": (
                    "is_active",
                    "is_staff",
                    "is_superuser",
                    "groups",
                    "user_permissions",
                )
            },
        ),
        ("Important dates", {"fields": ("last_login", "date_joined")}),
    )

    # Hide Username (uuid), Groups and Permissions
    # Q: Now that we're using Groups and Permissions,
    # do we expose those to analysts to view?
    analyst_fieldsets = (
        (
            None,
            {"fields": ("password", "status")},
        ),
        ("Personal Info", {"fields": ("first_name", "last_name", "email")}),
        (
            "Permissions",
            {
                "fields": (
                    "is_active",
                    "groups",
                )
            },
        ),
        ("Important dates", {"fields": ("last_login", "date_joined")}),
    )

    analyst_list_display = [
        "email",
        "first_name",
        "last_name",
        "group",
        "status",
    ]

    # NOT all fields are readonly for admin, otherwise we would have
    # set this at the permissions level. The exception is 'status'
    analyst_readonly_fields = [
        "password",
        "Personal Info",
        "first_name",
        "last_name",
        "email",
        "Permissions",
        "is_active",
        "groups",
        "Important dates",
        "last_login",
        "date_joined",
    ]

    def get_list_display(self, request):
        # The full_access_permission perm will load onto the full_access_group
        # which is equivalent to superuser. The other group we use to manage
        # perms is cisa_analysts_group. cisa_analysts_group will never contain
        # full_access_permission
        if request.user.has_perm("registrar.full_access_permission"):
            # Use the default list display for all access users
            return super().get_list_display(request)

        # Customize the list display for analysts
        return self.analyst_list_display

    def get_fieldsets(self, request, obj=None):
        if request.user.has_perm("registrar.full_access_permission"):
            # Show all fields for all access users
            return super().get_fieldsets(request, obj)
        elif request.user.has_perm("registrar.analyst_access_permission"):
            # show analyst_fieldsets for analysts
            return self.analyst_fieldsets
        else:
            # any admin user should belong to either full_access_group
            # or cisa_analyst_group
            return []

    def get_readonly_fields(self, request, obj=None):
        if request.user.has_perm("registrar.full_access_permission"):
            return ()  # No read-only fields for all access users
        # Return restrictive Read-only fields for analysts and
        # users who might not belong to groups
        return self.analyst_readonly_fields


class HostIPInline(admin.StackedInline):
    """Edit an ip address on the host page."""

    model = models.HostIP


class MyHostAdmin(AuditedAdmin):
    """Custom host admin class to use our inlines."""

    inlines = [HostIPInline]


class ContactAdmin(ListHeaderAdmin):
    """Custom contact admin class to add search."""

    search_fields = ["email", "first_name", "last_name"]
    search_help_text = "Search by firstname, lastname or email."
    list_display = [
        "contact",
        "email",
    ]

    # We name the custom prop 'contact' because linter
    # is not allowing a short_description attr on it
    # This gets around the linter limitation, for now.
    def contact(self, obj: models.Contact):
        """Duplicate the contact _str_"""
        if obj.first_name or obj.last_name:
            return obj.get_formatted_name()
        elif obj.email:
            return obj.email
        elif obj.pk:
            return str(obj.pk)
        else:
            return ""

    contact.admin_order_field = "first_name"  # type: ignore


class WebsiteAdmin(ListHeaderAdmin):
    """Custom website admin class."""

    # Search
    search_fields = [
        "website",
    ]
    search_help_text = "Search by website."


class UserDomainRoleAdmin(ListHeaderAdmin):
    """Custom domain role admin class."""

    # Columns
    list_display = [
        "user",
        "domain",
        "role",
    ]

    # Search
    search_fields = [
        "user__first_name",
        "user__last_name",
        "domain__name",
        "role",
    ]
    search_help_text = "Search by user, domain, or role."


class DomainInvitationAdmin(ListHeaderAdmin):
    """Custom domain invitation admin class."""

    # Columns
    list_display = [
        "email",
        "domain",
        "status",
    ]

    # Search
    search_fields = [
        "email",
        "domain__name",
    ]
    search_help_text = "Search by email or domain."


class DomainInformationAdmin(ListHeaderAdmin):
    """Customize domain information admin class."""

    # Columns
    list_display = [
        "domain",
        "organization_type",
        "created_at",
        "submitter",
    ]

    # Filters
    list_filter = ["organization_type"]

    # Search
    search_fields = [
        "domain__name",
    ]
    search_help_text = "Search by domain."

    fieldsets = [
        (None, {"fields": ["creator", "domain_application"]}),
        (
            "Type of organization",
            {
                "fields": [
                    "organization_type",
                    "federally_recognized_tribe",
                    "state_recognized_tribe",
                    "tribe_name",
                    "federal_agency",
                    "federal_type",
                    "is_election_board",
                    "about_your_organization",
                ]
            },
        ),
        (
            "Organization name and mailing address",
            {
                "fields": [
                    "organization_name",
                    "address_line1",
                    "address_line2",
                    "city",
                    "state_territory",
                    "zipcode",
                    "urbanization",
                ]
            },
        ),
        ("Authorizing official", {"fields": ["authorizing_official"]}),
        (".gov domain", {"fields": ["domain"]}),
        ("Your contact information", {"fields": ["submitter"]}),
        ("Other employees from your organization?", {"fields": ["other_contacts"]}),
        (
            "No other employees from your organization?",
            {"fields": ["no_other_contacts_rationale"]},
        ),
        ("Anything else we should know?", {"fields": ["anything_else"]}),
        (
            "Requirements for operating .gov domains",
            {"fields": ["is_policy_acknowledged"]},
        ),
    ]

    # Read only that we'll leverage for CISA Analysts
    analyst_readonly_fields = [
        "creator",
        "type_of_work",
        "more_organization_information",
        "address_line1",
        "address_line2",
        "zipcode",
        "domain",
        "submitter",
        "no_other_contacts_rationale",
        "anything_else",
        "is_policy_acknowledged",
    ]

    def get_readonly_fields(self, request, obj=None):
        """Set the read-only state on form elements.
        We have 1 conditions that determine which fields are read-only:
        admin user permissions.
        """

        readonly_fields = list(self.readonly_fields)

        if request.user.has_perm("registrar.full_access_permission"):
            return readonly_fields
        # Return restrictive Read-only fields for analysts and
        # users who might not belong to groups
        readonly_fields.extend([field for field in self.analyst_readonly_fields])
        return readonly_fields  # Read-only fields for analysts


class DomainApplicationAdminForm(forms.ModelForm):
    """Custom form to limit transitions to available transitions"""

    class Meta:
        model = models.DomainApplication
        fields = "__all__"

    def __init__(self, *args, **kwargs):
        super().__init__(*args, **kwargs)

        application = kwargs.get("instance")
        if application and application.pk:
            current_state = application.status

            # first option in status transitions is current state
            available_transitions = [(current_state, current_state)]

            transitions = get_available_FIELD_transitions(
                application, models.DomainApplication._meta.get_field("status")
            )

            for transition in transitions:
                available_transitions.append((transition.target, transition.target))

            # only set the available transitions if the user is not restricted
            # from editing the domain application; otherwise, the form will be
            # readonly and the status field will not have a widget
            if not application.creator.is_restricted():
                self.fields["status"].widget.choices = available_transitions


class DomainApplicationAdmin(ListHeaderAdmin):

    """Custom domain applications admin class."""

    # Columns
    list_display = [
        "requested_domain",
        "status",
        "organization_type",
        "created_at",
        "submitter",
        "investigator",
    ]

    # Filters
    list_filter = ("status", "organization_type", "investigator")

    # Search
    search_fields = [
        "requested_domain__name",
        "submitter__email",
        "submitter__first_name",
        "submitter__last_name",
    ]
    search_help_text = "Search by domain or submitter."

    # Detail view
    form = DomainApplicationAdminForm
    fieldsets = [
        (None, {"fields": ["status", "investigator", "creator", "approved_domain"]}),
        (
            "Type of organization",
            {
                "fields": [
                    "organization_type",
                    "federally_recognized_tribe",
                    "state_recognized_tribe",
                    "tribe_name",
                    "federal_agency",
                    "federal_type",
                    "is_election_board",
                    "about_your_organization",
                ]
            },
        ),
        (
            "Organization name and mailing address",
            {
                "fields": [
                    "organization_name",
                    "address_line1",
                    "address_line2",
                    "city",
                    "state_territory",
                    "zipcode",
                    "urbanization",
                ]
            },
        ),
        ("Authorizing official", {"fields": ["authorizing_official"]}),
        ("Current websites", {"fields": ["current_websites"]}),
        (".gov domain", {"fields": ["requested_domain", "alternative_domains"]}),
        ("Purpose of your domain", {"fields": ["purpose"]}),
        ("Your contact information", {"fields": ["submitter"]}),
        ("Other employees from your organization?", {"fields": ["other_contacts"]}),
        (
            "No other employees from your organization?",
            {"fields": ["no_other_contacts_rationale"]},
        ),
        ("Anything else we should know?", {"fields": ["anything_else"]}),
        (
            "Requirements for operating .gov domains",
            {"fields": ["is_policy_acknowledged"]},
        ),
    ]

    # Read only that we'll leverage for CISA Analysts
    analyst_readonly_fields = [
        "creator",
        "about_your_organization",
        "address_line1",
        "address_line2",
        "zipcode",
        "requested_domain",
        "alternative_domains",
        "purpose",
        "submitter",
        "no_other_contacts_rationale",
        "anything_else",
        "is_policy_acknowledged",
    ]

    # Trigger action when a fieldset is changed
    def save_model(self, request, obj, form, change):
        if obj and obj.creator.status != models.User.RESTRICTED:
            if change:  # Check if the application is being edited
                # Get the original application from the database
                original_obj = models.DomainApplication.objects.get(pk=obj.pk)

                if (
                    obj
                    and original_obj.status == models.DomainApplication.APPROVED
                    and (
                        obj.status == models.DomainApplication.REJECTED
                        or obj.status == models.DomainApplication.INELIGIBLE
                    )
                    and not obj.domain_is_not_active()
                ):
                    # If an admin tried to set an approved application to
                    # rejected or ineligible and the related domain is already
                    # active, shortcut the action and throw a friendly
                    # error message. This action would still not go through
                    # shortcut or not as the rules are duplicated on the model,
                    # but the error would be an ugly Django error screen.

                    # Clear the success message
                    messages.set_level(request, messages.ERROR)

                    messages.error(
                        request,
                        "This action is not permitted. The domain "
                        + "is already active.",
                    )

                else:
                    if obj.status != original_obj.status:
                        status_method_mapping = {
                            models.DomainApplication.STARTED: None,
                            models.DomainApplication.SUBMITTED: obj.submit,
                            models.DomainApplication.IN_REVIEW: obj.in_review,
                            models.DomainApplication.ACTION_NEEDED: obj.action_needed,
                            models.DomainApplication.APPROVED: obj.approve,
                            models.DomainApplication.WITHDRAWN: obj.withdraw,
                            models.DomainApplication.REJECTED: obj.reject,
                            models.DomainApplication.INELIGIBLE: (
                                obj.reject_with_prejudice
                            ),
                        }
                        selected_method = status_method_mapping.get(obj.status)
                        if selected_method is None:
                            logger.warning("Unknown status selected in django admin")
                        else:
                            # This is an fsm in model which will throw an error if the
                            # transition condition is violated, so we roll back the
                            # status to what it was before the admin user changed it and
                            # let the fsm method set it.
                            obj.status = original_obj.status
                            selected_method()

                    super().save_model(request, obj, form, change)
        else:
            # Clear the success message
            messages.set_level(request, messages.ERROR)

            messages.error(
                request,
                "This action is not permitted for applications "
                + "with a restricted creator.",
            )

    def get_readonly_fields(self, request, obj=None):
        """Set the read-only state on form elements.
        We have 2 conditions that determine which fields are read-only:
        admin user permissions and the application creator's status, so
        we'll use the baseline readonly_fields and extend it as needed.
        """

        readonly_fields = list(self.readonly_fields)

        # Check if the creator is restricted
        if obj and obj.creator.status == models.User.RESTRICTED:
            # For fields like CharField, IntegerField, etc., the widget used is
            # straightforward and the readonly_fields list can control their behavior
            readonly_fields.extend([field.name for field in self.model._meta.fields])
            # Add the multi-select fields to readonly_fields:
            # Complex fields like ManyToManyField require special handling
            readonly_fields.extend(
                ["current_websites", "other_contacts", "alternative_domains"]
            )

        if request.user.has_perm("registrar.full_access_permission"):
            return readonly_fields
        # Return restrictive Read-only fields for analysts and
        # users who might not belong to groups
        readonly_fields.extend([field for field in self.analyst_readonly_fields])
        return readonly_fields

    def display_restricted_warning(self, request, obj):
        if obj and obj.creator.status == models.User.RESTRICTED:
            messages.warning(
                request,
                "Cannot edit an application with a restricted creator.",
            )

    def change_view(self, request, object_id, form_url="", extra_context=None):
        obj = self.get_object(request, object_id)
        self.display_restricted_warning(request, obj)
        return super().change_view(request, object_id, form_url, extra_context)


class TransitionDomainAdmin(ListHeaderAdmin):
    """Custom transition domain admin class."""

    # Columns
    list_display = [
        "username",
        "domain_name",
        "status",
        "email_sent",
    ]

    search_fields = ["username", "domain_name"]
    search_help_text = "Search by user or domain name."


class DomainInformationInline(admin.StackedInline):
    """Edit a domain information on the domain page.
    We had issues inheriting from both StackedInline
    and the source DomainInformationAdmin since these
    classes conflict, so we'll just pull what we need
    from DomainInformationAdmin"""

    model = models.DomainInformation

    fieldsets = DomainInformationAdmin.fieldsets
    analyst_readonly_fields = DomainInformationAdmin.analyst_readonly_fields

    def get_readonly_fields(self, request, obj=None):
        return DomainInformationAdmin.get_readonly_fields(self, request, obj=None)


class DomainAdmin(ListHeaderAdmin):
    """Custom domain admin class to add extra buttons."""

    inlines = [DomainInformationInline]

    # Columns
    list_display = [
        "name",
        "organization_type",
        "state",
    ]

    def organization_type(self, obj):
        return obj.domain_info.organization_type

    organization_type.admin_order_field = (  # type: ignore
        "domain_info__organization_type"
    )

    # Filters
    list_filter = ["domain_info__organization_type", "state"]

    search_fields = ["name"]
    search_help_text = "Search by domain name."
    change_form_template = "django/admin/domain_change_form.html"
    readonly_fields = ["state"]

    def response_change(self, request, obj):
        # Create dictionary of action functions
        ACTION_FUNCTIONS = {
            "_place_client_hold": self.do_place_client_hold,
            "_remove_client_hold": self.do_remove_client_hold,
            "_edit_domain": self.do_edit_domain,
            "_delete_domain": self.do_delete_domain,
            "_get_status": self.do_get_status,
        }

        # Check which action button was pressed and call the corresponding function
        for action, function in ACTION_FUNCTIONS.items():
            if action in request.POST:
                return function(request, obj)

        # If no matching action button is found, return the super method
        return super().response_change(request, obj)

    def do_delete_domain(self, request, obj):
        if not isinstance(obj, Domain):
            # Could be problematic if the type is similar,
            # but not the same (same field/func names).
            # We do not want to accidentally delete records.
            self.message_user(request, "Object is not of type Domain", messages.ERROR)
            return

        try:
            obj.deletedInEpp()
            obj.save()
        except RegistryError as err:
            # Using variables to get past the linter
            message1 = f"Cannot delete Domain when in state {obj.state}"
            message2 = "This subdomain is being used as a hostname on another domain"
            # Human-readable mappings of ErrorCodes. Can be expanded.
            error_messages = {
                # noqa on these items as black wants to reformat to an invalid length
                ErrorCode.OBJECT_STATUS_PROHIBITS_OPERATION: message1,
                ErrorCode.OBJECT_ASSOCIATION_PROHIBITS_OPERATION: message2,
            }

            message = "Cannot connect to the registry"
            if not err.is_connection_error():
                # If nothing is found, will default to returned err
                message = error_messages.get(err.code, err)
            self.message_user(
                request, f"Error deleting this Domain: {message}", messages.ERROR
            )
        except TransitionNotAllowed:
            if obj.state == Domain.State.DELETED:
                self.message_user(
                    request,
                    "This domain is already deleted",
                    messages.INFO,
                )
            else:
                self.message_user(
                    request,
                    "Error deleting this Domain: "
                    f"Can't switch from state '{obj.state}' to 'deleted'"
                    ", must be either 'dns_needed' or 'on_hold'",
                    messages.ERROR,
                )
        except Exception:
            self.message_user(
                request,
                "Could not delete: An unspecified error occured",
                messages.ERROR,
            )
        else:
            self.message_user(
                request,
                ("Domain %s has been deleted. Thanks!") % obj.name,
            )

        return HttpResponseRedirect(".")

    def do_get_status(self, request, obj):
        try:
            statuses = obj.statuses
        except Exception as err:
            self.message_user(request, err, messages.ERROR)
        else:
            self.message_user(
                request,
                f"The registry statuses are {statuses}. "
                "These statuses are from the provider of the .gov registry.",
            )
        return HttpResponseRedirect(".")

    def do_place_client_hold(self, request, obj):
        try:
            obj.place_client_hold()
            obj.save()
        except Exception as err:
            # if error is an error from the registry, display useful
            # and readable error
            if err.code:
                self.message_user(
                    request,
                    f"Error placing the hold with the registry: {err}",
                    messages.ERROR,
                )
            elif err.is_connection_error():
                self.message_user(
                    request,
                    "Error connecting to the registry",
                    messages.ERROR,
                )
            else:
                # all other type error messages, display the error
                self.message_user(request, err, messages.ERROR)
        else:
            self.message_user(
                request,
                (
                    "%s is in client hold. This domain is no longer accessible on"
                    " the public internet."
                )
                % obj.name,
            )
        return HttpResponseRedirect(".")

    def do_remove_client_hold(self, request, obj):
        try:
            obj.revert_client_hold()
            obj.save()
        except Exception as err:
            # if error is an error from the registry, display useful
            # and readable error
            if err.code:
                self.message_user(
                    request,
                    f"Error removing the hold in the registry: {err}",
                    messages.ERROR,
                )
            elif err.is_connection_error():
                self.message_user(
                    request,
                    "Error connecting to the registry",
                    messages.ERROR,
                )
            else:
                # all other type error messages, display the error
                self.message_user(request, err, messages.ERROR)
        else:
            self.message_user(
                request,
                ("%s is ready. This domain is accessible on the public internet.")
                % obj.name,
            )
        return HttpResponseRedirect(".")

    def do_edit_domain(self, request, obj):
        # We want to know, globally, when an edit action occurs
        request.session["analyst_action"] = "edit"
        # Restricts this action to this domain (pk) only
        request.session["analyst_action_location"] = obj.id
        return HttpResponseRedirect(reverse("domain", args=(obj.id,)))

    def change_view(self, request, object_id):
        # If the analyst was recently editing a domain page,
        # delete any associated session values
        if "analyst_action" in request.session:
            del request.session["analyst_action"]
            del request.session["analyst_action_location"]
        return super().change_view(request, object_id)

    def has_change_permission(self, request, obj=None):
        # Fixes a bug wherein users which are only is_staff
        # can access 'change' when GET,
        # but cannot access this page when it is a request of type POST.
        if request.user.has_perm(
            "registrar.full_access_permission"
        ) or request.user.has_perm("registrar.analyst_access_permission"):
            return True
        return super().has_change_permission(request, obj)


class DraftDomainAdmin(ListHeaderAdmin):
    """Custom draft domain admin class."""

    search_fields = ["name"]
    search_help_text = "Search by draft domain name."


admin.site.unregister(LogEntry)  # Unregister the default registration
admin.site.register(LogEntry, CustomLogEntryAdmin)
admin.site.register(models.User, MyUserAdmin)
# Unregister the built-in Group model
admin.site.unregister(Group)
# Register UserGroup
admin.site.register(models.UserGroup)
admin.site.register(models.UserDomainRole, UserDomainRoleAdmin)
admin.site.register(models.Contact, ContactAdmin)
admin.site.register(models.DomainInvitation, DomainInvitationAdmin)
admin.site.register(models.DomainInformation, DomainInformationAdmin)
admin.site.register(models.Domain, DomainAdmin)
admin.site.register(models.DraftDomain, DraftDomainAdmin)
admin.site.register(models.Host, MyHostAdmin)
admin.site.register(models.Nameserver, MyHostAdmin)
admin.site.register(models.Website, WebsiteAdmin)
admin.site.register(models.PublicContact, AuditedAdmin)
admin.site.register(models.DomainApplication, DomainApplicationAdmin)
admin.site.register(models.TransitionDomain, TransitionDomainAdmin)<|MERGE_RESOLUTION|>--- conflicted
+++ resolved
@@ -142,23 +142,16 @@
         "status",
     )
 
-<<<<<<< HEAD
-=======
     list_filter = (
         "is_active",
         "groups",
     )
 
->>>>>>> f1751b1e
     # Let's define First group
     # (which should in theory be the ONLY group)
     def group(self, obj):
         if obj.groups.filter(name="full_access_group").exists():
-<<<<<<< HEAD
-            return "Super User"
-=======
             return "Full access"
->>>>>>> f1751b1e
         elif obj.groups.filter(name="cisa_analysts_group").exists():
             return "Analyst"
         return ""

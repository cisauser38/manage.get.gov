from datetime import date
import logging
import copy
from typing import Optional
from django import forms
from django.db.models import (
    Case,
    CharField,
    F,
    Q,
    Value,
    When,
)
from django.db.models.functions import Concat, Coalesce
from django.http import HttpResponseRedirect
from registrar.models.federal_agency import FederalAgency
from registrar.utility.admin_helpers import (
    AutocompleteSelectWithPlaceholder,
    get_action_needed_reason_default_email,
    get_rejection_reason_default_email,
    get_field_links_as_list,
)
from django.conf import settings
from django.shortcuts import redirect
from django_fsm import get_available_FIELD_transitions, FSMField
from registrar.models import DomainInformation, Portfolio, UserPortfolioPermission, DomainInvitation
from registrar.models.utility.portfolio_helper import UserPortfolioPermissionChoices, UserPortfolioRoleChoices
from waffle.decorators import flag_is_active
from django.contrib import admin, messages
from django.contrib.auth.admin import UserAdmin as BaseUserAdmin
from django.contrib.auth.models import Group
from django.contrib.contenttypes.models import ContentType
from django.urls import reverse
from epplibwrapper.errors import ErrorCode, RegistryError
from registrar.models.user_domain_role import UserDomainRole
from waffle.admin import FlagAdmin
from waffle.models import Sample, Switch
from registrar.models import Contact, Domain, DomainRequest, DraftDomain, User, Website, SeniorOfficial
from registrar.utility.constants import BranchChoices
from registrar.utility.errors import FSMDomainRequestError, FSMErrorCodes
from registrar.utility.waffle import flag_is_active_for_user
from registrar.views.utility.mixins import OrderableFieldsMixin
from django.contrib.admin.views.main import ORDER_VAR
from registrar.widgets import NoAutocompleteFilteredSelectMultiple
from . import models
from auditlog.models import LogEntry  # type: ignore
from auditlog.admin import LogEntryAdmin  # type: ignore
from django_fsm import TransitionNotAllowed  # type: ignore
from django.utils.safestring import mark_safe
from django.utils.html import escape
from django.contrib.auth.forms import UserChangeForm, UsernameField
from django.contrib.admin.views.main import IGNORED_PARAMS
from django_admin_multiple_choice_list_filter.list_filters import MultipleChoiceListFilter
from import_export import resources
from import_export.admin import ImportExportModelAdmin
from django.core.exceptions import ObjectDoesNotExist
from django.contrib.admin.widgets import FilteredSelectMultiple
from django.utils.html import format_html
from django.utils.translation import gettext_lazy as _

logger = logging.getLogger(__name__)


class FsmModelResource(resources.ModelResource):
    """ModelResource is extended to support importing of tables which
    have FSMFields.  ModelResource is extended with the following changes
    to existing behavior:
    When new objects are to be imported, FSMFields are initialized before
    the object is initialized.  This is because FSMFields do not allow
    direct modification.
    When objects, which are to be imported, are updated, the FSMFields
    are skipped."""

    def init_instance(self, row=None):
        """Overrides the init_instance method of ModelResource.  Returns
        an instance of the model, with the FSMFields already initialized
        from data in the row."""

        # Get fields which are fsm fields
        fsm_fields = {}

        for f in self._meta.model._meta.fields:
            if isinstance(f, FSMField):
                if row and f.name in row:
                    fsm_fields[f.name] = row[f.name]

        # Initialize model instance with fsm_fields
        return self._meta.model(**fsm_fields)

    def import_field(self, field, obj, data, is_m2m=False, **kwargs):
        """Overrides the import_field method of ModelResource.  If the
        field being imported is an FSMField, it is not imported."""

        is_fsm = False

        # check each field in the object
        for f in obj._meta.fields:
            # if the field is an instance of FSMField
            if field.attribute == f.name and isinstance(f, FSMField):
                is_fsm = True
        if not is_fsm:
            super().import_field(field, obj, data, is_m2m, **kwargs)


class UserResource(resources.ModelResource):
    """defines how each field in the referenced model should be mapped to the corresponding fields in the
    import/export file"""

    class Meta:
        model = models.User


class FilteredSelectMultipleArrayWidget(FilteredSelectMultiple):
    """Custom widget to allow for editing an ArrayField in a widget similar to filter_horizontal widget"""

    def __init__(self, verbose_name, is_stacked=False, choices=(), **kwargs):
        super().__init__(verbose_name, is_stacked, **kwargs)
        self.choices = choices

    def value_from_datadict(self, data, files, name):
        values = super().value_from_datadict(data, files, name)
        return values or []

    def get_context(self, name, value, attrs):
        if value is None:
            value = []
        elif isinstance(value, str):
            value = value.split(",")
        # alter self.choices to be a list of selected and unselected choices, based on value;
        # order such that selected choices come before unselected choices
        self.choices = [(choice, label) for choice, label in self.choices if choice in value] + [
            (choice, label) for choice, label in self.choices if choice not in value
        ]
        context = super().get_context(name, value, attrs)
        return context


class MyUserAdminForm(UserChangeForm):
    """This form utilizes the custom widget for its class's ManyToMany UIs.

    It inherits from UserChangeForm which has special handling for the password and username fields."""

    class Meta:
        model = models.User
        fields = "__all__"
        field_classes = {"username": UsernameField}
        widgets = {
            "groups": NoAutocompleteFilteredSelectMultiple("groups", False),
            "user_permissions": NoAutocompleteFilteredSelectMultiple("user_permissions", False),
        }

    def __init__(self, *args, **kwargs):
        """Custom init to modify the user form"""
        super(MyUserAdminForm, self).__init__(*args, **kwargs)
        self._override_base_help_texts()

    def _override_base_help_texts(self):
        """
        Used to override pre-existing help texts in AbstractUser.
        This is done to avoid modifying the base AbstractUser class.
        """
        is_superuser = self.fields.get("is_superuser")
        is_staff = self.fields.get("is_staff")
        password = self.fields.get("password")

        if is_superuser is not None:
            is_superuser.help_text = "For development purposes only; provides superuser access on the database level."

        if is_staff is not None:
            is_staff.help_text = "Designates whether the user can log in to this admin site."

        if password is not None:
            # Link is copied from the base implementation of UserChangeForm.
            link = f"../../{self.instance.pk}/password/"
            password.help_text = (
                "Raw passwords are not stored, so they will not display here. "
                f'You can change the password using <a href="{link}">this form</a>.'
            )


class UserPortfolioPermissionsForm(forms.ModelForm):
    class Meta:
        model = models.UserPortfolioPermission
        fields = "__all__"
        widgets = {
            "roles": FilteredSelectMultipleArrayWidget(
                "roles", is_stacked=False, choices=UserPortfolioRoleChoices.choices
            ),
            "additional_permissions": FilteredSelectMultipleArrayWidget(
                "additional_permissions",
                is_stacked=False,
                choices=UserPortfolioPermissionChoices.choices,
            ),
        }


class PortfolioInvitationAdminForm(UserChangeForm):
    """This form utilizes the custom widget for its class's ManyToMany UIs."""

    class Meta:
        model = models.PortfolioInvitation
        fields = "__all__"
        widgets = {
            "roles": FilteredSelectMultipleArrayWidget(
                "roles", is_stacked=False, choices=UserPortfolioRoleChoices.choices
            ),
            "additional_permissions": FilteredSelectMultipleArrayWidget(
                "additional_permissions",
                is_stacked=False,
                choices=UserPortfolioPermissionChoices.choices,
            ),
        }


class DomainInformationAdminForm(forms.ModelForm):
    """This form utilizes the custom widget for its class's ManyToMany UIs."""

    class Meta:
        model = models.DomainInformation
        fields = "__all__"
        widgets = {
            "other_contacts": NoAutocompleteFilteredSelectMultiple("other_contacts", False),
            "portfolio": AutocompleteSelectWithPlaceholder(
                DomainInformation._meta.get_field("portfolio"), admin.site, attrs={"data-placeholder": "---------"}
            ),
            "sub_organization": AutocompleteSelectWithPlaceholder(
                DomainInformation._meta.get_field("sub_organization"),
                admin.site,
                attrs={"data-placeholder": "---------", "ajax-url": "get-suborganization-list-json"},
            ),
        }


class DomainInformationInlineForm(forms.ModelForm):
    """This form utilizes the custom widget for its class's ManyToMany UIs."""

    class Meta:
        model = models.DomainInformation
        fields = "__all__"
        widgets = {
            "other_contacts": NoAutocompleteFilteredSelectMultiple("other_contacts", False),
            "portfolio": AutocompleteSelectWithPlaceholder(
                DomainInformation._meta.get_field("portfolio"), admin.site, attrs={"data-placeholder": "---------"}
            ),
            "sub_organization": AutocompleteSelectWithPlaceholder(
                DomainInformation._meta.get_field("sub_organization"),
                admin.site,
                attrs={"data-placeholder": "---------", "ajax-url": "get-suborganization-list-json"},
            ),
        }


class DomainRequestAdminForm(forms.ModelForm):
    """Custom form to limit transitions to available transitions.
    This form utilizes the custom widget for its class's ManyToMany UIs."""

    class Meta:
        model = models.DomainRequest
        fields = "__all__"
        widgets = {
            "current_websites": NoAutocompleteFilteredSelectMultiple("current_websites", False),
            "alternative_domains": NoAutocompleteFilteredSelectMultiple("alternative_domains", False),
            "other_contacts": NoAutocompleteFilteredSelectMultiple("other_contacts", False),
            "portfolio": AutocompleteSelectWithPlaceholder(
                DomainRequest._meta.get_field("portfolio"), admin.site, attrs={"data-placeholder": "---------"}
            ),
            "sub_organization": AutocompleteSelectWithPlaceholder(
                DomainRequest._meta.get_field("sub_organization"),
                admin.site,
                attrs={"data-placeholder": "---------", "ajax-url": "get-suborganization-list-json"},
            ),
        }
        labels = {
            "action_needed_reason_email": "Email",
            "rejection_reason_email": "Email",
        }

    def __init__(self, *args, **kwargs):
        super().__init__(*args, **kwargs)

        domain_request = kwargs.get("instance")
        if domain_request and domain_request.pk:
            current_state = domain_request.status

            # first option in status transitions is current state
            available_transitions = [(current_state, domain_request.get_status_display())]

            if domain_request.investigator is not None:
                transitions = get_available_FIELD_transitions(
                    domain_request, models.DomainRequest._meta.get_field("status")
                )
            else:
                transitions = self.get_custom_field_transitions(
                    domain_request, models.DomainRequest._meta.get_field("status")
                )

            for transition in transitions:
                available_transitions.append((transition.target, transition.target.label))

            # only set the available transitions if the user is not restricted
            # from editing the domain request; otherwise, the form will be
            # readonly and the status field will not have a widget
            if not domain_request.creator.is_restricted():
                self.fields["status"].widget.choices = available_transitions

    def get_custom_field_transitions(self, instance, field):
        """Custom implementation of get_available_FIELD_transitions
        in the FSM. Allows us to still display fields filtered out by a condition."""
        curr_state = field.get_state(instance)
        transitions = field.transitions[instance.__class__]

        for name, transition in transitions.items():
            meta = transition._django_fsm
            if meta.has_transition(curr_state):
                yield meta.get_transition(curr_state)

    def clean(self):
        """
        Override of the default clean on the form.
        This is so we can inject custom form-level error messages.
        """
        # clean is called from clean_forms, which is called from is_valid
        # after clean_fields.  it is used to determine form level errors.
        # is_valid is typically called from view during a post
        cleaned_data = super().clean()
        status = cleaned_data.get("status")
        investigator = cleaned_data.get("investigator")
        rejection_reason = cleaned_data.get("rejection_reason")
        action_needed_reason = cleaned_data.get("action_needed_reason")

        # Get the old status
        initial_status = self.initial.get("status", None)

        # We only care about investigator when in these statuses
        checked_statuses = [
            DomainRequest.DomainRequestStatus.APPROVED,
            DomainRequest.DomainRequestStatus.IN_REVIEW,
            DomainRequest.DomainRequestStatus.ACTION_NEEDED,
            DomainRequest.DomainRequestStatus.REJECTED,
            DomainRequest.DomainRequestStatus.INELIGIBLE,
        ]

        # If a status change occured, check for validity
        if status != initial_status and status in checked_statuses:
            # Checks the "investigators" field for validity.
            # That field must obey certain conditions when an domain request is approved.
            # Will call "add_error" if any issues are found.
            self._check_for_valid_investigator(investigator)

        # If the status is rejected, a rejection reason must exist
        if status == DomainRequest.DomainRequestStatus.REJECTED:
            self._check_for_valid_rejection_reason(rejection_reason)
        elif status == DomainRequest.DomainRequestStatus.ACTION_NEEDED:
            self._check_for_valid_action_needed_reason(action_needed_reason)

        return cleaned_data

    def _check_for_valid_rejection_reason(self, rejection_reason) -> bool:
        """
        Checks if the rejection_reason field is not none.
        Adds form errors on failure.
        """
        is_valid = False

        # Check if a rejection reason exists. Rejection is not possible without one.
        error_message = None
        if rejection_reason is None or rejection_reason == "":
            # Lets grab the error message from a common location
            error_message = FSMDomainRequestError.get_error_message(FSMErrorCodes.NO_REJECTION_REASON)
        else:
            is_valid = True

        if error_message is not None:
            self.add_error("rejection_reason", error_message)

        return is_valid

    def _check_for_valid_action_needed_reason(self, action_needed_reason) -> bool:
        """
        Checks if the action_needed_reason field is not none.
        Adds form errors on failure.
        """
        is_valid = action_needed_reason is not None and action_needed_reason != ""
        if not is_valid:
            error_message = FSMDomainRequestError.get_error_message(FSMErrorCodes.NO_ACTION_NEEDED_REASON)
            self.add_error("action_needed_reason", error_message)

        return is_valid

    def _check_for_valid_investigator(self, investigator) -> bool:
        """
        Checks if the investigator field is not none, and is staff.
        Adds form errors on failure.
        """

        is_valid = False

        # Check if an investigator is assigned. No approval is possible without one.
        error_message = None
        if investigator is None:
            # Lets grab the error message from a common location
            error_message = FSMDomainRequestError.get_error_message(FSMErrorCodes.NO_INVESTIGATOR)
        elif not investigator.is_staff:
            error_message = FSMDomainRequestError.get_error_message(FSMErrorCodes.INVESTIGATOR_NOT_STAFF)
        else:
            is_valid = True

        if error_message is not None:
            self.add_error("investigator", error_message)

        return is_valid


# Based off of this excellent example: https://djangosnippets.org/snippets/10471/
class MultiFieldSortableChangeList(admin.views.main.ChangeList):
    """
    This class overrides the behavior of column sorting in django admin tables in order
    to allow for multi field sorting on admin_order_field.  It also overrides behavior
    of getting the filter params to allow portfolio filters to be executed without
    displaying on the right side of the ChangeList view.


    Usage:

    class MyCustomAdmin(admin.ModelAdmin):

        ...

        def get_changelist(self, request, **kwargs):
            return MultiFieldSortableChangeList

        ...

    """

    def get_ordering(self, request, queryset):
        """
        Returns the list of ordering fields for the change list.

        Mostly identical to the base implementation, except that now it can return
        a list of order_field objects rather than just one.
        """
        params = self.params
        ordering = list(self.model_admin.get_ordering(request) or self._get_default_ordering())

        if ORDER_VAR in params:
            # Clear ordering and used params
            ordering = []

            order_params = params[ORDER_VAR].split(".")
            for p in order_params:
                try:
                    none, pfx, idx = p.rpartition("-")
                    field_name = self.list_display[int(idx)]

                    order_fields = self.get_ordering_field(field_name)

                    if isinstance(order_fields, list):
                        for order_field in order_fields:
                            if order_field:
                                ordering.append(pfx + order_field)
                    else:
                        ordering.append(pfx + order_fields)

                except (IndexError, ValueError):
                    continue  # Invalid ordering specified, skip it.

        # Add the given query's ordering fields, if any.
        ordering.extend(queryset.query.order_by)

        # Ensure that the primary key is systematically present in the list of
        # ordering fields so we can guarantee a deterministic order across all
        # database backends.
        pk_name = self.lookup_opts.pk.name
        if not (set(ordering) & set(["pk", "-pk", pk_name, "-" + pk_name])):
            # The two sets do not intersect, meaning the pk isn't present. So
            # we add it.
            ordering.append("-pk")

        return ordering

    def get_filters_params(self, params=None):
        """
        Add portfolio to ignored params to allow the portfolio filter while not
        listing it as a filter option on the right side of Change List on the
        portfolio list.
        """
        params = params or self.params
        lookup_params = params.copy()  # a dictionary of the query string
        # Remove all the parameters that are globally and systematically
        # ignored.
        # Remove portfolio so that it does not error as an invalid
        # filter parameter.
        ignored_params = list(IGNORED_PARAMS) + ["portfolio"]
        for ignored in ignored_params:
            if ignored in lookup_params:
                del lookup_params[ignored]
        return lookup_params


class CustomLogEntryAdmin(LogEntryAdmin):
    """Overwrite the generated LogEntry admin class"""

    list_display = [
        "created",
        "resource",
        "action",
        "msg_short",
        "user_url",
    ]

    # We name the custom prop 'resource' because linter
    # is not allowing a short_description attr on it
    # This gets around the linter limitation, for now.
    def resource(self, obj):
        # Return the field value without a link
        return f"{obj.content_type} - {obj.object_repr}"

    # We name the custom prop 'created_at' because linter
    # is not allowing a short_description attr on it
    # This gets around the linter limitation, for now.
    @admin.display(description=_("Created at"))
    def created(self, obj):
        return obj.timestamp

    search_help_text = "Search by resource, changes, or user."

    change_form_template = "admin/change_form_no_submit.html"
    add_form_template = "admin/change_form_no_submit.html"

    # Select log entry to change ->  Log entries
    def changelist_view(self, request, extra_context=None):
        if extra_context is None:
            extra_context = {}
        extra_context["tabtitle"] = "Log entries"
        return super().changelist_view(request, extra_context=extra_context)

    # #786: Skipping on updating audit log tab titles for now
    # def change_view(self, request, object_id, form_url="", extra_context=None):
    #     if extra_context is None:
    #         extra_context = {}

    #     log_entry = self.get_object(request, object_id)

    #     if log_entry:
    #         # Reset title to empty string
    #         extra_context["subtitle"] = ""
    #         extra_context["tabtitle"] = ""

    #         object_repr = log_entry.object_repr  # Hold name of the object
    #         changes = log_entry.changes

    #         # Check if this is a log entry for an addition and related to the contact model
    #         # Created [name] -> Created [name] contact | Change log entry
    #         if (
    #             all(new_value != "None" for field, (old_value, new_value) in changes.items())
    #             and log_entry.content_type.model == "contact"
    #         ):
    #             extra_context["subtitle"] = f"Created {object_repr} contact"
    #             extra_context["tabtitle"] = "Change log entry"

    #     return super().change_view(request, object_id, form_url, extra_context=extra_context)


# TODO #2571 - this should be refactored. This is shared among every class that inherits this,
# and it breaks the senior_official field because it exists both as model "Contact" and "SeniorOfficial".
class AdminSortFields:
    _name_sort = ["first_name", "last_name", "email"]

    # Define a mapping of field names to model querysets and sort expressions.
    # A dictionary is used for specificity, but the downside is some degree of repetition.
    # To eliminate this, this list can be generated dynamically but the readability of that
    # is impacted.
    sort_mapping = {
        # == Contact == #
        "other_contacts": (Contact, _name_sort),
        # == Senior Official == #
        "senior_official": (SeniorOfficial, _name_sort),
        # == User == #
        "creator": (User, _name_sort),
        "user": (User, _name_sort),
        "investigator": (User, _name_sort),
        # == Website == #
        "current_websites": (Website, "website"),
        "alternative_domains": (Website, "website"),
        # == DraftDomain == #
        "requested_domain": (DraftDomain, "name"),
        # == DomainRequest == #
        "domain_request": (DomainRequest, "requested_domain__name"),
        # == Domain == #
        "domain": (Domain, "name"),
        "approved_domain": (Domain, "name"),
    }

    @classmethod
    def get_queryset(cls, db_field):
        """This is a helper function for formfield_for_manytomany and formfield_for_foreignkey"""
        queryset_info = cls.sort_mapping.get(db_field.name, None)
        if queryset_info is None:
            return None

        # Grab the model we want to order, and grab how we want to order it
        model, order_by = queryset_info
        match db_field.name:
            case "investigator":
                # We should only return users who are staff.
                return model.objects.filter(is_staff=True).order_by(*order_by)
            case _:
                if isinstance(order_by, list) or isinstance(order_by, tuple):
                    return model.objects.order_by(*order_by)
                else:
                    return model.objects.order_by(order_by)


class AuditedAdmin(admin.ModelAdmin):
    """Custom admin to make auditing easier."""

    def history_view(self, request, object_id, extra_context=None):
        """On clicking 'History', take admin to the auditlog view for an object."""
        return HttpResponseRedirect(
            "{url}?resource_type={content_type}&object_id={object_id}".format(
                url=reverse("admin:auditlog_logentry_changelist", args=()),
                content_type=ContentType.objects.get_for_model(self.model).pk,
                object_id=object_id,
            )
        )

    def formfield_for_manytomany(self, db_field, request, use_admin_sort_fields=True, **kwargs):
        """customize the behavior of formfields with manytomany relationships.  the customized
        behavior includes sorting of objects in lists as well as customizing helper text"""

        # Define a queryset. Note that in the super of this,
        # a new queryset will only be generated if one does not exist.
        # Thus, the order in which we define queryset matters.

        queryset = AdminSortFields.get_queryset(db_field)
        if queryset and use_admin_sort_fields:
            kwargs["queryset"] = queryset

        formfield = super().formfield_for_manytomany(db_field, request, **kwargs)
        # customize the help text for all formfields for manytomany
        formfield.help_text = (
            formfield.help_text
            + " If more than one value is selected, the change/delete/view actions will be disabled."
        )
        return formfield

    def formfield_for_foreignkey(self, db_field, request, use_admin_sort_fields=True, **kwargs):
        """Customize the behavior of formfields with foreign key relationships. This will customize
        the behavior of selects. Customized behavior includes sorting of objects in list."""

        # Define a queryset. Note that in the super of this,
        # a new queryset will only be generated if one does not exist.
        # Thus, the order in which we define queryset matters.
        queryset = AdminSortFields.get_queryset(db_field)
        if queryset and use_admin_sort_fields:
            kwargs["queryset"] = queryset

        return super().formfield_for_foreignkey(db_field, request, **kwargs)


class ListHeaderAdmin(AuditedAdmin, OrderableFieldsMixin):
    """Custom admin to add a descriptive subheader to list views
    and custom table sort behaviour"""

    def get_changelist(self, request, **kwargs):
        """Returns a custom ChangeList class, as opposed to the default.
        This is so we can override the behaviour of the `admin_order_field` field.
        By default, django does not support ordering by multiple fields for this
        particular field (i.e. self.admin_order_field=["first_name", "last_name"] is invalid).

        Reference: https://code.djangoproject.com/ticket/31975
        """
        return MultiFieldSortableChangeList

    def changelist_view(self, request, extra_context=None):
        if extra_context is None:
            extra_context = {}
        # Get the filtered values
        filters = self.get_filters(request)
        # Pass the filtered values to the template context
        extra_context["filters"] = filters
        extra_context["search_query"] = request.GET.get("q", "")  # Assuming the search query parameter is 'q'
        return super().changelist_view(request, extra_context=extra_context)

    def get_filters(self, request):
        """Retrieve the current set of parameters being used to filter the table
        Returns:
            dictionary objects in the format {parameter_name: string,
            parameter_value: string}
        TODO: convert investigator id to investigator username
        """
        filters = []
        # Retrieve the filter parameters
        for param in request.GET.keys():
            # Exclude the default search parameter 'q'
            if param != "q" and param != "o":
                parameter_name = param.replace("__exact", "").replace("_type", "").replace("__id", " id")

                if parameter_name == "investigator id":
                    # Retrieves the corresponding contact from Users
                    id_value = request.GET.get(param)
                    try:
                        contact = models.User.objects.get(id=id_value)
                        investigator_name = contact.first_name + " " + contact.last_name

                        filters.append(
                            {
                                "parameter_name": "investigator",
                                "parameter_value": investigator_name,
                            }
                        )
                    except models.User.DoesNotExist:
                        pass
                elif parameter_name == "portfolio":
                    # Retrieves the corresponding portfolio from Portfolio
                    id_value = request.GET.get(param)
                    try:
                        portfolio = models.Portfolio.objects.get(id=id_value)
                        filters.append(
                            {
                                "parameter_name": "portfolio",
                                "parameter_value": portfolio.organization_name,
                            }
                        )
                    except models.Portfolio.DoesNotExist:
                        pass
                else:
                    # For other parameter names, append a dictionary with the original
                    # parameter_name and the corresponding parameter_value
                    filters.append(
                        {
                            "parameter_name": parameter_name,
                            "parameter_value": request.GET.get(param),
                        }
                    )
        return filters


class MyUserAdmin(BaseUserAdmin, ImportExportModelAdmin):
    """Custom user admin class to use our inlines."""

    resource_classes = [UserResource]

    form = MyUserAdminForm
    change_form_template = "django/admin/user_change_form.html"

    class Meta:
        """Contains meta information about this class"""

        model = models.User
        fields = "__all__"

    _meta = Meta()

    list_display = (
        "username",
        "overridden_email_field",
        "first_name",
        "last_name",
        # Group is a custom property defined within this file,
        # rather than in a model like the other properties
        "group",
        "status",
    )

    # Renames inherited AbstractUser label 'email_address to 'email'
    def formfield_for_dbfield(self, dbfield, **kwargs):
        field = super().formfield_for_dbfield(dbfield, **kwargs)
        if dbfield.name == "email":
            field.label = "Email"
        return field

    # Renames inherited AbstractUser column name 'email_address to 'email'
    @admin.display(description=_("Email"))
    def overridden_email_field(self, obj):
        return obj.email

    fieldsets = (
        (
            None,
            {"fields": ("username", "password", "status", "verification_type")},
        ),
        ("User profile", {"fields": ("first_name", "middle_name", "last_name", "title", "email", "phone")}),
        (
            "Permissions",
            {
                "fields": (
                    "is_active",
                    "is_staff",
                    "is_superuser",
                    "groups",
                    "user_permissions",
                )
            },
        ),
        ("Important dates", {"fields": ("last_login", "date_joined")}),
        ("Associated portfolios", {"fields": ("portfolios",)}),
    )

    readonly_fields = ("verification_type", "portfolios")

    analyst_fieldsets = (
        (
            None,
            {
                "fields": (
                    "status",
                    "verification_type",
                )
            },
        ),
        ("User profile", {"fields": ("first_name", "middle_name", "last_name", "title", "email", "phone")}),
        (
            "Permissions",
            {
                "fields": (
                    "is_active",
                    "groups",
                )
            },
        ),
        ("Important dates", {"fields": ("last_login", "date_joined")}),
        ("Associated portfolios", {"fields": ("portfolios",)}),
    )

    # TODO: delete after we merge organization feature
    analyst_fieldsets_no_portfolio = (
        (
            None,
            {
                "fields": (
                    "status",
                    "verification_type",
                )
            },
        ),
        ("User profile", {"fields": ("first_name", "middle_name", "last_name", "title", "email", "phone")}),
        (
            "Permissions",
            {
                "fields": (
                    "is_active",
                    "groups",
                )
            },
        ),
        ("Important dates", {"fields": ("last_login", "date_joined")}),
    )

    analyst_list_display = [
        "email",
        "first_name",
        "last_name",
        "group",
        "status",
    ]

    # NOT all fields are readonly for admin, otherwise we would have
    # set this at the permissions level. The exception is 'status'
    analyst_readonly_fields = [
        "User profile",
        "first_name",
        "middle_name",
        "last_name",
        "title",
        "email",
        "phone",
        "Permissions",
        "is_active",
        "groups",
        "Important dates",
        "last_login",
        "date_joined",
    ]

    # TODO: delete after we merge organization feature
    analyst_readonly_fields_no_portfolio = [
        "User profile",
        "first_name",
        "middle_name",
        "last_name",
        "title",
        "email",
        "phone",
        "Permissions",
        "is_active",
        "groups",
        "Important dates",
        "last_login",
        "date_joined",
    ]

    list_filter = (
        "is_active",
        "groups",
    )

    # this ordering effects the ordering of results
    # in autocomplete_fields for user
    ordering = ["first_name", "last_name", "email"]
    search_help_text = "Search by first name, last name, or email."

    def portfolios(self, obj: models.User):
        """Returns a list of links for each related suborg"""
        portfolio_ids = obj.get_portfolios().values_list("portfolio", flat=True)
        queryset = models.Portfolio.objects.filter(id__in=portfolio_ids)
        return get_field_links_as_list(queryset, "portfolio", msg_for_none="No portfolios.")

    portfolios.short_description = "Portfolios"  # type: ignore

    def get_search_results(self, request, queryset, search_term):
        """
        Override for get_search_results. This affects any upstream model using autocomplete_fields,
        such as DomainRequest. This is because autocomplete_fields uses an API call to fetch data,
        and this fetch comes from this method.
        """
        # Custom filtering logic
        queryset, use_distinct = super().get_search_results(request, queryset, search_term)

        # If we aren't given a request to modify, we shouldn't try to
        if request is None or not hasattr(request, "GET"):
            return queryset, use_distinct

        # Otherwise, lets modify it!
        request_get = request.GET

        # The request defines model name and field name.
        # For instance, model_name could be "DomainRequest"
        # and field_name could be "investigator".
        model_name = request_get.get("model_name", None)
        field_name = request_get.get("field_name", None)

        # Make sure we're only modifying requests from these models.
        models_to_target = {"domainrequest"}
        if model_name in models_to_target:
            # Define rules per field
            match field_name:
                case "investigator":
                    # We should not display investigators who don't have a staff role
                    queryset = queryset.filter(is_staff=True)
                case _:
                    # In the default case, do nothing
                    pass

        return queryset, use_distinct

    # Let's define First group
    # (which should in theory be the ONLY group)
    def group(self, obj):
        if obj.groups.filter(name="full_access_group").exists():
            return "full_access_group"
        elif obj.groups.filter(name="cisa_analysts_group").exists():
            return "cisa_analysts_group"
        return ""

    def get_list_display(self, request):
        # The full_access_permission perm will load onto the full_access_group
        # which is equivalent to superuser. The other group we use to manage
        # perms is cisa_analysts_group. cisa_analysts_group will never contain
        # full_access_permission
        if request.user.has_perm("registrar.full_access_permission"):
            # Use the default list display for all access users
            return super().get_list_display(request)

        # Customize the list display for analysts
        return self.analyst_list_display

    def get_fieldsets(self, request, obj=None):
        if request.user.has_perm("registrar.full_access_permission"):
            # Show all fields for all access users
            return super().get_fieldsets(request, obj)
        elif request.user.has_perm("registrar.analyst_access_permission"):
            if flag_is_active(request, "organization_feature"):
                # show analyst_fieldsets for analysts
                return self.analyst_fieldsets
            else:
                # TODO: delete after we merge organization feature
                return self.analyst_fieldsets_no_portfolio
        else:
            # any admin user should belong to either full_access_group
            # or cisa_analyst_group
            return []

    def get_readonly_fields(self, request, obj=None):
        readonly_fields = list(self.readonly_fields)

        if request.user.has_perm("registrar.full_access_permission"):
            return readonly_fields
        else:
            # Return restrictive Read-only fields for analysts and
            # users who might not belong to groups
            if flag_is_active(request, "organization_feature"):
                return self.analyst_readonly_fields
            else:
                # TODO: delete after we merge organization feature
                return self.analyst_readonly_fields_no_portfolio

    def change_view(self, request, object_id, form_url="", extra_context=None):
        """Add user's related domains and requests to context"""
        obj = self.get_object(request, object_id)

        domain_requests = DomainRequest.objects.filter(creator=obj).exclude(
            Q(status=DomainRequest.DomainRequestStatus.STARTED) | Q(status=DomainRequest.DomainRequestStatus.WITHDRAWN)
        )
        sort_by = request.GET.get("sort_by", "requested_domain__name")
        domain_requests = domain_requests.order_by(sort_by)

        user_domain_roles = UserDomainRole.objects.filter(user=obj)
        domain_ids = user_domain_roles.values_list("domain_id", flat=True)
        domains = Domain.objects.filter(id__in=domain_ids).exclude(state=Domain.State.DELETED)

        portfolio_ids = obj.get_portfolios().values_list("portfolio", flat=True)
        portfolios = models.Portfolio.objects.filter(id__in=portfolio_ids)
        extra_context = {"domain_requests": domain_requests, "domains": domains, "portfolios": portfolios}
        return super().change_view(request, object_id, form_url, extra_context)


class HostIPInline(admin.StackedInline):
    """Edit an ip address on the host page."""

    model = models.HostIP


class HostResource(resources.ModelResource):
    """defines how each field in the referenced model should be mapped to the corresponding fields in the
    import/export file"""

    class Meta:
        model = models.Host


class MyHostAdmin(AuditedAdmin, ImportExportModelAdmin):
    """Custom host admin class to use our inlines."""

    resource_classes = [HostResource]

    search_fields = ["name", "domain__name"]
    search_help_text = "Search by domain or host name."
    inlines = [HostIPInline]

    # Select host to change -> Host
    def changelist_view(self, request, extra_context=None):
        if extra_context is None:
            extra_context = {}
        extra_context["tabtitle"] = "Host"
        # Get the filtered values
        return super().changelist_view(request, extra_context=extra_context)


class HostIpResource(resources.ModelResource):
    """defines how each field in the referenced model should be mapped to the corresponding fields in the
    import/export file"""

    class Meta:
        model = models.HostIP


class HostIpAdmin(AuditedAdmin, ImportExportModelAdmin):
    """Custom host ip admin class"""

    resource_classes = [HostIpResource]
    model = models.HostIP

    # Select host ip to change -> Host ip
    def changelist_view(self, request, extra_context=None):
        if extra_context is None:
            extra_context = {}
        extra_context["tabtitle"] = "Host IP"
        # Get the filtered values
        return super().changelist_view(request, extra_context=extra_context)


class ContactResource(resources.ModelResource):
    """defines how each field in the referenced model should be mapped to the corresponding fields in the
    import/export file"""

    class Meta:
        model = models.Contact


class ContactAdmin(ListHeaderAdmin, ImportExportModelAdmin):
    """Custom contact admin class to add search."""

    resource_classes = [ContactResource]

    search_fields = ["email", "first_name", "last_name"]
    search_help_text = "Search by first name, last name or email."
    list_display = [
        "name",
        "email",
    ]
    # this ordering effects the ordering of results
    # in autocomplete_fields
    ordering = ["first_name", "last_name", "email"]

    fieldsets = [
        (
            None,
            {"fields": ["first_name", "middle_name", "last_name", "title", "email", "phone"]},
        )
    ]

    change_form_template = "django/admin/email_clipboard_change_form.html"

    # We name the custom prop 'contact' because linter
    # is not allowing a short_description attr on it
    # This gets around the linter limitation, for now.
    def name(self, obj: models.Contact):
        """Duplicate the contact _str_"""
        if obj.first_name or obj.last_name:
            return obj.get_formatted_name()
        elif obj.email:
            return obj.email
        elif obj.pk:
            return str(obj.pk)
        else:
            return ""

    name.admin_order_field = "first_name"  # type: ignore

    # Read only that we'll leverage for CISA Analysts
    analyst_readonly_fields: list[str] = ["email"]

    def get_readonly_fields(self, request, obj=None):
        """Set the read-only state on form elements.
        We have 1 conditions that determine which fields are read-only:
        admin user permissions.
        """

        readonly_fields = list(self.readonly_fields)

        if request.user.has_perm("registrar.full_access_permission"):
            return readonly_fields
        # Return restrictive Read-only fields for analysts and
        # users who might not belong to groups
        readonly_fields.extend([field for field in self.analyst_readonly_fields])
        return readonly_fields  # Read-only fields for analysts

    def change_view(self, request, object_id, form_url="", extra_context=None):
        """Extend the change_view for Contact objects in django admin.
        Customize to display related objects to the Contact. These will be passed
        through the messages construct to the template for display to the user."""

        # Fetch the Contact instance
        contact = models.Contact.objects.get(pk=object_id)

        # initialize related_objects array
        related_objects = []
        # for all defined fields in the model
        for related_field in contact._meta.get_fields():
            # if the field is a relation to another object
            if related_field.is_relation:
                # Check if the related field is not None
                related_manager = getattr(contact, related_field.name)
                if related_manager is not None:
                    # Check if it's a ManyToManyField/reverse ForeignKey or a OneToOneField
                    # Do this by checking for get_queryset method on the related_manager
                    if hasattr(related_manager, "get_queryset"):
                        # Handles ManyToManyRel and ManyToOneRel
                        queryset = related_manager.get_queryset()
                    else:
                        # Handles OneToOne rels, ie. User
                        queryset = [related_manager]

                    for obj in queryset:
                        # for each object, build the edit url in this view and add as tuple
                        # to the related_objects array
                        app_label = obj._meta.app_label
                        model_name = obj._meta.model_name
                        obj_id = obj.id
                        change_url = reverse("admin:%s_%s_change" % (app_label, model_name), args=[obj_id])
                        related_objects.append((change_url, obj))

        if related_objects:
            message = "<ul class='messagelist_content-list--unstyled'>"
            for i, (url, obj) in enumerate(related_objects):
                if i < 5:
                    escaped_obj = escape(obj)
                    message += f"<li>Joined to {obj.__class__.__name__}: <a href='{url}'>{escaped_obj}</a></li>"
            message += "</ul>"
            if len(related_objects) > 5:
                related_objects_over_five = len(related_objects) - 5
                message += f"<p class='font-sans-3xs'>And {related_objects_over_five} more...</p>"

            message_html = mark_safe(message)  # nosec
            messages.warning(
                request,
                message_html,
            )

        return super().change_view(request, object_id, form_url, extra_context=extra_context)

    # Select contact to change -> Contacts
    def changelist_view(self, request, extra_context=None):
        if extra_context is None:
            extra_context = {}
        extra_context["tabtitle"] = "Contacts"
        # Get the filtered values
        return super().changelist_view(request, extra_context=extra_context)

    def save_model(self, request, obj, form, change):
        # Clear warning messages before saving
        storage = messages.get_messages(request)
        storage.used = False
        for message in storage:
            if message.level == messages.WARNING:
                storage.used = True

        return super().save_model(request, obj, form, change)


class SeniorOfficialAdmin(ListHeaderAdmin):
    """Custom Senior Official Admin class."""

    search_fields = ["first_name", "last_name", "email"]
    search_help_text = "Search by first name, last name or email."
    list_display = ["first_name", "last_name", "email", "federal_agency"]

    # this ordering effects the ordering of results
    # in autocomplete_fields for Senior Official
    ordering = ["first_name", "last_name"]


class WebsiteResource(resources.ModelResource):
    """defines how each field in the referenced model should be mapped to the corresponding fields in the
    import/export file"""

    class Meta:
        model = models.Website


class WebsiteAdmin(ListHeaderAdmin, ImportExportModelAdmin):
    """Custom website admin class."""

    resource_classes = [WebsiteResource]

    # Search
    search_fields = [
        "website",
    ]
    search_help_text = "Search by website."

    def get_model_perms(self, request):
        """
        Return empty perms dict thus hiding the model from admin index.
        """
        superuser_perm = request.user.has_perm("registrar.full_access_permission")
        analyst_perm = request.user.has_perm("registrar.analyst_access_permission")
        if analyst_perm and not superuser_perm:
            return {}
        return super().get_model_perms(request)

    def has_change_permission(self, request, obj=None):
        """
        Allow analysts to access the change form directly via URL.
        """
        superuser_perm = request.user.has_perm("registrar.full_access_permission")
        analyst_perm = request.user.has_perm("registrar.analyst_access_permission")
        if analyst_perm and not superuser_perm:
            return True
        return super().has_change_permission(request, obj)

    def response_change(self, request, obj):
        """
        Override to redirect users back to the previous page after saving.
        """
        superuser_perm = request.user.has_perm("registrar.full_access_permission")
        analyst_perm = request.user.has_perm("registrar.analyst_access_permission")
        return_path = request.GET.get("return_path")

        # First, call the super method to perform the standard operations and capture the response
        response = super().response_change(request, obj)

        # Don't redirect to the website page on save if the user is an analyst.
        # Rather, just redirect back to the originating page.
        if (analyst_perm and not superuser_perm) and return_path:
            # Redirect to the return path if it exists
            return HttpResponseRedirect(return_path)

        # If no redirection is needed, return the original response
        return response


class UserDomainRoleResource(resources.ModelResource):
    """defines how each field in the referenced model should be mapped to the corresponding fields in the
    import/export file"""

    class Meta:
        model = models.UserDomainRole


class UserPortfolioPermissionAdmin(ListHeaderAdmin):
    form = UserPortfolioPermissionsForm

    class Meta:
        """Contains meta information about this class"""

        model = models.UserPortfolioPermission
        fields = "__all__"

    _meta = Meta()

    # Columns
    list_display = [
        "user",
        "portfolio",
        "get_roles",
    ]

    autocomplete_fields = ["user", "portfolio"]
    search_fields = ["user__first_name", "user__last_name", "user__email", "portfolio__organization_name"]
    search_help_text = "Search by first name, last name, email, or portfolio."

    def get_roles(self, obj):
        readable_roles = obj.get_readable_roles()
        return ", ".join(readable_roles)

    get_roles.short_description = "Roles"  # type: ignore


class UserDomainRoleAdmin(ListHeaderAdmin, ImportExportModelAdmin):
    """Custom user domain role admin class."""

    resource_classes = [UserDomainRoleResource]

    class Meta:
        """Contains meta information about this class"""

        model = models.UserDomainRole
        fields = "__all__"

    _meta = Meta()

    # Columns
    list_display = [
        "user",
        "domain",
        "role",
    ]

    orderable_fk_fields = [
        ("domain", "name"),
        ("user", ["first_name", "last_name", "email"]),
    ]

    # Search
    search_fields = [
        "user__first_name",
        "user__last_name",
        "user__email",
        "domain__name",
        "role",
    ]
    search_help_text = "Search by first name, last name, email, or domain."

    autocomplete_fields = ["user", "domain"]

    # Fixes a bug where non-superusers are redirected to the main page
    def delete_view(self, request, object_id, extra_context=None):
        """Custom delete_view implementation that specifies redirect behaviour"""
        response = super().delete_view(request, object_id, extra_context)

        if isinstance(response, HttpResponseRedirect) and not request.user.has_perm("registrar.full_access_permission"):
            url = reverse("admin:registrar_userdomainrole_changelist")
            return redirect(url)
        else:
            return response

    # User Domain manager [email] is manager on domain [domain name] ->
    # Domain manager [email] on [domain name]
    def changeform_view(self, request, object_id=None, form_url="", extra_context=None):
        if extra_context is None:
            extra_context = {}

        if object_id:
            obj = self.get_object(request, object_id)
            if obj:
                email = obj.user.email
                domain_name = obj.domain.name
                extra_context["subtitle"] = f"Domain manager {email} on {domain_name}"

        return super().changeform_view(request, object_id, form_url, extra_context=extra_context)


class DomainInvitationAdmin(ListHeaderAdmin):
    """Custom domain invitation admin class."""

    class Meta:
        model = models.DomainInvitation
        fields = "__all__"

    _meta = Meta()

    # Columns
    list_display = [
        "email",
        "domain",
        "status",
    ]

    # Search
    search_fields = [
        "email",
        "domain__name",
    ]

    # Filters
    list_filter = ("status",)

    search_help_text = "Search by email or domain."

    # Mark the FSM field 'status' as readonly
    # to allow admin users to create Domain Invitations
    # without triggering the FSM Transition Not Allowed
    # error.
    readonly_fields = ["status"]

    autocomplete_fields = ["domain"]

    change_form_template = "django/admin/email_clipboard_change_form.html"

    # Select domain invitations to change -> Domain invitations
    def changelist_view(self, request, extra_context=None):
        if extra_context is None:
            extra_context = {}
        extra_context["tabtitle"] = "Domain invitations"
        # Get the filtered values
        return super().changelist_view(request, extra_context=extra_context)


class PortfolioInvitationAdmin(ListHeaderAdmin):
    """Custom portfolio invitation admin class."""

    form = PortfolioInvitationAdminForm

    class Meta:
        model = models.PortfolioInvitation
        fields = "__all__"

    _meta = Meta()

    # Columns
    list_display = [
        "email",
        "portfolio",
        "roles",
        "additional_permissions",
        "status",
    ]

    # Search
    search_fields = [
        "email",
        "portfolio__name",
    ]

    # Filters
    list_filter = ("status",)

    search_help_text = "Search by email or portfolio."

    # Mark the FSM field 'status' as readonly
    # to allow admin users to create Domain Invitations
    # without triggering the FSM Transition Not Allowed
    # error.
    readonly_fields = ["status"]

    autocomplete_fields = ["portfolio"]

    change_form_template = "django/admin/email_clipboard_change_form.html"

    # Select portfolio invitations to change -> Portfolio invitations
    def changelist_view(self, request, extra_context=None):
        if extra_context is None:
            extra_context = {}
        extra_context["tabtitle"] = "Portfolio invitations"
        # Get the filtered values
        return super().changelist_view(request, extra_context=extra_context)


class DomainInformationResource(resources.ModelResource):
    """defines how each field in the referenced model should be mapped to the corresponding fields in the
    import/export file"""

    class Meta:
        model = models.DomainInformation


class DomainInformationAdmin(ListHeaderAdmin, ImportExportModelAdmin):
    """Customize domain information admin class."""

    class GenericOrgFilter(admin.SimpleListFilter):
        """Custom Generic Organization filter that accomodates portfolio feature.
        If we have a portfolio, use the portfolio's organization.  If not, use the
        organization in the Domain Information object."""

        title = "generic organization"
        parameter_name = "converted_generic_orgs"

        def lookups(self, request, model_admin):
            converted_generic_orgs = set()

            # Populate the set with tuples of (value, display value)
            for domain_info in DomainInformation.objects.all():
                converted_generic_org = domain_info.converted_generic_org_type  # Actual value
                converted_generic_org_display = domain_info.converted_generic_org_type_display  # Display value

                if converted_generic_org:
                    converted_generic_orgs.add((converted_generic_org, converted_generic_org_display))  # Value, Display

            # Sort the set by display value
            return sorted(converted_generic_orgs, key=lambda x: x[1])  # x[1] is the display value

        # Filter queryset
        def queryset(self, request, queryset):
            if self.value():  # Check if a generic org is selected in the filter
                return queryset.filter(
                    Q(portfolio__organization_type=self.value())
                    | Q(portfolio__isnull=True, generic_org_type=self.value())
                )
            return queryset

    resource_classes = [DomainInformationResource]

    form = DomainInformationAdminForm

    # Customize column header text
    @admin.display(description=_("Generic Org Type"))
    def converted_generic_org_type(self, obj):
        return obj.converted_generic_org_type_display

    # Columns
    list_display = [
        "domain",
        "converted_generic_org_type",
        "created_at",
    ]

    orderable_fk_fields = [("domain", "name")]

    # Define methods to display fields from the related portfolio
    def portfolio_senior_official(self, obj) -> Optional[SeniorOfficial]:
        return obj.portfolio.senior_official if obj.portfolio and obj.portfolio.senior_official else None

    portfolio_senior_official.short_description = "Senior official"  # type: ignore

    def portfolio_organization_type(self, obj):
        return (
            DomainRequest.OrganizationChoices.get_org_label(obj.portfolio.organization_type)
            if obj.portfolio and obj.portfolio.organization_type
            else "-"
        )

    portfolio_organization_type.short_description = "Organization type"  # type: ignore

    def portfolio_federal_type(self, obj):
        return (
            BranchChoices.get_branch_label(obj.portfolio.federal_type)
            if obj.portfolio and obj.portfolio.federal_type
            else "-"
        )

    portfolio_federal_type.short_description = "Federal type"  # type: ignore

    def portfolio_organization_name(self, obj):
        return obj.portfolio.organization_name if obj.portfolio else ""

    portfolio_organization_name.short_description = "Organization name"  # type: ignore

    def portfolio_federal_agency(self, obj):
        return obj.portfolio.federal_agency if obj.portfolio else ""

    portfolio_federal_agency.short_description = "Federal agency"  # type: ignore

    def portfolio_state_territory(self, obj):
        return obj.portfolio.state_territory if obj.portfolio else ""

    portfolio_state_territory.short_description = "State, territory, or military post"  # type: ignore

    def portfolio_address_line1(self, obj):
        return obj.portfolio.address_line1 if obj.portfolio else ""

    portfolio_address_line1.short_description = "Address line 1"  # type: ignore

    def portfolio_address_line2(self, obj):
        return obj.portfolio.address_line2 if obj.portfolio else ""

    portfolio_address_line2.short_description = "Address line 2"  # type: ignore

    def portfolio_city(self, obj):
        return obj.portfolio.city if obj.portfolio else ""

    portfolio_city.short_description = "City"  # type: ignore

    def portfolio_zipcode(self, obj):
        return obj.portfolio.zipcode if obj.portfolio else ""

    portfolio_zipcode.short_description = "Zip code"  # type: ignore

    def portfolio_urbanization(self, obj):
        return obj.portfolio.urbanization if obj.portfolio else ""

    portfolio_urbanization.short_description = "Urbanization"  # type: ignore

    # Filters
    list_filter = [GenericOrgFilter]

    # Search
    search_fields = [
        "domain__name",
    ]
    search_help_text = "Search by domain."

    fieldsets = [
        (
            None,
            {
                "fields": [
                    "domain_request",
                    "notes",
                ]
            },
        ),
        (
            "Requested by",
            {
                "fields": [
                    "portfolio",
                    "sub_organization",
                    "creator",
                ]
            },
        ),
        (".gov domain", {"fields": ["domain"]}),
        (
            "Contacts",
            {
                "fields": [
                    "senior_official",
                    "portfolio_senior_official",
                    "other_contacts",
                    "no_other_contacts_rationale",
                    "cisa_representative_first_name",
                    "cisa_representative_last_name",
                    "cisa_representative_email",
                ]
            },
        ),
        ("Background info", {"fields": ["anything_else"]}),
        (
            "Type of organization",
            {
                "fields": [
                    "is_election_board",
                    "organization_type",
                ]
            },
        ),
        (
            "Show details",
            {
                "classes": ["collapse--dgfieldset"],
                "description": "Extends type of organization",
                "fields": [
                    "federal_type",
                    "federal_agency",
                    "tribe_name",
                    "federally_recognized_tribe",
                    "state_recognized_tribe",
                    "about_your_organization",
                ],
            },
        ),
        (
            "Organization name and mailing address",
            {
                "fields": [
                    "organization_name",
                    "state_territory",
                ]
            },
        ),
        (
            "Show details",
            {
                "classes": ["collapse--dgfieldset"],
                "description": "Extends organization name and mailing address",
                "fields": [
                    "address_line1",
                    "address_line2",
                    "city",
                    "zipcode",
                    "urbanization",
                ],
            },
        ),
        # the below three sections are for portfolio fields
        (
            "Type of organization",
            {
                "fields": [
                    "portfolio_organization_type",
                    "portfolio_federal_type",
                ]
            },
        ),
        (
            "Organization name and mailing address",
            {
                "fields": [
                    "portfolio_organization_name",
                    "portfolio_federal_agency",
                ]
            },
        ),
        (
            "Show details",
            {
                "classes": ["collapse--dgfieldset"],
                "description": "Extends organization name and mailing address",
                "fields": [
                    "portfolio_state_territory",
                    "portfolio_address_line1",
                    "portfolio_address_line2",
                    "portfolio_city",
                    "portfolio_zipcode",
                    "portfolio_urbanization",
                ],
            },
        ),
    ]

    # Readonly fields for analysts and superusers
    readonly_fields = (
        "portfolio_senior_official",
        "portfolio_organization_type",
        "portfolio_federal_type",
        "portfolio_organization_name",
        "portfolio_federal_agency",
        "portfolio_state_territory",
        "portfolio_address_line1",
        "portfolio_address_line2",
        "portfolio_city",
        "portfolio_zipcode",
        "portfolio_urbanization",
        "other_contacts",
        "is_election_board",
    )

    # Read only that we'll leverage for CISA Analysts
    analyst_readonly_fields = [
        "federal_agency",
        "creator",
        "type_of_work",
        "more_organization_information",
        "domain",
        "domain_request",
        "no_other_contacts_rationale",
        "anything_else",
        "is_policy_acknowledged",
    ]

    # For each filter_horizontal, init in admin js initFilterHorizontalWidget
    # to activate the edit/delete/view buttons
    filter_horizontal = ("other_contacts",)

    autocomplete_fields = [
        "creator",
        "domain_request",
        "senior_official",
        "domain",
        "portfolio",
        "sub_organization",
    ]

    # Table ordering
    ordering = ["domain__name"]

    change_form_template = "django/admin/domain_information_change_form.html"

    def get_readonly_fields(self, request, obj=None):
        """Set the read-only state on form elements.
        We have 1 conditions that determine which fields are read-only:
        admin user permissions.
        """

        readonly_fields = list(self.readonly_fields)

        if request.user.has_perm("registrar.full_access_permission"):
            return readonly_fields
        # Return restrictive Read-only fields for analysts and
        # users who might not belong to groups
        readonly_fields.extend([field for field in self.analyst_readonly_fields])
        return readonly_fields  # Read-only fields for analysts

    # Select domain information to change -> Domain information
    def changelist_view(self, request, extra_context=None):
        if extra_context is None:
            extra_context = {}
        extra_context["tabtitle"] = "Domain information"
        # Get the filtered values
        return super().changelist_view(request, extra_context=extra_context)

    def formfield_for_foreignkey(self, db_field, request, **kwargs):
        """Customize the behavior of formfields with foreign key relationships. This will customize
        the behavior of selects. Customized behavior includes sorting of objects in list."""
        # TODO #2571
        # Remove this check on senior_official if this underlying model changes from
        # "Contact" to "SeniorOfficial" or if we refactor AdminSortFields.
        # Removing this will cause the list on django admin to return SeniorOffical
        # objects rather than Contact objects.
        use_sort = db_field.name != "senior_official"
        return super().formfield_for_foreignkey(db_field, request, use_admin_sort_fields=use_sort, **kwargs)


class DomainRequestResource(FsmModelResource):
    """defines how each field in the referenced model should be mapped to the corresponding fields in the
    import/export file"""

    class Meta:
        model = models.DomainRequest


class DomainRequestAdmin(ListHeaderAdmin, ImportExportModelAdmin):
    """Custom domain requests admin class."""

    resource_classes = [DomainRequestResource]

    form = DomainRequestAdminForm
    change_form_template = "django/admin/domain_request_change_form.html"

    # ------ Filters ------
    # Define custom filters
    class StatusListFilter(MultipleChoiceListFilter):
        """Custom status filter which is a multiple choice filter"""

        title = "status"
        parameter_name = "status__in"

        template = "django/admin/multiple_choice_list_filter.html"

        def lookups(self, request, model_admin):
            return DomainRequest.DomainRequestStatus.choices

    class GenericOrgFilter(admin.SimpleListFilter):
        """Custom Generic Organization filter that accomodates portfolio feature.
        If we have a portfolio, use the portfolio's organization.  If not, use the
        organization in the Domain Request object."""

        title = "generic organization"
        parameter_name = "converted_generic_orgs"

        def lookups(self, request, model_admin):
            converted_generic_orgs = set()

            # Populate the set with tuples of (value, display value)
            for domain_request in DomainRequest.objects.all():
                converted_generic_org = domain_request.converted_generic_org_type  # Actual value
                converted_generic_org_display = domain_request.converted_generic_org_type_display  # Display value

                if converted_generic_org:
                    converted_generic_orgs.add((converted_generic_org, converted_generic_org_display))  # Value, Display

            # Sort the set by display value
            return sorted(converted_generic_orgs, key=lambda x: x[1])  # x[1] is the display value

        # Filter queryset
        def queryset(self, request, queryset):
            if self.value():  # Check if a generic org is selected in the filter
                return queryset.filter(
                    Q(portfolio__organization_type=self.value())
                    | Q(portfolio__isnull=True, generic_org_type=self.value())
                )
            return queryset

    class FederalTypeFilter(admin.SimpleListFilter):
        """Custom Federal Type filter that accomodates portfolio feature.
        If we have a portfolio, use the portfolio's federal type.  If not, use the
        organization in the Domain Request object."""

        title = "federal type"
        parameter_name = "converted_federal_types"

        def lookups(self, request, model_admin):
            converted_federal_types = set()

            # Populate the set with tuples of (value, display value)
            for domain_request in DomainRequest.objects.all():
                converted_federal_type = domain_request.converted_federal_type  # Actual value
                converted_federal_type_display = domain_request.converted_federal_type_display  # Display value

                if converted_federal_type:
                    converted_federal_types.add(
                        (converted_federal_type, converted_federal_type_display)  # Value, Display
                    )

            # Sort the set by display value
            return sorted(converted_federal_types, key=lambda x: x[1])  # x[1] is the display value

        # Filter queryset
        def queryset(self, request, queryset):
            if self.value():  # Check if a federal type is selected in the filter
                return queryset.filter(
                    Q(portfolio__federal_agency__federal_type=self.value())
                    | Q(portfolio__isnull=True, federal_type=self.value())
                )
            return queryset

    class InvestigatorFilter(admin.SimpleListFilter):
        """Custom investigator filter that only displays users with the manager role"""

        title = "investigator"
        # Match the old param name to avoid unnecessary refactoring
        parameter_name = "investigator__id__exact"

        def lookups(self, request, model_admin):
            """Lookup reimplementation, gets users of is_staff.
            Returns a list of tuples consisting of (user.id, user)
            """
            # Select all investigators that are staff, then order by name and email
            privileged_users = (
                DomainRequest.objects.select_related("investigator")
                .filter(investigator__is_staff=True)
                .order_by("investigator__first_name", "investigator__last_name", "investigator__email")
            )

            # Annotate the full name and return a values list that lookups can use
            privileged_users_annotated = (
                privileged_users.annotate(
                    full_name=Coalesce(
                        Concat(
                            "investigator__first_name", Value(" "), "investigator__last_name", output_field=CharField()
                        ),
                        "investigator__email",
                        output_field=CharField(),
                    )
                )
                .values_list("investigator__id", "full_name")
                .distinct()
            )

            return privileged_users_annotated

        def queryset(self, request, queryset):
            """Custom queryset implementation, filters by investigator"""
            if self.value() is None:
                return queryset
            else:
                return queryset.filter(investigator__id__exact=self.value())

    class ElectionOfficeFilter(admin.SimpleListFilter):
        """Define a custom filter for is_election_board"""

        title = _("election office")
        parameter_name = "is_election_board"

        def lookups(self, request, model_admin):
            return (
                ("1", _("Yes")),
                ("0", _("No")),
            )

        def queryset(self, request, queryset):
            if self.value() == "1":
                return queryset.filter(is_election_board=True)
            if self.value() == "0":
                return queryset.filter(Q(is_election_board=False) | Q(is_election_board=None))

    class PortfolioFilter(admin.SimpleListFilter):
        """Define a custom filter for portfolio"""

        title = _("portfolio")
        parameter_name = "portfolio__isnull"

        def lookups(self, request, model_admin):
            return (
                ("1", _("Yes")),
                ("0", _("No")),
            )

        def queryset(self, request, queryset):
<<<<<<< HEAD
            if self.value() == "1":
                return queryset.filter(Q(portfolio__isnull=False))
            if self.value() == "0":
                return queryset.filter(Q(portfolio__isnull=True))
=======
            filter_for_portfolio = self.value() == "1"
            return queryset.filter(portfolio__isnull=filter_for_portfolio)
>>>>>>> 7a505203

    # ------ Custom fields ------
    def custom_election_board(self, obj):
        return "Yes" if obj.is_election_board else "No"

    custom_election_board.admin_order_field = "is_election_board"  # type: ignore
    custom_election_board.short_description = "Election office"  # type: ignore

    @admin.display(description=_("Requested Domain"))
    def custom_requested_domain(self, obj):
        # Example: Show different icons based on `status`
<<<<<<< HEAD
        url = reverse("admin:registrar_domainrequest_changelist") + f"{obj.id}"
=======
        url = reverse("admin:registrar_domainrequest_changelist", args=[obj.id])
>>>>>>> 7a505203
        text = obj.requested_domain
        if obj.portfolio:
            return format_html('<a href="{}"><img src="/public/admin/img/icon-yes.svg"> {}</a>', url, text)
        return format_html('<a href="{}">{}</a>', url, text)

    custom_requested_domain.admin_order_field = "requested_domain__name"  # type: ignore

    # ------ Converted fields ------
    # These fields map to @Property methods and
    # require these custom definitions to work properly
    @admin.display(description=_("Generic Org Type"))
    def converted_generic_org_type(self, obj):
        return obj.converted_generic_org_type_display

    @admin.display(description=_("Organization Name"))
    def converted_organization_name(self, obj):
        # Example: Show different icons based on `status`
        if obj.portfolio:
<<<<<<< HEAD
            url = reverse("admin:registrar_portfolio_changelist") + f"{obj.portfolio.id}"
=======
            url = reverse("admin:registrar_portfolio_change", args=[obj.portfolio.id])
>>>>>>> 7a505203
            text = obj.converted_organization_name
            return format_html('<a href="{}">{}</a>', url, text)
        else:
            return obj.converted_organization_name

    @admin.display(description=_("Federal Agency"))
    def converted_federal_agency(self, obj):
        return obj.converted_federal_agency

    @admin.display(description=_("Federal Type"))
    def converted_federal_type(self, obj):
        return obj.converted_federal_type_display

    @admin.display(description=_("City"))
    def converted_city(self, obj):
        return obj.converted_city

    @admin.display(description=_("State/Territory"))
    def converted_state_territory(self, obj):
        return obj.converted_state_territory

    # ------ Portfolio fields ------
    # Define methods to display fields from the related portfolio
    def portfolio_senior_official(self, obj) -> Optional[SeniorOfficial]:
        return obj.portfolio.senior_official if obj.portfolio and obj.portfolio.senior_official else None

    portfolio_senior_official.short_description = "Senior official"  # type: ignore

    def portfolio_organization_type(self, obj):
        return (
            DomainRequest.OrganizationChoices.get_org_label(obj.portfolio.organization_type)
            if obj.portfolio and obj.portfolio.organization_type
            else "-"
        )

    portfolio_organization_type.short_description = "Organization type"  # type: ignore

    def portfolio_federal_type(self, obj):
        return (
            BranchChoices.get_branch_label(obj.portfolio.federal_type)
            if obj.portfolio and obj.portfolio.federal_type
            else "-"
        )

    portfolio_federal_type.short_description = "Federal type"  # type: ignore

    def portfolio_organization_name(self, obj):
        return obj.portfolio.organization_name if obj.portfolio else ""

    portfolio_organization_name.short_description = "Organization name"  # type: ignore

    def portfolio_federal_agency(self, obj):
        return obj.portfolio.federal_agency if obj.portfolio else ""

    portfolio_federal_agency.short_description = "Federal agency"  # type: ignore

    def portfolio_state_territory(self, obj):
        return obj.portfolio.state_territory if obj.portfolio else ""

    portfolio_state_territory.short_description = "State, territory, or military post"  # type: ignore

    def portfolio_address_line1(self, obj):
        return obj.portfolio.address_line1 if obj.portfolio else ""

    portfolio_address_line1.short_description = "Address line 1"  # type: ignore

    def portfolio_address_line2(self, obj):
        return obj.portfolio.address_line2 if obj.portfolio else ""

    portfolio_address_line2.short_description = "Address line 2"  # type: ignore

    def portfolio_city(self, obj):
        return obj.portfolio.city if obj.portfolio else ""

    portfolio_city.short_description = "City"  # type: ignore

    def portfolio_zipcode(self, obj):
        return obj.portfolio.zipcode if obj.portfolio else ""

    portfolio_zipcode.short_description = "Zip code"  # type: ignore

    def portfolio_urbanization(self, obj):
        return obj.portfolio.urbanization if obj.portfolio else ""

    portfolio_urbanization.short_description = "Urbanization"  # type: ignore

    # This is just a placeholder. This field will be populated in the detail_table_fieldset view.
    # This is not a field that exists on the model.
    def status_history(self, obj):
        return "No changelog to display."

    status_history.short_description = "Status history"  # type: ignore

    # Columns
    list_display = [
        "custom_requested_domain",
        "first_submitted_date",
        "last_submitted_date",
        "last_status_update",
        "status",
        "custom_election_board",
        "converted_generic_org_type",
        "converted_organization_name",
        "converted_federal_agency",
        "converted_federal_type",
        "converted_city",
        "converted_state_territory",
        "investigator",
    ]

    orderable_fk_fields = [
        ("requested_domain", "name"),
        ("investigator", ["first_name", "last_name"]),
    ]

    # Filters
    list_filter = (
        PortfolioFilter,
        StatusListFilter,
        GenericOrgFilter,
        FederalTypeFilter,
        ElectionOfficeFilter,
        "rejection_reason",
        InvestigatorFilter,
    )

    # Search
    # NOTE: converted fields are included in the override for get_search_results
    search_fields = [
        "requested_domain__name",
        "creator__email",
        "creator__first_name",
        "creator__last_name",
    ]
    search_help_text = "Search by domain, creator, or organization name."

    fieldsets = [
        (
            None,
            {
                "fields": [
                    "status_history",
                    "status",
                    "rejection_reason",
                    "rejection_reason_email",
                    "action_needed_reason",
                    "action_needed_reason_email",
                    "approved_domain",
                    "investigator",
                    "notes",
                ]
            },
        ),
        (
            "Requested by",
            {
                "fields": [
                    "portfolio",
                    "sub_organization",
                    "requested_suborganization",
                    "suborganization_city",
                    "suborganization_state_territory",
                    "creator",
                ]
            },
        ),
        (".gov domain", {"fields": ["requested_domain", "alternative_domains"]}),
        (
            "Contacts",
            {
                "fields": [
                    "senior_official",
                    "portfolio_senior_official",
                    "other_contacts",
                    "no_other_contacts_rationale",
                    "cisa_representative_first_name",
                    "cisa_representative_last_name",
                    "cisa_representative_email",
                ]
            },
        ),
        ("Background info", {"fields": ["purpose", "anything_else", "current_websites"]}),
        (
            "Type of organization",
            {
                "fields": [
                    "is_election_board",
                    "organization_type",
                ]
            },
        ),
        (
            "Show details",
            {
                "classes": ["collapse--dgfieldset"],
                "description": "Extends type of organization",
                "fields": [
                    "federal_type",
                    "federal_agency",
                    "tribe_name",
                    "federally_recognized_tribe",
                    "state_recognized_tribe",
                    "about_your_organization",
                ],
            },
        ),
        (
            "Organization name and mailing address",
            {
                "fields": [
                    "organization_name",
                    "state_territory",
                ]
            },
        ),
        (
            "Show details",
            {
                "classes": ["collapse--dgfieldset"],
                "description": "Extends organization name and mailing address",
                "fields": [
                    "address_line1",
                    "address_line2",
                    "city",
                    "zipcode",
                    "urbanization",
                ],
            },
        ),
        # the below three sections are for portfolio fields
        (
            "Type of organization",
            {
                "fields": [
                    "portfolio_organization_type",
                    "portfolio_federal_type",
                ]
            },
        ),
        (
            "Organization name and mailing address",
            {
                "fields": [
                    "portfolio_organization_name",
                    "portfolio_federal_agency",
                ]
            },
        ),
        (
            "Show details",
            {
                "classes": ["collapse--dgfieldset"],
                "description": "Extends organization name and mailing address",
                "fields": [
                    "portfolio_state_territory",
                    "portfolio_address_line1",
                    "portfolio_address_line2",
                    "portfolio_city",
                    "portfolio_zipcode",
                    "portfolio_urbanization",
                ],
            },
        ),
    ]

    # Readonly fields for analysts and superusers
    readonly_fields = (
        "portfolio_senior_official",
        "portfolio_organization_type",
        "portfolio_federal_type",
        "portfolio_organization_name",
        "portfolio_federal_agency",
        "portfolio_state_territory",
        "portfolio_address_line1",
        "portfolio_address_line2",
        "portfolio_city",
        "portfolio_zipcode",
        "portfolio_urbanization",
        "other_contacts",
        "current_websites",
        "alternative_domains",
        "is_election_board",
        "status_history",
    )

    # Read only that we'll leverage for CISA Analysts
    analyst_readonly_fields = [
        "federal_agency",
        "creator",
        "about_your_organization",
        "requested_domain",
        "approved_domain",
        "alternative_domains",
        "purpose",
        "no_other_contacts_rationale",
        "anything_else",
        "is_policy_acknowledged",
        "cisa_representative_first_name",
        "cisa_representative_last_name",
        "cisa_representative_email",
    ]

    autocomplete_fields = [
        "approved_domain",
        "requested_domain",
        "creator",
        "investigator",
        "portfolio",
        "sub_organization",
    ]

    filter_horizontal = ("current_websites", "alternative_domains", "other_contacts")

    # Table ordering
    # NOTE: This impacts the select2 dropdowns (combobox)
    # Currentl, there's only one for requests on DomainInfo
    ordering = ["-last_submitted_date", "requested_domain__name"]

    change_form_template = "django/admin/domain_request_change_form.html"

    def get_fieldsets(self, request, obj=None):
        fieldsets = super().get_fieldsets(request, obj)

        # Hide certain portfolio and suborg fields behind the organization requests flag
        # if it is not enabled
        if not flag_is_active_for_user(request.user, "organization_requests"):
            excluded_fields = [
                "portfolio",
                "sub_organization",
                "requested_suborganization",
                "suborganization_city",
                "suborganization_state_territory",
            ]
            modified_fieldsets = []
            for name, data in fieldsets:
                fields = data.get("fields", [])
                fields = tuple(field for field in fields if field not in excluded_fields)
                modified_fieldsets.append((name, {**data, "fields": fields}))
            return modified_fieldsets
        return fieldsets

    # Trigger action when a fieldset is changed
    def save_model(self, request, obj, form, change):
        """Custom save_model definition that handles edge cases"""

        # == Check that the obj is in a valid state == #

        # If obj is none, something went very wrong.
        # The form should have blocked this, so lets forbid it.
        if not obj:
            logger.error(f"Invalid value for obj ({obj})")
            messages.set_level(request, messages.ERROR)
            messages.error(
                request,
                "Could not save DomainRequest. Something went wrong.",
            )
            return None

        # If the user is restricted or we're saving an invalid model,
        # forbid this action.
        if not obj or obj.creator.status == models.User.RESTRICTED:
            # Clear the success message
            messages.set_level(request, messages.ERROR)

            messages.error(
                request,
                "This action is not permitted for domain requests with a restricted creator.",
            )

            return None

        # == Check if we're making a change or not == #

        # If we're not making a change (adding a record), run save model as we do normally
        if not change:
            return super().save_model(request, obj, form, change)

        # Get the original domain request from the database.
        original_obj = models.DomainRequest.objects.get(pk=obj.pk)

        # == Handle action needed and rejected emails == #
        # Edge case: this logic is handled by javascript, so contexts outside that must be handled
        obj = self._handle_custom_emails(obj)

        # == Handle allowed emails == #
        if obj.status in DomainRequest.get_statuses_that_send_emails() and not settings.IS_PRODUCTION:
            self._check_for_valid_email(request, obj)

        # == Handle status == #
        if obj.status == original_obj.status:
            # If the status hasn't changed, let the base function take care of it
            return super().save_model(request, obj, form, change)
        else:
            # Run some checks on the current object for invalid status changes
            obj, should_save = self._handle_status_change(request, obj, original_obj)

            # We should only save if we don't display any errors in the steps above.
            if should_save:
                return super().save_model(request, obj, form, change)

    def _handle_custom_emails(self, obj):
        if obj.status == DomainRequest.DomainRequestStatus.ACTION_NEEDED:
            if obj.action_needed_reason and not obj.action_needed_reason_email:
                obj.action_needed_reason_email = get_action_needed_reason_default_email(obj, obj.action_needed_reason)
        elif obj.status == DomainRequest.DomainRequestStatus.REJECTED:
            if obj.rejection_reason and not obj.rejection_reason_email:
                obj.rejection_reason_email = get_rejection_reason_default_email(obj, obj.rejection_reason)
        return obj

    def _check_for_valid_email(self, request, obj):
        """Certain emails are whitelisted in non-production environments,
        so we should display that information using this function.

        """
        recipient = obj.creator

        # Displays a warning in admin when an email cannot be sent
        if recipient and recipient.email:
            email = recipient.email
            allowed = models.AllowedEmail.is_allowed_email(email)
            error_message = f"Could not send email. The email '{email}' does not exist within the whitelist."
            if not allowed:
                messages.warning(request, error_message)

    def _handle_status_change(self, request, obj, original_obj):
        """
        Checks for various conditions when a status change is triggered.
        In the event that it is valid, the status will be mapped to
        the appropriate method.

        In the event that we should not status change, an error message
        will be displayed.

        Returns a tuple: (obj: DomainRequest, should_proceed: bool)
        """

        should_proceed = True
        error_message = None

        # Get the method that should be run given the status
        selected_method = self.get_status_method_mapping(obj)
        if selected_method is None:
            logger.warning("Unknown status selected in django admin")

            # If the status is not mapped properly, saving could cause
            # weird issues down the line. Instead, we should block this.
            # NEEDS A UNIT TEST
            should_proceed = False
            return (obj, should_proceed)

        obj_is_not_approved = obj.status != models.DomainRequest.DomainRequestStatus.APPROVED
        if obj_is_not_approved and not obj.domain_is_not_active():
            # REDUNDANT CHECK / ERROR SCREEN AVOIDANCE:
            # This action (moving a request from approved to
            # another status) when the domain is already active (READY),
            # would still not go through even without this check as the rules are
            # duplicated in the model and the error is raised from the model.
            # This avoids an ugly Django error screen.
            error_message = "This action is not permitted. The domain is already active."
        elif (
            original_obj.status != models.DomainRequest.DomainRequestStatus.APPROVED
            and obj.status == models.DomainRequest.DomainRequestStatus.APPROVED
            and original_obj.requested_domain is not None
            and Domain.objects.filter(name=original_obj.requested_domain.name).exists()
        ):
            # REDUNDANT CHECK:
            # This action (approving a request when the domain exists)
            # would still not go through even without this check as the rules are
            # duplicated in the model and the error is raised from the model.
            error_message = FSMDomainRequestError.get_error_message(FSMErrorCodes.APPROVE_DOMAIN_IN_USE)
        elif obj.status == models.DomainRequest.DomainRequestStatus.REJECTED and not obj.rejection_reason:
            # This condition should never be triggered.
            # The opposite of this condition is acceptable (rejected -> other status and rejection_reason)
            # because we clean up the rejection reason in the transition in the model.
            error_message = FSMDomainRequestError.get_error_message(FSMErrorCodes.NO_REJECTION_REASON)
        elif obj.status == models.DomainRequest.DomainRequestStatus.ACTION_NEEDED and not obj.action_needed_reason:
            error_message = FSMDomainRequestError.get_error_message(FSMErrorCodes.NO_ACTION_NEEDED_REASON)
        else:
            # This is an fsm in model which will throw an error if the
            # transition condition is violated, so we roll back the
            # status to what it was before the admin user changed it and
            # let the fsm method set it.
            obj.status = original_obj.status

            # Try to perform the status change.
            # Catch FSMDomainRequestError's and return the message,
            # as these are typically user errors.
            try:
                selected_method()
            except FSMDomainRequestError as err:
                logger.warning(f"An error encountered when trying to change status: {err}")
                error_message = err.message

        if error_message is not None:
            # Clear the success message
            messages.set_level(request, messages.ERROR)
            # Display the error
            messages.error(
                request,
                error_message,
            )

            # If an error message exists, we shouldn't proceed
            should_proceed = False

        return (obj, should_proceed)

    def get_status_method_mapping(self, domain_request):
        """Returns what method should be ran given an domain request object"""
        # Define a per-object mapping
        status_method_mapping = {
            models.DomainRequest.DomainRequestStatus.STARTED: None,
            models.DomainRequest.DomainRequestStatus.SUBMITTED: domain_request.submit,
            models.DomainRequest.DomainRequestStatus.IN_REVIEW: domain_request.in_review,
            models.DomainRequest.DomainRequestStatus.ACTION_NEEDED: domain_request.action_needed,
            models.DomainRequest.DomainRequestStatus.APPROVED: domain_request.approve,
            models.DomainRequest.DomainRequestStatus.WITHDRAWN: domain_request.withdraw,
            models.DomainRequest.DomainRequestStatus.REJECTED: domain_request.reject,
            models.DomainRequest.DomainRequestStatus.INELIGIBLE: (domain_request.reject_with_prejudice),
        }

        # Grab the method
        return status_method_mapping.get(domain_request.status, None)

    def get_readonly_fields(self, request, obj=None):
        """Set the read-only state on form elements.
        We have 2 conditions that determine which fields are read-only:
        admin user permissions and the domain request creator's status, so
        we'll use the baseline readonly_fields and extend it as needed.
        """
        readonly_fields = list(self.readonly_fields)

        # Check if the creator is restricted
        if obj and obj.creator.status == models.User.RESTRICTED:
            # For fields like CharField, IntegerField, etc., the widget used is
            # straightforward and the readonly_fields list can control their behavior
            readonly_fields.extend([field.name for field in self.model._meta.fields])
            # Add the multi-select fields to readonly_fields:
            # Complex fields like ManyToManyField require special handling
            readonly_fields.extend(["alternative_domains"])

        if request.user.has_perm("registrar.full_access_permission"):
            return readonly_fields
        # Return restrictive Read-only fields for analysts and
        # users who might not belong to groups
        readonly_fields.extend([field for field in self.analyst_readonly_fields])
        return readonly_fields

    def display_restricted_warning(self, request, obj):
        if obj and obj.creator.status == models.User.RESTRICTED:
            messages.warning(
                request,
                "Cannot edit a domain request with a restricted creator.",
            )

    def changelist_view(self, request, extra_context=None):
        """
        Override changelist_view to set the selected value of status filter.
        """
        # there are two conditions which should set the default selected filter:
        # 1 - there are no query parameters in the request and the request is the
        #     initial request for this view
        # 2 - there are no query parameters in the request and the referring url is
        #     the change view for a domain request
        should_apply_default_filter = False
        # use http_referer in order to distinguish between request as a link from another page
        # and request as a removal of all filters
        http_referer = request.META.get("HTTP_REFERER", "")
        # if there are no query parameters in the request
        if not bool(request.GET):
            # if the request is the initial request for this view
            if request.path not in http_referer:
                should_apply_default_filter = True
            # elif the request is a referral from changelist view or from
            # domain request change view
            elif request.path in http_referer:
                # find the index to determine the referring url after the path
                index = http_referer.find(request.path)
                # Check if there is a character following the path in http_referer
                next_char_index = index + len(request.path)
                if index + next_char_index < len(http_referer):
                    next_char = http_referer[next_char_index]

                    # Check if the next character is a digit, if so, this indicates
                    # a change view for domain request
                    if next_char.isdigit():
                        should_apply_default_filter = True

        # Select domain request to change -> Domain requests
        if extra_context is None:
            extra_context = {}
            extra_context["tabtitle"] = "Domain requests"

        if should_apply_default_filter:
            # modify the GET of the request to set the selected filter
            modified_get = copy.deepcopy(request.GET)
            modified_get["status__in"] = "submitted,in review,action needed"
            request.GET = modified_get

        response = super().changelist_view(request, extra_context=extra_context)
        return response

    def change_view(self, request, object_id, form_url="", extra_context=None):
        """Display restricted warning,
        Setup the auditlog trail and pass it in extra context."""
        obj = self.get_object(request, object_id)
        self.display_restricted_warning(request, obj)

        # Initialize variables for tracking status changes and filtered entries
        filtered_audit_log_entries = []

        try:
            # Retrieve and order audit log entries by timestamp in descending order
            audit_log_entries = LogEntry.objects.filter(object_id=object_id).order_by("-timestamp")

            # Process each log entry to filter based on the change criteria
            for log_entry in audit_log_entries:
                entry = self.process_log_entry(log_entry)
                if entry:
                    filtered_audit_log_entries.append(entry)

        except ObjectDoesNotExist as e:
            logger.error(f"Object with object_id {object_id} does not exist: {e}")
        except Exception as e:
            logger.error(f"An error occurred during change_view: {e}")

        # Initialize extra_context and add filtered entries
        extra_context = extra_context or {}
        extra_context["filtered_audit_log_entries"] = filtered_audit_log_entries

        # Denote if an action needed email was sent or not
        email_sent = request.session.get("action_needed_email_sent", False)
        extra_context["action_needed_email_sent"] = email_sent
        if email_sent:
            request.session["action_needed_email_sent"] = False

        # Call the superclass method with updated extra_context
        return super().change_view(request, object_id, form_url, extra_context)

    def process_log_entry(self, log_entry):
        """Process a log entry and return filtered entry dictionary if applicable."""
        changes = log_entry.changes
        status_changed = "status" in changes
        rejection_reason_changed = "rejection_reason" in changes
        action_needed_reason_changed = "action_needed_reason" in changes

        # Check if the log entry meets the filtering criteria
        if status_changed or (not status_changed and (rejection_reason_changed or action_needed_reason_changed)):
            entry = {}

            # Handle status change
            if status_changed:
                _, status_value = changes.get("status")
                if status_value:
                    entry["status"] = DomainRequest.DomainRequestStatus.get_status_label(status_value)

            # Handle rejection reason change
            if rejection_reason_changed:
                _, rejection_reason_value = changes.get("rejection_reason")
                if rejection_reason_value:
                    entry["rejection_reason"] = (
                        ""
                        if rejection_reason_value == "None"
                        else DomainRequest.RejectionReasons.get_rejection_reason_label(rejection_reason_value)
                    )
                    # Handle case where rejection reason changed but not status
                    if not status_changed:
                        entry["status"] = DomainRequest.DomainRequestStatus.get_status_label(
                            DomainRequest.DomainRequestStatus.REJECTED
                        )

            # Handle action needed reason change
            if action_needed_reason_changed:
                _, action_needed_reason_value = changes.get("action_needed_reason")
                if action_needed_reason_value:
                    entry["action_needed_reason"] = (
                        ""
                        if action_needed_reason_value == "None"
                        else DomainRequest.ActionNeededReasons.get_action_needed_reason_label(
                            action_needed_reason_value
                        )
                    )
                    # Handle case where action needed reason changed but not status
                    if not status_changed:
                        entry["status"] = DomainRequest.DomainRequestStatus.get_status_label(
                            DomainRequest.DomainRequestStatus.ACTION_NEEDED
                        )

            # Add actor and timestamp information
            entry["actor"] = log_entry.actor
            entry["timestamp"] = log_entry.timestamp

            return entry

        return None

    def formfield_for_foreignkey(self, db_field, request, **kwargs):
        """Customize the behavior of formfields with foreign key relationships. This will customize
        the behavior of selects. Customized behavior includes sorting of objects in list."""
        # TODO #2571
        # Remove this check on senior_official if this underlying model changes from
        # "Contact" to "SeniorOfficial" or if we refactor AdminSortFields.
        # Removing this will cause the list on django admin to return SeniorOffical
        # objects rather than Contact objects.
        use_sort = db_field.name != "senior_official"
        return super().formfield_for_foreignkey(db_field, request, use_admin_sort_fields=use_sort, **kwargs)

    def get_queryset(self, request):
        """Custom get_queryset to filter by portfolio if portfolio is in the
        request params."""
        qs = super().get_queryset(request)
        # Check if a 'portfolio' parameter is passed in the request
        portfolio_id = request.GET.get("portfolio")
        if portfolio_id:
            # Further filter the queryset by the portfolio
            qs = qs.filter(portfolio=portfolio_id)
        return qs

    def get_search_results(self, request, queryset, search_term):
        # Call the parent's method to apply default search logic
        base_queryset, use_distinct = super().get_search_results(request, queryset, search_term)

        # Add custom search logic for the annotated field
        if search_term:
            annotated_queryset = queryset.filter(
                # converted_organization_name
                Q(portfolio__organization_name__icontains=search_term)
                | Q(portfolio__isnull=True, organization_name__icontains=search_term)
            )

            # Combine the two querysets using union
            combined_queryset = base_queryset | annotated_queryset
        else:
            combined_queryset = base_queryset

        return combined_queryset, use_distinct


class TransitionDomainAdmin(ListHeaderAdmin):
    """Custom transition domain admin class."""

    # Columns
    list_display = [
        "username",
        "domain_name",
        "status",
        "email_sent",
        "processed",
    ]

    search_fields = ["username", "domain_name"]
    search_help_text = "Search by user or domain name."

    change_form_template = "django/admin/email_clipboard_change_form.html"


class DomainInformationInline(admin.StackedInline):
    """Edit a domain information on the domain page.
    We had issues inheriting from both StackedInline
    and the source DomainInformationAdmin since these
    classes conflict, so we'll just pull what we need
    from DomainInformationAdmin
    """

    form = DomainInformationInlineForm
    template = "django/admin/includes/domain_info_inline_stacked.html"
    model = models.DomainInformation

    # Define methods to display fields from the related portfolio
    def portfolio_senior_official(self, obj) -> Optional[SeniorOfficial]:
        return obj.portfolio.senior_official if obj.portfolio and obj.portfolio.senior_official else None

    portfolio_senior_official.short_description = "Senior official"  # type: ignore

    def portfolio_organization_type(self, obj):
        return (
            DomainRequest.OrganizationChoices.get_org_label(obj.portfolio.organization_type)
            if obj.portfolio and obj.portfolio.organization_type
            else "-"
        )

    portfolio_organization_type.short_description = "Organization type"  # type: ignore

    def portfolio_federal_type(self, obj):
        return (
            BranchChoices.get_branch_label(obj.portfolio.federal_type)
            if obj.portfolio and obj.portfolio.federal_type
            else "-"
        )

    portfolio_federal_type.short_description = "Federal type"  # type: ignore

    def portfolio_organization_name(self, obj):
        return obj.portfolio.organization_name if obj.portfolio else ""

    portfolio_organization_name.short_description = "Organization name"  # type: ignore

    def portfolio_federal_agency(self, obj):
        return obj.portfolio.federal_agency if obj.portfolio else ""

    portfolio_federal_agency.short_description = "Federal agency"  # type: ignore

    def portfolio_state_territory(self, obj):
        return obj.portfolio.state_territory if obj.portfolio else ""

    portfolio_state_territory.short_description = "State, territory, or military post"  # type: ignore

    def portfolio_address_line1(self, obj):
        return obj.portfolio.address_line1 if obj.portfolio else ""

    portfolio_address_line1.short_description = "Address line 1"  # type: ignore

    def portfolio_address_line2(self, obj):
        return obj.portfolio.address_line2 if obj.portfolio else ""

    portfolio_address_line2.short_description = "Address line 2"  # type: ignore

    def portfolio_city(self, obj):
        return obj.portfolio.city if obj.portfolio else ""

    portfolio_city.short_description = "City"  # type: ignore

    def portfolio_zipcode(self, obj):
        return obj.portfolio.zipcode if obj.portfolio else ""

    portfolio_zipcode.short_description = "Zip code"  # type: ignore

    def portfolio_urbanization(self, obj):
        return obj.portfolio.urbanization if obj.portfolio else ""

    portfolio_urbanization.short_description = "Urbanization"  # type: ignore

    fieldsets = copy.deepcopy(list(DomainInformationAdmin.fieldsets))
    readonly_fields = copy.deepcopy(DomainInformationAdmin.readonly_fields)
    analyst_readonly_fields = copy.deepcopy(DomainInformationAdmin.analyst_readonly_fields)
    autocomplete_fields = copy.deepcopy(DomainInformationAdmin.autocomplete_fields)

    def get_domain_managers(self, obj):
        user_domain_roles = UserDomainRole.objects.filter(domain=obj.domain)
        user_ids = user_domain_roles.values_list("user_id", flat=True)
        domain_managers = User.objects.filter(id__in=user_ids)
        return domain_managers

    def get_domain_invitations(self, obj):
        domain_invitations = DomainInvitation.objects.filter(
            domain=obj.domain, status=DomainInvitation.DomainInvitationStatus.INVITED
        )
        return domain_invitations

    def domain_managers(self, obj):
        """Get domain managers for the domain, unpack and return an HTML block."""
        domain_managers = self.get_domain_managers(obj)
        if not domain_managers:
            return "No domain managers found."

        domain_manager_details = "<table><thead><tr><th>UID</th><th>Name</th><th>Email</th></tr></thead><tbody>"
        for domain_manager in domain_managers:
            full_name = domain_manager.get_formatted_name()
            change_url = reverse("admin:registrar_user_change", args=[domain_manager.pk])
            domain_manager_details += "<tr>"
            domain_manager_details += f'<td><a href="{change_url}">{escape(domain_manager.username)}</a>'
            domain_manager_details += f"<td>{escape(full_name)}</td>"
            domain_manager_details += f"<td>{escape(domain_manager.email)}</td>"
            domain_manager_details += "</tr>"
        domain_manager_details += "</tbody></table>"
        return format_html(domain_manager_details)

    domain_managers.short_description = "Domain managers"  # type: ignore

    def invited_domain_managers(self, obj):
        """Get emails which have been invited to the domain, unpack and return an HTML block."""
        domain_invitations = self.get_domain_invitations(obj)
        if not domain_invitations:
            return "No invited domain managers found."

        domain_invitation_details = "<table><thead><tr><th>Email</th><th>Status</th>" + "</tr></thead><tbody>"
        for domain_invitation in domain_invitations:
            domain_invitation_details += "<tr>"
            domain_invitation_details += f"<td>{escape(domain_invitation.email)}</td>"
            domain_invitation_details += f"<td>{escape(domain_invitation.status.capitalize())}</td>"
            domain_invitation_details += "</tr>"
        domain_invitation_details += "</tbody></table>"
        return format_html(domain_invitation_details)

    invited_domain_managers.short_description = "Invited domain managers"  # type: ignore

    def has_change_permission(self, request, obj=None):
        """Custom has_change_permission override so that we can specify that
        analysts can edit this through this inline, but not through the model normally"""

        superuser_perm = request.user.has_perm("registrar.full_access_permission")
        analyst_perm = request.user.has_perm("registrar.analyst_access_permission")
        if analyst_perm and not superuser_perm:
            return True
        return super().has_change_permission(request, obj)

    def formfield_for_manytomany(self, db_field, request, **kwargs):
        """customize the behavior of formfields with manytomany relationships.  the customized
        behavior includes sorting of objects in lists as well as customizing helper text"""

        queryset = AdminSortFields.get_queryset(db_field)
        if queryset:
            kwargs["queryset"] = queryset
        formfield = super().formfield_for_manytomany(db_field, request, **kwargs)
        # customize the help text for all formfields for manytomany
        formfield.help_text = (
            formfield.help_text
            + " If more than one value is selected, the change/delete/view actions will be disabled."
        )
        return formfield

    def formfield_for_foreignkey(self, db_field, request, **kwargs):
        """Customize the behavior of formfields with foreign key relationships. This will customize
        the behavior of selects. Customized behavior includes sorting of objects in list."""
        # Remove this check on senior_official if this underlying model changes from
        # "Contact" to "SeniorOfficial" or if we refactor AdminSortFields.
        # Removing this will cause the list on django admin to return SeniorOffical
        # objects rather than Contact objects.
        queryset = AdminSortFields.get_queryset(db_field)
        if queryset and db_field.name != "senior_official":
            kwargs["queryset"] = queryset
        return super().formfield_for_foreignkey(db_field, request, **kwargs)

    def get_readonly_fields(self, request, obj=None):
        readonly_fields = copy.deepcopy(DomainInformationAdmin.get_readonly_fields(self, request, obj=None))
        readonly_fields.extend(["domain_managers", "invited_domain_managers"])  # type: ignore
        return readonly_fields

    # Re-route the get_fieldsets method to utilize DomainInformationAdmin.get_fieldsets
    # since that has all the logic for excluding certain fields according to user permissions.
    # Then modify the remaining fields to further trim out any we don't want for this inline
    # form
    def get_fieldsets(self, request, obj=None):
        # Grab fieldsets from DomainInformationAdmin so that it handles all logic
        # for permission-based field visibility.
        modified_fieldsets = copy.deepcopy(DomainInformationAdmin.get_fieldsets(self, request, obj=None))

        # Modify fieldset sections in place
        for index, (title, options) in enumerate(modified_fieldsets):
            if title is None:
                options["fields"] = [
                    field for field in options["fields"] if field not in ["creator", "domain_request", "notes"]
                ]
            elif title == "Contacts":
                options["fields"] = [
                    field
                    for field in options["fields"]
                    if field not in ["other_contacts", "no_other_contacts_rationale"]
                ]
                options["fields"].extend(["domain_managers", "invited_domain_managers"])  # type: ignore
            elif title == "Background info":
                # move domain request and notes to background
                options["fields"].extend(["domain_request", "notes"])  # type: ignore

        # Remove or remove fieldset sections
        for index, (title, f) in enumerate(modified_fieldsets):
            if title == ".gov domain":
                # remove .gov domain from fieldset
                modified_fieldsets.pop(index)
            elif title == "Background info":
                # move Background info to the bottom of the list
                fieldsets_to_move = modified_fieldsets.pop(index)
                modified_fieldsets.append(fieldsets_to_move)

        return modified_fieldsets


class DomainResource(FsmModelResource):
    """defines how each field in the referenced model should be mapped to the corresponding fields in the
    import/export file"""

    class Meta:
        model = models.Domain


class DomainAdmin(ListHeaderAdmin, ImportExportModelAdmin):
    """Custom domain admin class to add extra buttons."""

    resource_classes = [DomainResource]

    # ------- FILTERS
    class ElectionOfficeFilter(admin.SimpleListFilter):
        """Define a custom filter for is_election_board"""

        title = _("election office")
        parameter_name = "is_election_board"

        def lookups(self, request, model_admin):
            return (
                ("1", _("Yes")),
                ("0", _("No")),
            )

        def queryset(self, request, queryset):
            if self.value() == "1":
                return queryset.filter(domain_info__is_election_board=True)
            if self.value() == "0":
                return queryset.filter(Q(domain_info__is_election_board=False) | Q(domain_info__is_election_board=None))

    class GenericOrgFilter(admin.SimpleListFilter):
        """Custom Generic Organization filter that accomodates portfolio feature.
        If we have a portfolio, use the portfolio's organization.  If not, use the
        organization in the Domain Information object."""

        title = "generic organization"
        parameter_name = "converted_generic_orgs"

        def lookups(self, request, model_admin):
            converted_generic_orgs = set()

            # Populate the set with tuples of (value, display value)
            for domain_info in DomainInformation.objects.all():
                converted_generic_org = domain_info.converted_generic_org_type  # Actual value
                converted_generic_org_display = domain_info.converted_generic_org_type_display  # Display value

                if converted_generic_org:
                    converted_generic_orgs.add((converted_generic_org, converted_generic_org_display))  # Value, Display

            # Sort the set by display value
            return sorted(converted_generic_orgs, key=lambda x: x[1])  # x[1] is the display value

        # Filter queryset
        def queryset(self, request, queryset):
            if self.value():  # Check if a generic org is selected in the filter
                return queryset.filter(
                    Q(domain_info__portfolio__organization_type=self.value())
                    | Q(domain_info__portfolio__isnull=True, domain_info__generic_org_type=self.value())
                )

            return queryset

    class FederalTypeFilter(admin.SimpleListFilter):
        """Custom Federal Type filter that accomodates portfolio feature.
        If we have a portfolio, use the portfolio's federal type.  If not, use the
        federal type in the Domain Information object."""

        title = "federal type"
        parameter_name = "converted_federal_types"

        def lookups(self, request, model_admin):
            converted_federal_types = set()

            # Populate the set with tuples of (value, display value)
            for domain_info in DomainInformation.objects.all():
                converted_federal_type = domain_info.converted_federal_type  # Actual value
                converted_federal_type_display = domain_info.converted_federal_type_display  # Display value

                if converted_federal_type:
                    converted_federal_types.add(
                        (converted_federal_type, converted_federal_type_display)  # Value, Display
                    )

            # Sort the set by display value
            return sorted(converted_federal_types, key=lambda x: x[1])  # x[1] is the display value

        # Filter queryset
        def queryset(self, request, queryset):
            if self.value():  # Check if a federal type is selected in the filter
                return queryset.filter(
                    Q(domain_info__portfolio__federal_agency__federal_type=self.value())
                    | Q(domain_info__portfolio__isnull=True, domain_info__federal_agency__federal_type=self.value())
                )
            return queryset

    def get_annotated_queryset(self, queryset):
        return queryset.annotate(
            converted_generic_org_type=Case(
                # When portfolio is present, use its value instead
                When(domain_info__portfolio__isnull=False, then=F("domain_info__portfolio__organization_type")),
                # Otherwise, return the natively assigned value
                default=F("domain_info__generic_org_type"),
            ),
            converted_federal_agency=Case(
                # When portfolio is present, use its value instead
                When(
                    Q(domain_info__portfolio__isnull=False) & Q(domain_info__portfolio__federal_agency__isnull=False),
                    then=F("domain_info__portfolio__federal_agency__agency"),
                ),
                # Otherwise, return the natively assigned value
                default=F("domain_info__federal_agency__agency"),
            ),
            converted_federal_type=Case(
                # When portfolio is present, use its value instead
                When(
                    Q(domain_info__portfolio__isnull=False) & Q(domain_info__portfolio__federal_agency__isnull=False),
                    then=F("domain_info__portfolio__federal_agency__federal_type"),
                ),
                # Otherwise, return the natively assigned value
                default=F("domain_info__federal_agency__federal_type"),
            ),
            converted_organization_name=Case(
                # When portfolio is present, use its value instead
                When(domain_info__portfolio__isnull=False, then=F("domain_info__portfolio__organization_name")),
                # Otherwise, return the natively assigned value
                default=F("domain_info__organization_name"),
            ),
            converted_city=Case(
                # When portfolio is present, use its value instead
                When(domain_info__portfolio__isnull=False, then=F("domain_info__portfolio__city")),
                # Otherwise, return the natively assigned value
                default=F("domain_info__city"),
            ),
            converted_state_territory=Case(
                # When portfolio is present, use its value instead
                When(domain_info__portfolio__isnull=False, then=F("domain_info__portfolio__state_territory")),
                # Otherwise, return the natively assigned value
                default=F("domain_info__state_territory"),
            ),
        )

    # Filters
    list_filter = [GenericOrgFilter, FederalTypeFilter, ElectionOfficeFilter, "state"]

    # ------- END FILTERS

    # Inlines
    inlines = [DomainInformationInline]

    # Columns
    list_display = [
        "name",
        "converted_generic_org_type",
        "converted_federal_type",
        "converted_federal_agency",
        "converted_organization_name",
        "custom_election_board",
        "converted_city",
        "converted_state_territory",
        "state",
        "expiration_date",
        "created_at",
        "first_ready",
        "deleted",
    ]

    fieldsets = (
        (
            None,
            {"fields": ["state", "expiration_date", "first_ready", "deleted", "dnssecdata", "nameservers"]},
        ),
    )

    # ------- Domain Information Fields

    # --- Generic Org Type
    # Use converted value in the table
    @admin.display(description=_("Generic Org Type"))
    def converted_generic_org_type(self, obj):
        return obj.domain_info.converted_generic_org_type_display

    converted_generic_org_type.admin_order_field = "converted_generic_org_type"  # type: ignore

    # Use native value for the change form
    def generic_org_type(self, obj):
        return obj.domain_info.get_generic_org_type_display()

    # --- Federal Agency
    @admin.display(description=_("Federal Agency"))
    def converted_federal_agency(self, obj):
        return obj.domain_info.converted_federal_agency

    converted_federal_agency.admin_order_field = "converted_federal_agency"  # type: ignore

    # Use native value for the change form
    def federal_agency(self, obj):
        if obj.domain_info:
            return obj.domain_info.federal_agency
        else:
            return None

    # --- Federal Type
    # Use converted value in the table
    @admin.display(description=_("Federal Type"))
    def converted_federal_type(self, obj):
        return obj.domain_info.converted_federal_type_display

    converted_federal_type.admin_order_field = "converted_federal_type"  # type: ignore

    # Use native value for the change form
    def federal_type(self, obj):
        return obj.domain_info.federal_type if obj.domain_info else None

    # --- Organization Name
    # Use converted value in the table
    @admin.display(description=_("Organization Name"))
    def converted_organization_name(self, obj):
        return obj.domain_info.converted_organization_name

    converted_organization_name.admin_order_field = "converted_organization_name"  # type: ignore

    # Use native value for the change form
    def organization_name(self, obj):
        return obj.domain_info.organization_name if obj.domain_info else None

    # --- City
    # Use converted value in the table
    @admin.display(description=_("City"))
    def converted_city(self, obj):
        return obj.domain_info.converted_city

    converted_city.admin_order_field = "converted_city"  # type: ignore

    # Use native value for the change form
    def city(self, obj):
        return obj.domain_info.city if obj.domain_info else None

    # --- State
    # Use converted value in the table
    @admin.display(description=_("State / territory"))
    def converted_state_territory(self, obj):
        return obj.domain_info.converted_state_territory

    converted_state_territory.admin_order_field = "converted_state_territory"  # type: ignore

    # Use native value for the change form
    def state_territory(self, obj):
        return obj.domain_info.state_territory if obj.domain_info else None

    def dnssecdata(self, obj):
        return "Yes" if obj.dnssecdata else "No"

    dnssecdata.short_description = "DNSSEC enabled"  # type: ignore

    # Custom method to display formatted nameservers
    def nameservers(self, obj):
        if not obj.nameservers:
            return "No nameservers"

        formatted_nameservers = []
        for server, ip_list in obj.nameservers:
            server_display = str(server)
            if ip_list:
                server_display += f" [{', '.join(ip_list)}]"
            formatted_nameservers.append(server_display)

        # Join the formatted strings with line breaks
        return "\n".join(formatted_nameservers)

    nameservers.short_description = "Name servers"  # type: ignore

    def custom_election_board(self, obj):
        domain_info = getattr(obj, "domain_info", None)
        if domain_info:
            return "Yes" if domain_info.is_election_board else "No"
        return "No"

    custom_election_board.admin_order_field = "domain_info__is_election_board"  # type: ignore
    custom_election_board.short_description = "Election office"  # type: ignore

    # Search
    search_fields = ["name"]
    search_help_text = "Search by domain name."

    # Change Form
    change_form_template = "django/admin/domain_change_form.html"

    # Readonly Fields
    readonly_fields = (
        "state",
        "expiration_date",
        "first_ready",
        "deleted",
        "federal_agency",
        "dnssecdata",
        "nameservers",
    )

    # Table ordering
    ordering = ["name"]

    # Override for the delete confirmation page on the domain table (bulk delete action)
    delete_selected_confirmation_template = "django/admin/domain_delete_selected_confirmation.html"

    def delete_view(self, request, object_id, extra_context=None):
        """
        Custom delete_view to perform additional actions or customize the template.
        """

        # Set the delete template to a custom one
        self.delete_confirmation_template = "django/admin/domain_delete_confirmation.html"
        response = super().delete_view(request, object_id, extra_context=extra_context)

        return response

    def changeform_view(self, request, object_id=None, form_url="", extra_context=None):
        """Custom changeform implementation to pass in context information"""
        if extra_context is None:
            extra_context = {}

        if object_id is not None:
            domain = Domain.objects.get(pk=object_id)

            # Used in the custom contact view
            if domain is not None and hasattr(domain, "domain_info"):
                extra_context["original_object"] = domain.domain_info

            extra_context["state_help_message"] = Domain.State.get_admin_help_text(domain.state)
            extra_context["domain_state"] = domain.get_state_display()
            extra_context["curr_exp_date"] = (
                domain.expiration_date if domain.expiration_date is not None else self._get_current_date()
            )

        return super().changeform_view(request, object_id, form_url, extra_context)

    def response_change(self, request, obj):
        # Create dictionary of action functions
        ACTION_FUNCTIONS = {
            "_place_client_hold": self.do_place_client_hold,
            "_remove_client_hold": self.do_remove_client_hold,
            "_edit_domain": self.do_edit_domain,
            "_delete_domain": self.do_delete_domain,
            "_get_status": self.do_get_status,
            "_extend_expiration_date": self.do_extend_expiration_date,
        }

        # Check which action button was pressed and call the corresponding function
        for action, function in ACTION_FUNCTIONS.items():
            if action in request.POST:
                return function(request, obj)

        # If no matching action button is found, return the super method
        return super().response_change(request, obj)

    def do_extend_expiration_date(self, request, obj):
        """Extends a domains expiration date by one year from the current date"""

        # Make sure we're dealing with a Domain
        if not isinstance(obj, Domain):
            self.message_user(request, "Object is not of type Domain.", messages.ERROR)
            return None

        # Renew the domain.
        try:
            obj.renew_domain()
            self.message_user(
                request,
                "Successfully extended the expiration date.",
            )
        except RegistryError as err:
            if err.is_connection_error():
                error_message = "Error connecting to the registry."
            else:
                error_message = f"Error extending this domain: {err}."
            self.message_user(request, error_message, messages.ERROR)
        except KeyError:
            # In normal code flow, a keyerror can only occur when
            # fresh data can't be pulled from the registry, and thus there is no cache.
            self.message_user(
                request,
                "Error connecting to the registry. No expiration date was found.",
                messages.ERROR,
            )
        except Exception as err:
            logger.error(err, stack_info=True)
            self.message_user(request, "Could not delete: An unspecified error occured", messages.ERROR)

        return HttpResponseRedirect(".")

    # Workaround for unit tests, as we cannot mock date directly.
    # it is immutable. Rather than dealing with a convoluted workaround,
    # lets wrap this in a function.
    def _get_current_date(self):
        """Gets the current date"""
        return date.today()

    def do_delete_domain(self, request, obj):
        if not isinstance(obj, Domain):
            # Could be problematic if the type is similar,
            # but not the same (same field/func names).
            # We do not want to accidentally delete records.
            self.message_user(request, "Object is not of type Domain", messages.ERROR)
            return

        try:
            obj.deletedInEpp()
            obj.save()
        except RegistryError as err:
            # Using variables to get past the linter
            message1 = f"Cannot delete Domain when in state {obj.state}"
            message2 = f"This subdomain is being used as a hostname on another domain: {err.note}"
            # Human-readable mappings of ErrorCodes. Can be expanded.
            error_messages = {
                # noqa on these items as black wants to reformat to an invalid length
                ErrorCode.OBJECT_STATUS_PROHIBITS_OPERATION: message1,
                ErrorCode.OBJECT_ASSOCIATION_PROHIBITS_OPERATION: message2,
            }

            message = "Cannot connect to the registry"
            if not err.is_connection_error():
                # If nothing is found, will default to returned err
                message = error_messages.get(err.code, err)
            self.message_user(request, f"Error deleting this Domain: {message}", messages.ERROR)
        except TransitionNotAllowed:
            if obj.state == Domain.State.DELETED:
                self.message_user(
                    request,
                    "This domain is already deleted",
                    messages.INFO,
                )
            else:
                self.message_user(
                    request,
                    (
                        "Error deleting this Domain: "
                        f"Can't switch from state '{obj.state}' to 'deleted'"
                        ", must be either 'dns_needed' or 'on_hold'"
                    ),
                    messages.ERROR,
                )
        except Exception:
            self.message_user(
                request,
                "Could not delete: An unspecified error occured",
                messages.ERROR,
            )
        else:
            self.message_user(
                request,
                "Domain %s has been deleted. Thanks!" % obj.name,
            )

        return HttpResponseRedirect(".")

    def do_get_status(self, request, obj):
        try:
            statuses = obj.statuses
        except Exception as err:
            self.message_user(request, err, messages.ERROR)
        else:
            self.message_user(
                request,
                f"The registry statuses are {statuses}. These statuses are from the provider of the .gov registry.",
            )
        return HttpResponseRedirect(".")

    def do_place_client_hold(self, request, obj):
        try:
            obj.place_client_hold()
            obj.save()
        except Exception as err:
            # if error is an error from the registry, display useful
            # and readable error
            if err.code:
                self.message_user(
                    request,
                    f"Error placing the hold with the registry: {err}",
                    messages.ERROR,
                )
            elif err.is_connection_error():
                self.message_user(
                    request,
                    "Error connecting to the registry",
                    messages.ERROR,
                )
            else:
                # all other type error messages, display the error
                self.message_user(request, err, messages.ERROR)
        else:
            self.message_user(
                request,
                "%s is in client hold. This domain is no longer accessible on the public internet." % obj.name,
            )
        return HttpResponseRedirect(".")

    def do_remove_client_hold(self, request, obj):
        try:
            obj.revert_client_hold()
            obj.save()
        except Exception as err:
            # if error is an error from the registry, display useful
            # and readable error
            if err.code:
                self.message_user(
                    request,
                    f"Error removing the hold in the registry: {err}",
                    messages.ERROR,
                )
            elif err.is_connection_error():
                self.message_user(
                    request,
                    "Error connecting to the registry",
                    messages.ERROR,
                )
            else:
                # all other type error messages, display the error
                self.message_user(request, err, messages.ERROR)
        else:
            self.message_user(
                request,
                "%s is ready. This domain is accessible on the public internet." % obj.name,
            )
        return HttpResponseRedirect(".")

    def do_edit_domain(self, request, obj):
        # We want to know, globally, when an edit action occurs
        request.session["analyst_action"] = "edit"
        # Restricts this action to this domain (pk) only
        request.session["analyst_action_location"] = obj.id
        return HttpResponseRedirect(reverse("domain", args=(obj.id,)))

    def change_view(self, request, object_id):
        # If the analyst was recently editing a domain page,
        # delete any associated session values
        if "analyst_action" in request.session:
            del request.session["analyst_action"]
            del request.session["analyst_action_location"]
        return super().change_view(request, object_id)

    def has_change_permission(self, request, obj=None):
        # Fixes a bug wherein users which are only is_staff
        # can access 'change' when GET,
        # but cannot access this page when it is a request of type POST.
        if request.user.has_perm("registrar.full_access_permission") or request.user.has_perm(
            "registrar.analyst_access_permission"
        ):
            return True
        return super().has_change_permission(request, obj)

    def get_queryset(self, request):
        """Custom get_queryset to filter by portfolio if portfolio is in the
        request params."""
        initial_qs = super().get_queryset(request)
        qs = self.get_annotated_queryset(initial_qs)
        # Check if a 'portfolio' parameter is passed in the request
        portfolio_id = request.GET.get("portfolio")
        if portfolio_id:
            # Further filter the queryset by the portfolio
            qs = qs.filter(domain_info__portfolio=portfolio_id)
        return qs


class DraftDomainResource(resources.ModelResource):
    """defines how each field in the referenced model should be mapped to the corresponding fields in the
    import/export file"""

    class Meta:
        model = models.DraftDomain


class DraftDomainAdmin(ListHeaderAdmin, ImportExportModelAdmin):
    """Custom draft domain admin class."""

    resource_classes = [DraftDomainResource]

    search_fields = ["name"]
    search_help_text = "Search by draft domain name."

    # this ordering effects the ordering of results
    # in autocomplete_fields for user
    ordering = ["name"]
    list_display = ["name"]

    @admin.display(description=_("Requested domain"))
    def name(self, obj):
        return obj.name

    def get_model_perms(self, request):
        """
        Return empty perms dict thus hiding the model from admin index.
        """
        superuser_perm = request.user.has_perm("registrar.full_access_permission")
        analyst_perm = request.user.has_perm("registrar.analyst_access_permission")
        if analyst_perm and not superuser_perm:
            return {}
        return super().get_model_perms(request)

    def has_change_permission(self, request, obj=None):
        """
        Allow analysts to access the change form directly via URL.
        """
        superuser_perm = request.user.has_perm("registrar.full_access_permission")
        analyst_perm = request.user.has_perm("registrar.analyst_access_permission")
        if analyst_perm and not superuser_perm:
            return True
        return super().has_change_permission(request, obj)

    def response_change(self, request, obj):
        """
        Override to redirect users back to the previous page after saving.
        """
        superuser_perm = request.user.has_perm("registrar.full_access_permission")
        analyst_perm = request.user.has_perm("registrar.analyst_access_permission")
        return_path = request.GET.get("return_path")

        # First, call the super method to perform the standard operations and capture the response
        response = super().response_change(request, obj)

        # Don't redirect to the website page on save if the user is an analyst.
        # Rather, just redirect back to the originating page.
        if (analyst_perm and not superuser_perm) and return_path:
            # Redirect to the return path if it exists
            return HttpResponseRedirect(return_path)

        # If no redirection is needed, return the original response
        return response

    # Select draft domain to change -> Draft domains
    def changelist_view(self, request, extra_context=None):
        if extra_context is None:
            extra_context = {}
        extra_context["tabtitle"] = "Draft domains"
        # Get the filtered values
        return super().changelist_view(request, extra_context=extra_context)


class PublicContactResource(resources.ModelResource):
    """defines how each field in the referenced model should be mapped to the corresponding fields in the
    import/export file"""

    class Meta:
        model = models.PublicContact
        # may want to consider these bulk options in future, so left in as comments
        # use_bulk = True
        # batch_size = 1000
        # force_init_instance = True

    def __init__(self):
        """Sets global variables for code tidyness"""
        super().__init__()
        self.skip_epp_save = False

    def import_data(
        self,
        dataset,
        dry_run=False,
        raise_errors=False,
        use_transactions=None,
        collect_failed_rows=False,
        rollback_on_validation_errors=False,
        **kwargs,
    ):
        """Override import_data to set self.skip_epp_save if in kwargs"""
        self.skip_epp_save = kwargs.get("skip_epp_save", False)
        return super().import_data(
            dataset,
            dry_run,
            raise_errors,
            use_transactions,
            collect_failed_rows,
            rollback_on_validation_errors,
            **kwargs,
        )

    def save_instance(self, instance, is_create, using_transactions=True, dry_run=False):
        """Override save_instance setting skip_epp_save to True"""
        self.before_save_instance(instance, using_transactions, dry_run)
        if self._meta.use_bulk:
            if is_create:
                self.create_instances.append(instance)
            else:
                self.update_instances.append(instance)
        elif not using_transactions and dry_run:
            # we don't have transactions and we want to do a dry_run
            pass
        else:
            instance.save(skip_epp_save=self.skip_epp_save)
        self.after_save_instance(instance, using_transactions, dry_run)


class PublicContactAdmin(ListHeaderAdmin, ImportExportModelAdmin):
    """Custom PublicContact admin class."""

    resource_classes = [PublicContactResource]

    change_form_template = "django/admin/email_clipboard_change_form.html"
    autocomplete_fields = ["domain"]

    def changeform_view(self, request, object_id=None, form_url="", extra_context=None):
        if extra_context is None:
            extra_context = {}

        if object_id:
            obj = self.get_object(request, object_id)
            if obj:
                name = obj.name
                email = obj.email
                registry_id = obj.registry_id
                extra_context["subtitle"] = f"{name} <{email}> id: {registry_id}"

        return super().changeform_view(request, object_id, form_url, extra_context=extra_context)


class VerifiedByStaffAdmin(ListHeaderAdmin):
    list_display = ("email", "requestor", "truncated_notes", "created_at")
    search_fields = ["email"]
    search_help_text = "Search by email."
    readonly_fields = [
        "requestor",
    ]

    change_form_template = "django/admin/email_clipboard_change_form.html"

    def truncated_notes(self, obj):
        # Truncate the 'notes' field to 50 characters
        return str(obj.notes)[:50]

    truncated_notes.short_description = "Notes (Truncated)"  # type: ignore

    def save_model(self, request, obj, form, change):
        # Set the user field to the current admin user
        obj.requestor = request.user if request.user.is_authenticated else None
        super().save_model(request, obj, form, change)


class PortfolioAdmin(ListHeaderAdmin):

    class Meta:
        """Contains meta information about this class"""

        model = models.Portfolio
        fields = "__all__"

    _meta = Meta()

    change_form_template = "django/admin/portfolio_change_form.html"
    fieldsets = [
        # created_on is the created_at field
        (None, {"fields": ["creator", "created_on", "notes"]}),
        ("Type of organization", {"fields": ["organization_type", "federal_type"]}),
        (
            "Organization name and mailing address",
            {
                "fields": [
                    "organization_name",
                    "federal_agency",
                ]
            },
        ),
        (
            "Show details",
            {
                "classes": ["collapse--dgfieldset"],
                "description": "Extends organization name and mailing address",
                "fields": [
                    "state_territory",
                    "address_line1",
                    "address_line2",
                    "city",
                    "zipcode",
                    "urbanization",
                ],
            },
        ),
        ("Portfolio members", {"fields": ["display_admins", "display_members"]}),
        ("Domains and requests", {"fields": ["domains", "domain_requests"]}),
        ("Suborganizations", {"fields": ["suborganizations"]}),
        ("Senior official", {"fields": ["senior_official"]}),
    ]

    # This is the fieldset display when adding a new model
    add_fieldsets = [
        (None, {"fields": ["creator", "notes"]}),
        ("Type of organization", {"fields": ["organization_type"]}),
        (
            "Organization name and mailing address",
            {
                "fields": [
                    "organization_name",
                    "federal_agency",
                    "state_territory",
                    "address_line1",
                    "address_line2",
                    "city",
                    "zipcode",
                    "urbanization",
                ]
            },
        ),
        ("Senior official", {"fields": ["senior_official"]}),
    ]

    list_display = ("organization_name", "organization_type", "federal_type", "creator")
    search_fields = ["organization_name"]
    search_help_text = "Search by organization name."
    readonly_fields = [
        # This is the created_at field
        "created_on",
        # Django admin doesn't allow methods to be directly listed in fieldsets. We can
        # display the custom methods display_admins amd display_members in the admin form if
        # they are readonly.
        "federal_type",
        "domains",
        "domain_requests",
        "suborganizations",
        "display_admins",
        "display_members",
        "creator",
        # As of now this means that only federal agency can update this, but this will change.
        "senior_official",
    ]

    # Even though this is empty, I will leave it as a stub for easy changes in the future
    # rather than strip it out of our logic.
    analyst_readonly_fields = []  # type: ignore

    def get_admin_users(self, obj):
        # Filter UserPortfolioPermission objects related to the portfolio
        admin_permissions = self.get_user_portfolio_permission_admins(obj)

        # Get the user objects associated with these permissions
        admin_users = User.objects.filter(portfolio_permissions__in=admin_permissions)

        return admin_users

    def get_user_portfolio_permission_admins(self, obj):
        """Returns each admin on UserPortfolioPermission for a given portfolio."""
        if obj:
            return obj.portfolio_users.filter(
                portfolio=obj, roles__contains=[UserPortfolioRoleChoices.ORGANIZATION_ADMIN]
            )
        else:
            return []

    def get_non_admin_users(self, obj):
        # Filter UserPortfolioPermission objects related to the portfolio that do NOT have the "Admin" role
        non_admin_permissions = UserPortfolioPermission.objects.filter(portfolio=obj).exclude(
            roles__contains=[UserPortfolioRoleChoices.ORGANIZATION_ADMIN]
        )

        # Get the user objects associated with these permissions
        non_admin_users = User.objects.filter(portfolio_permissions__in=non_admin_permissions)

        return non_admin_users

    def get_user_portfolio_permission_non_admins(self, obj):
        """Returns each admin on UserPortfolioPermission for a given portfolio."""
        if obj:
            return obj.portfolio_users.exclude(roles__contains=[UserPortfolioRoleChoices.ORGANIZATION_ADMIN])
        else:
            return []

    def federal_type(self, obj: models.Portfolio):
        """Returns the federal_type field"""
        return BranchChoices.get_branch_label(obj.federal_type) if obj.federal_type else "-"

    federal_type.short_description = "Federal type"  # type: ignore

    def created_on(self, obj: models.Portfolio):
        """Returns the created_at field, with a different short description"""
        # Format: Dec 12, 2024
        return obj.created_at.strftime("%b %d, %Y") if obj.created_at else "-"

    created_on.short_description = "Created on"  # type: ignore

    def suborganizations(self, obj: models.Portfolio):
        """Returns a list of links for each related suborg"""
        queryset = obj.get_suborganizations()
        return get_field_links_as_list(queryset, "suborganization")

    suborganizations.short_description = "Suborganizations"  # type: ignore

    def domains(self, obj: models.Portfolio):
        """Returns the count of domains with a link to view them in the admin."""
        domain_count = obj.get_domains().count()  # Count the related domains
        if domain_count > 0:
            # Construct the URL to the admin page, filtered by portfolio
            url = reverse("admin:registrar_domain_changelist") + f"?portfolio={obj.id}"
            label = "domain" if domain_count == 1 else "domains"
            # Create a clickable link with the domain count
            return format_html('<a href="{}">{} {}</a>', url, domain_count, label)
        return "No domains"

    domains.short_description = "Domains"  # type: ignore

    def domain_requests(self, obj: models.Portfolio):
        """Returns the count of domain requests with a link to view them in the admin."""
        domain_request_count = obj.get_domain_requests().count()  # Count the related domain requests
        if domain_request_count > 0:
            # Construct the URL to the admin page, filtered by portfolio
            url = reverse("admin:registrar_domainrequest_changelist") + f"?portfolio={obj.id}"
            # Create a clickable link with the domain request count
            return format_html('<a href="{}">{} domain requests</a>', url, domain_request_count)
        return "No domain requests"

    domain_requests.short_description = "Domain requests"  # type: ignore

    def display_admins(self, obj):
        """Returns the number of administrators for this portfolio"""
        admin_count = len(self.get_user_portfolio_permission_admins(obj))
        if admin_count > 0:
            url = reverse("admin:registrar_userportfoliopermission_changelist") + f"?portfolio={obj.id}"
            # Create a clickable link with the count
            return format_html(f'<a href="{url}">{admin_count} administrators</a>')
        return "No administrators found."

    display_admins.short_description = "Administrators"  # type: ignore

    def display_members(self, obj):
        """Returns the number of members for this portfolio"""
        member_count = len(self.get_user_portfolio_permission_non_admins(obj))
        if member_count > 0:
            url = reverse("admin:registrar_userportfoliopermission_changelist") + f"?portfolio={obj.id}"
            # Create a clickable link with the count
            return format_html(f'<a href="{url}">{member_count} members</a>')
        return "No additional members found."

    display_members.short_description = "Members"  # type: ignore

    # Creates select2 fields (with search bars)
    autocomplete_fields = [
        "creator",
        "federal_agency",
        "senior_official",
    ]

    def get_fieldsets(self, request, obj=None):
        """Override of the default get_fieldsets definition to add an add_fieldsets view"""
        # This is the add view if no obj exists
        if not obj:
            return self.add_fieldsets
        return super().get_fieldsets(request, obj)

    def get_readonly_fields(self, request, obj=None):
        """Set the read-only state on form elements.
        We have 2 conditions that determine which fields are read-only:
        admin user permissions and the creator's status, so
        we'll use the baseline readonly_fields and extend it as needed.
        """
        readonly_fields = list(self.readonly_fields)

        # Check if the creator is restricted
        if obj and obj.creator.status == models.User.RESTRICTED:
            # For fields like CharField, IntegerField, etc., the widget used is
            # straightforward and the readonly_fields list can control their behavior
            readonly_fields.extend([field.name for field in self.model._meta.fields])

        # Make senior_official readonly for federal organizations
        if obj and obj.organization_type == obj.OrganizationChoices.FEDERAL:
            if "senior_official" not in readonly_fields:
                readonly_fields.append("senior_official")
        elif "senior_official" in readonly_fields:
            # Remove senior_official from readonly_fields if org is non-federal
            readonly_fields.remove("senior_official")

        if request.user.has_perm("registrar.full_access_permission"):
            return readonly_fields

        # Return restrictive Read-only fields for analysts and
        # users who might not belong to groups
        readonly_fields.extend([field for field in self.analyst_readonly_fields])
        return readonly_fields

    def change_view(self, request, object_id, form_url="", extra_context=None):
        """Add related suborganizations and domain groups.
        Add the summary for the portfolio members field (list of members that link to change_forms)."""
        obj: Portfolio = self.get_object(request, object_id)
        extra_context = extra_context or {}
        extra_context["skip_additional_contact_info"] = True

        if obj:
            extra_context["members"] = self.get_user_portfolio_permission_non_admins(obj)
            extra_context["admins"] = self.get_user_portfolio_permission_admins(obj)
            extra_context["domains"] = obj.get_domains(order_by=["domain__name"])
            extra_context["domain_requests"] = obj.get_domain_requests(order_by=["requested_domain__name"])
        return super().change_view(request, object_id, form_url, extra_context)

    def save_model(self, request, obj: Portfolio, form, change):
        if hasattr(obj, "creator") is False:
            # ---- update creator ----
            # Set the creator field to the current admin user
            obj.creator = request.user if request.user.is_authenticated else None  # type: ignore
        # ---- update organization name ----
        # org name will be the same as federal agency, if it is federal,
        # otherwise it will be the actual org name. If nothing is entered for
        # org name and it is a federal organization, have this field fill with
        # the federal agency text name.
        is_federal = obj.organization_type == DomainRequest.OrganizationChoices.FEDERAL
        if is_federal and obj.organization_name is None:
            obj.organization_name = obj.federal_agency.agency

        # Set the senior official field to the senior official on the federal agency
        # when federal - otherwise, clear the field.
        if obj.organization_type == obj.OrganizationChoices.FEDERAL:
            if obj.federal_agency:
                if obj.federal_agency.so_federal_agency.exists():
                    obj.senior_official = obj.federal_agency.so_federal_agency.first()
                else:
                    obj.senior_official = None
        else:
            if obj.federal_agency and obj.federal_agency.agency != "Non-Federal Agency":
                if obj.federal_agency.so_federal_agency.first() == obj.senior_official:
                    obj.senior_official = None
                obj.federal_agency = FederalAgency.objects.filter(agency="Non-Federal Agency").first()  # type: ignore

        super().save_model(request, obj, form, change)


class FederalAgencyResource(resources.ModelResource):
    """defines how each field in the referenced model should be mapped to the corresponding fields in the
    import/export file"""

    class Meta:
        model = models.FederalAgency


class FederalAgencyAdmin(ListHeaderAdmin, ImportExportModelAdmin):
    list_display = ["agency"]
    search_fields = ["agency"]
    search_help_text = "Search by federal agency."
    ordering = ["agency"]
    resource_classes = [FederalAgencyResource]


class UserGroupAdmin(AuditedAdmin):
    """Overwrite the generated UserGroup admin class"""

    list_display = ["user_group"]

    fieldsets = ((None, {"fields": ("name", "permissions")}),)

    def formfield_for_dbfield(self, dbfield, **kwargs):
        field = super().formfield_for_dbfield(dbfield, **kwargs)
        if dbfield.name == "name":
            field.label = "Group name"
        if dbfield.name == "permissions":
            field.label = "User permissions"
        return field

    # We name the custom prop 'Group' because linter
    # is not allowing a short_description attr on it
    # This gets around the linter limitation, for now.
    @admin.display(description=_("Group"))
    def user_group(self, obj):
        return obj.name

    # Select user groups to change -> User groups
    def changelist_view(self, request, extra_context=None):
        if extra_context is None:
            extra_context = {}
        extra_context["tabtitle"] = "User groups"
        # Get the filtered values
        return super().changelist_view(request, extra_context=extra_context)


class WaffleFlagAdmin(FlagAdmin):
    """Custom admin implementation of django-waffle's Flag class"""

    class Meta:
        """Contains meta information about this class"""

        model = models.WaffleFlag
        fields = "__all__"

    # Hack to get the dns_prototype_flag to auto populate when you navigate to
    # the waffle flag page.
    def changelist_view(self, request, extra_context=None):
        if extra_context is None:
            extra_context = {}
        extra_context["dns_prototype_flag"] = flag_is_active_for_user(request.user, "dns_prototype_flag")
        return super().changelist_view(request, extra_context=extra_context)


class DomainGroupAdmin(ListHeaderAdmin, ImportExportModelAdmin):
    list_display = ["name", "portfolio"]


class SuborganizationAdmin(ListHeaderAdmin, ImportExportModelAdmin):

    list_display = ["name", "portfolio"]
    autocomplete_fields = [
        "portfolio",
    ]
    search_fields = ["name"]
    search_help_text = "Search by suborganization."

    change_form_template = "django/admin/suborg_change_form.html"

    def change_view(self, request, object_id, form_url="", extra_context=None):
        """Add suborg's related domains and requests to context"""
        obj = self.get_object(request, object_id)

        # ---- Domain Requests
        domain_requests = DomainRequest.objects.filter(sub_organization=obj)
        sort_by = request.GET.get("sort_by", "requested_domain__name")
        domain_requests = domain_requests.order_by(sort_by)

        # ---- Domains
        domain_infos = DomainInformation.objects.filter(sub_organization=obj)
        domain_ids = domain_infos.values_list("domain", flat=True)
        domains = Domain.objects.filter(id__in=domain_ids).exclude(state=Domain.State.DELETED)

        extra_context = {"domain_requests": domain_requests, "domains": domains}
        return super().change_view(request, object_id, form_url, extra_context)


class AllowedEmailAdmin(ListHeaderAdmin):
    class Meta:
        model = models.AllowedEmail

    list_display = ["email"]
    search_fields = ["email"]
    search_help_text = "Search by email."
    ordering = ["email"]


admin.site.unregister(LogEntry)  # Unregister the default registration

admin.site.register(LogEntry, CustomLogEntryAdmin)
admin.site.register(models.User, MyUserAdmin)
# Unregister the built-in Group model
admin.site.unregister(Group)
# Register UserGroup
admin.site.register(models.UserGroup, UserGroupAdmin)
admin.site.register(models.UserDomainRole, UserDomainRoleAdmin)
admin.site.register(models.Contact, ContactAdmin)
admin.site.register(models.DomainInvitation, DomainInvitationAdmin)
admin.site.register(models.DomainInformation, DomainInformationAdmin)
admin.site.register(models.Domain, DomainAdmin)
admin.site.register(models.DraftDomain, DraftDomainAdmin)
admin.site.register(models.FederalAgency, FederalAgencyAdmin)
admin.site.register(models.Host, MyHostAdmin)
admin.site.register(models.HostIP, HostIpAdmin)
admin.site.register(models.Website, WebsiteAdmin)
admin.site.register(models.PublicContact, PublicContactAdmin)
admin.site.register(models.DomainRequest, DomainRequestAdmin)
admin.site.register(models.TransitionDomain, TransitionDomainAdmin)
admin.site.register(models.VerifiedByStaff, VerifiedByStaffAdmin)
admin.site.register(models.PortfolioInvitation, PortfolioInvitationAdmin)
admin.site.register(models.Portfolio, PortfolioAdmin)
admin.site.register(models.DomainGroup, DomainGroupAdmin)
admin.site.register(models.Suborganization, SuborganizationAdmin)
admin.site.register(models.SeniorOfficial, SeniorOfficialAdmin)
admin.site.register(models.UserPortfolioPermission, UserPortfolioPermissionAdmin)
admin.site.register(models.AllowedEmail, AllowedEmailAdmin)

# Register our custom waffle implementations
admin.site.register(models.WaffleFlag, WaffleFlagAdmin)

# Unregister Switch and Sample from the waffle library
admin.site.unregister(Switch)
admin.site.unregister(Sample)<|MERGE_RESOLUTION|>--- conflicted
+++ resolved
@@ -1980,15 +1980,8 @@
             )
 
         def queryset(self, request, queryset):
-<<<<<<< HEAD
-            if self.value() == "1":
-                return queryset.filter(Q(portfolio__isnull=False))
-            if self.value() == "0":
-                return queryset.filter(Q(portfolio__isnull=True))
-=======
             filter_for_portfolio = self.value() == "1"
             return queryset.filter(portfolio__isnull=filter_for_portfolio)
->>>>>>> 7a505203
 
     # ------ Custom fields ------
     def custom_election_board(self, obj):
@@ -2000,11 +1993,7 @@
     @admin.display(description=_("Requested Domain"))
     def custom_requested_domain(self, obj):
         # Example: Show different icons based on `status`
-<<<<<<< HEAD
-        url = reverse("admin:registrar_domainrequest_changelist") + f"{obj.id}"
-=======
         url = reverse("admin:registrar_domainrequest_changelist", args=[obj.id])
->>>>>>> 7a505203
         text = obj.requested_domain
         if obj.portfolio:
             return format_html('<a href="{}"><img src="/public/admin/img/icon-yes.svg"> {}</a>', url, text)
@@ -2023,11 +2012,7 @@
     def converted_organization_name(self, obj):
         # Example: Show different icons based on `status`
         if obj.portfolio:
-<<<<<<< HEAD
-            url = reverse("admin:registrar_portfolio_changelist") + f"{obj.portfolio.id}"
-=======
             url = reverse("admin:registrar_portfolio_change", args=[obj.portfolio.id])
->>>>>>> 7a505203
             text = obj.converted_organization_name
             return format_html('<a href="{}">{}</a>', url, text)
         else:

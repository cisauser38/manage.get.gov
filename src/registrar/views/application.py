import logging

from django.http import Http404, HttpResponse, HttpResponseRedirect
from django.shortcuts import redirect, render
from django.urls import resolve, reverse
from django.utils.safestring import mark_safe
from django.utils.translation import gettext_lazy as _
from django.views.generic import TemplateView
from django.contrib import messages

from registrar.forms import application_wizard as forms
from registrar.models import DomainApplication
from registrar.utility import StrEnum
from registrar.views.utility import StepsHelper
from registrar.views.utility.permission_views import DomainApplicationPermissionDeleteView

from .utility import (
    DomainApplicationPermissionView,
    DomainApplicationPermissionWithdrawView,
    ApplicationWizardPermissionView,
)

logger = logging.getLogger(__name__)


class Step(StrEnum):
    """
    Names for each page of the application wizard.

    As with Django's own `TextChoices` class, steps will
    appear in the order they are defined. (Order matters.)
    """

    ORGANIZATION_TYPE = "organization_type"
    TRIBAL_GOVERNMENT = "tribal_government"
    ORGANIZATION_FEDERAL = "organization_federal"
    ORGANIZATION_ELECTION = "organization_election"
    ORGANIZATION_CONTACT = "organization_contact"
    ABOUT_YOUR_ORGANIZATION = "about_your_organization"
    AUTHORIZING_OFFICIAL = "authorizing_official"
    CURRENT_SITES = "current_sites"
    DOTGOV_DOMAIN = "dotgov_domain"
    PURPOSE = "purpose"
    YOUR_CONTACT = "your_contact"
    OTHER_CONTACTS = "other_contacts"
    ANYTHING_ELSE = "anything_else"
    REQUIREMENTS = "requirements"
    REVIEW = "review"


class ApplicationWizard(ApplicationWizardPermissionView, TemplateView):
    """
    A common set of methods and configuration.

    The registrar's domain application is several pages of "steps".
    Together, these steps constitute a "wizard".

    This base class sets up a shared state (stored in the user's session)
    between pages of the application and provides common methods for
    processing form data.

    Views for each step should inherit from this base class.

    Any method not marked as internal can be overridden in a subclass,
    although not without consulting the base implementation, first.
    """

    template_name = ""

    # uniquely namespace the wizard in urls.py
    # (this is not seen _in_ urls, only for Django's internal naming)
    # NB: this is included here for reference. Do not change it without
    # also changing the many places it is hardcoded in the HTML templates
    URL_NAMESPACE = "application"
    # name for accessing /application/<id>/edit
    EDIT_URL_NAME = "edit-application"
    NEW_URL_NAME = "/register/"
    # We need to pass our human-readable step titles as context to the templates.
    TITLES = {
        Step.ORGANIZATION_TYPE: _("Type of organization"),
        Step.TRIBAL_GOVERNMENT: _("Tribal government"),
        Step.ORGANIZATION_FEDERAL: _("Federal government branch"),
        Step.ORGANIZATION_ELECTION: _("Election office"),
        Step.ORGANIZATION_CONTACT: _("Organization name and mailing address"),
        Step.ABOUT_YOUR_ORGANIZATION: _("About your organization"),
        Step.AUTHORIZING_OFFICIAL: _("Authorizing official"),
        Step.CURRENT_SITES: _("Current website for your organization"),
        Step.DOTGOV_DOMAIN: _(".gov domain"),
        Step.PURPOSE: _("Purpose of your domain"),
        Step.YOUR_CONTACT: _("Your contact information"),
        Step.OTHER_CONTACTS: _("Other employees from your organization"),
        Step.ANYTHING_ELSE: _("Anything else?"),
        Step.REQUIREMENTS: _("Requirements for operating .gov domains"),
        Step.REVIEW: _("Review and submit your domain request"),
    }

    # We can use a dictionary with step names and callables that return booleans
    # to show or hide particular steps based on the state of the process.
    WIZARD_CONDITIONS = {
        Step.ORGANIZATION_FEDERAL: lambda w: w.from_model("show_organization_federal", False),
        Step.TRIBAL_GOVERNMENT: lambda w: w.from_model("show_tribal_government", False),
        Step.ORGANIZATION_ELECTION: lambda w: w.from_model("show_organization_election", False),
        Step.ABOUT_YOUR_ORGANIZATION: lambda w: w.from_model("show_about_your_organization", False),
    }

    def __init__(self):
        super().__init__()
        self.steps = StepsHelper(self)
        self._application = None  # for caching

    def has_pk(self):
        """Does this wizard know about a DomainApplication database record?"""
        return "application_id" in self.storage

    @property
    def prefix(self):
        """Namespace the wizard to avoid clashes in session variable names."""
        # this is a string literal but can be made dynamic if we'd like
        # users to have multiple applications open for editing simultaneously
        return "wizard_application"

    @property
    def application(self) -> DomainApplication:
        """
        Attempt to match the current wizard with a DomainApplication.

        Will create an application if none exists.
        """
        if self._application:
            return self._application

        if self.has_pk():
            id = self.storage["application_id"]
            try:
                self._application = DomainApplication.objects.get(
                    creator=self.request.user,  # type: ignore
                    pk=id,
                )
                return self._application
            except DomainApplication.DoesNotExist:
                logger.debug("Application id %s did not have a DomainApplication" % id)

        self._application = DomainApplication.objects.create(
            creator=self.request.user,  # type: ignore
        )

        self.storage["application_id"] = self._application.id
        return self._application

    @property
    def storage(self):
        # marking session as modified on every access
        # so that updates to nested keys are always saved
<<<<<<< HEAD
        # TEST PUSHWILL DELETE
=======
        # push to sandbox will remove
>>>>>>> 3175ffed
        self.request.session.modified = True
        return self.request.session.setdefault(self.prefix, {})

    @storage.setter
    def storage(self, value):
        self.request.session[self.prefix] = value
        self.request.session.modified = True

    @storage.deleter
    def storage(self):
        if self.prefix in self.request.session:
            del self.request.session[self.prefix]
            self.request.session.modified = True

    def done(self):
        """Called when the user clicks the submit button, if all forms are valid."""
        self.application.submit()  # change the status to submitted
        self.application.save()
        logger.debug("Application object saved: %s", self.application.id)
        return redirect(reverse(f"{self.URL_NAMESPACE}:finished"))

    def from_model(self, attribute: str, default, *args, **kwargs):
        """
        Get a attribute from the database model, if it exists.

        If it is a callable, call it with any given `args` and `kwargs`.

        This method exists so that we can avoid needlessly creating a record
        in the database before the wizard has been saved.
        """
        if self.has_pk():
            if hasattr(self.application, attribute):
                attr = getattr(self.application, attribute)
                if callable(attr):
                    return attr(*args, **kwargs)
                else:
                    return attr
            else:
                raise AttributeError("Model has no attribute %s" % str(attribute))
        else:
            return default

    def get(self, request, *args, **kwargs):
        """This method handles GET requests."""
        current_url = resolve(request.path_info).url_name

        # if user visited via an "edit" url, associate the id of the
        # application they are trying to edit to this wizard instance
        # and remove any prior wizard data from their session
        if current_url == self.EDIT_URL_NAME and "id" in kwargs:
            del self.storage
            self.storage["application_id"] = kwargs["id"]

        # if accessing this class directly, redirect to the first step
        #     in other words, if `ApplicationWizard` is called as view
        #     directly by some redirect or url handler, we'll send users
        #     either to an acknowledgement page or to the first step in
        #     the processes (if an edit rather than a new request); subclasses
        #     will NOT be redirected. The purpose of this is to allow code to
        #     send users "to the application wizard" without needing to
        #     know which view is first in the list of steps.
        if self.__class__ == ApplicationWizard:
            if request.path_info == self.NEW_URL_NAME:
                return render(request, "application_intro.html")
            else:
                return self.goto(self.steps.first)

        self.steps.current = current_url
        context = self.get_context_data()
        context["forms"] = self.get_forms()

        # if pending requests exist and user does not have approved domains,
        # present message that domain application cannot be submitted
        pending_requests = self.pending_requests()
        if len(pending_requests) > 0:
            message_header = "You cannot submit this request yet"
            message_content = (
                f"<h4 class='usa-alert__heading'>{message_header}</h4> "
                "<p class='margin-bottom-0'>New domain requests cannot be submitted until we have finished "
                f"reviewing your pending request: <strong>{pending_requests[0].requested_domain}</strong>. "
                "You can continue to fill out this request and save it as a draft to be submitted later. "
                f"<a class='usa-link' href='{reverse('home')}'>View your pending requests.</a></p>"
            )
            context["pending_requests_message"] = mark_safe(message_content)  # nosec

        context["pending_requests_exist"] = len(pending_requests) > 0

        return render(request, self.template_name, context)

    def get_all_forms(self, **kwargs) -> list:
        """
        Calls `get_forms` for all steps and returns a flat list.

        All arguments (**kwargs) are passed directly to `get_forms`.
        """
        nested = (self.get_forms(step=step, **kwargs) for step in self.steps)
        flattened = [form for lst in nested for form in lst]
        return flattened

    def get_forms(self, step=None, use_post=False, use_db=False, files=None):
        """
        This method constructs the forms for a given step.

        The form's initial data will always be gotten from the database,
        via the form's `from_database` classmethod.

        The form's bound data will be gotten from POST if `use_post` is True,
        and from the database if `use_db` is True (provided that record exists).
        An empty form will be provided if neither of those are true.
        """
        kwargs = {
            "files": files,
            "prefix": self.steps.current,
            "application": self.application,  # this is a property, not an object
        }

        if step is None:
            forms = self.forms
        else:
            url = reverse(f"{self.URL_NAMESPACE}:{step}")
            forms = resolve(url).func.view_class.forms

        instantiated = []

        for form in forms:
            data = form.from_database(self.application) if self.has_pk() else None
            if use_post:
                instantiated.append(form(self.request.POST, **kwargs))
            elif use_db:
                instantiated.append(form(data, **kwargs))
            else:
                instantiated.append(form(initial=data, **kwargs))

        return instantiated

    def pending_requests(self):
        """return an array of pending requests if user has pending requests
        and no approved requests"""
        if self.approved_applications_exist() or self.approved_domains_exist():
            return []
        else:
            return self.pending_applications()

    def approved_applications_exist(self):
        """Checks if user is creator of applications with ApplicationStatus.APPROVED status"""
        approved_application_count = DomainApplication.objects.filter(
            creator=self.request.user, status=DomainApplication.ApplicationStatus.APPROVED
        ).count()
        return approved_application_count > 0

    def approved_domains_exist(self):
        """Checks if user has permissions on approved domains

        This additional check is necessary to account for domains which were migrated
        and do not have an application"""
        return self.request.user.permissions.count() > 0

    def pending_applications(self):
        """Returns a List of user's applications with one of the following states:
        ApplicationStatus.SUBMITTED, ApplicationStatus.IN_REVIEW, ApplicationStatus.ACTION_NEEDED"""
        # if the current application has ApplicationStatus.ACTION_NEEDED status, this check should not be performed
        if self.application.status == DomainApplication.ApplicationStatus.ACTION_NEEDED:
            return []
        check_statuses = [
            DomainApplication.ApplicationStatus.SUBMITTED,
            DomainApplication.ApplicationStatus.IN_REVIEW,
            DomainApplication.ApplicationStatus.ACTION_NEEDED,
        ]
        return DomainApplication.objects.filter(creator=self.request.user, status__in=check_statuses)

    def get_context_data(self):
        """Define context for access on all wizard pages."""
        # Build the submit button that we'll pass to the modal.
        modal_button = '<button type="submit" ' 'class="usa-button" ' ">Submit request</button>"
        # Concatenate the modal header that we'll pass to the modal.
        if self.application.requested_domain:
            modal_heading = "You are about to submit a domain request for " + str(self.application.requested_domain)
        else:
            modal_heading = "You are about to submit an incomplete request"
        return {
            "form_titles": self.TITLES,
            "steps": self.steps,
            # Add information about which steps should be unlocked
            "visited": self.storage.get("step_history", []),
            "is_federal": self.application.is_federal(),
            "modal_button": modal_button,
            "modal_heading": modal_heading,
        }

    def get_step_list(self) -> list:
        """Dynamically generated list of steps in the form wizard."""
        step_list = []
        for step in Step:
            condition = self.WIZARD_CONDITIONS.get(step, True)
            if callable(condition):
                condition = condition(self)
            if condition:
                step_list.append(step)
        return step_list

    def goto(self, step):
        self.steps.current = step
        return redirect(reverse(f"{self.URL_NAMESPACE}:{step}"))

    def goto_next_step(self):
        """Redirects to the next step."""
        next = self.steps.next
        if next:
            self.steps.current = next
            return self.goto(next)
        else:
            raise Http404()

    def is_valid(self, forms: list) -> bool:
        """Returns True if all forms in the wizard are valid."""
        are_valid = (form.is_valid() for form in forms)
        return all(are_valid)

    def post(self, request, *args, **kwargs) -> HttpResponse:
        """This method handles POST requests."""

        # which button did the user press?
        button: str = request.POST.get("submit_button", "")

        # if user has acknowledged the intro message
        if button == "intro_acknowledge":
            if request.path_info == self.NEW_URL_NAME:
                del self.storage
            return self.goto(self.steps.first)

        # if accessing this class directly, redirect to the first step
        if self.__class__ == ApplicationWizard:
            return self.goto(self.steps.first)

        forms = self.get_forms(use_post=True)
        if self.is_valid(forms):
            # always save progress
            self.save(forms)
        else:
            context = self.get_context_data()
            context["forms"] = forms
            return render(request, self.template_name, context)

        # if user opted to save their progress,
        # return them to the page they were already on
        if button == "save":
            messages.success(request, "Your progress has been saved!")
            return self.goto(self.steps.current)
        # if user opted to save progress and return,
        # return them to the home page
        if button == "save_and_return":
            return HttpResponseRedirect(reverse("home"))
        # otherwise, proceed as normal
        return self.goto_next_step()

    def save(self, forms: list):
        """
        Unpack the form responses onto the model object properties.

        Saves the application to the database.
        """
        for form in forms:
            if form is not None and hasattr(form, "to_database"):
                form.to_database(self.application)


class OrganizationType(ApplicationWizard):
    template_name = "application_org_type.html"
    forms = [forms.OrganizationTypeForm]


class TribalGovernment(ApplicationWizard):
    template_name = "application_tribal_government.html"
    forms = [forms.TribalGovernmentForm]


class OrganizationFederal(ApplicationWizard):
    template_name = "application_org_federal.html"
    forms = [forms.OrganizationFederalForm]


class OrganizationElection(ApplicationWizard):
    template_name = "application_org_election.html"
    forms = [forms.OrganizationElectionForm]


class OrganizationContact(ApplicationWizard):
    template_name = "application_org_contact.html"
    forms = [forms.OrganizationContactForm]


class AboutYourOrganization(ApplicationWizard):
    template_name = "application_about_your_organization.html"
    forms = [forms.AboutYourOrganizationForm]


class AuthorizingOfficial(ApplicationWizard):
    template_name = "application_authorizing_official.html"
    forms = [forms.AuthorizingOfficialForm]

    def get_context_data(self):
        context = super().get_context_data()
        context["organization_type"] = self.application.organization_type
        context["federal_type"] = self.application.federal_type
        return context


class CurrentSites(ApplicationWizard):
    template_name = "application_current_sites.html"
    forms = [forms.CurrentSitesFormSet]


class DotgovDomain(ApplicationWizard):
    template_name = "application_dotgov_domain.html"
    forms = [forms.DotGovDomainForm, forms.AlternativeDomainFormSet]

    def get_context_data(self):
        context = super().get_context_data()
        context["organization_type"] = self.application.organization_type
        context["federal_type"] = self.application.federal_type
        return context


class Purpose(ApplicationWizard):
    template_name = "application_purpose.html"
    forms = [forms.PurposeForm]


class YourContact(ApplicationWizard):
    template_name = "application_your_contact.html"
    forms = [forms.YourContactForm]


class OtherContacts(ApplicationWizard):
    template_name = "application_other_contacts.html"
    forms = [forms.OtherContactsYesNoForm, forms.OtherContactsFormSet, forms.NoOtherContactsForm]

    def is_valid(self, forms: list) -> bool:
        """Overrides default behavior defined in ApplicationWizard.
        Depending on value in other_contacts_yes_no_form, marks forms in
        other_contacts or no_other_contacts for deletion. Then validates
        all forms.
        """
        other_contacts_yes_no_form = forms[0]
        other_contacts_forms = forms[1]
        no_other_contacts_form = forms[2]

        all_forms_valid = True
        # test first for yes_no_form validity
        if other_contacts_yes_no_form.is_valid():
            # test for has_contacts
            if other_contacts_yes_no_form.cleaned_data.get("has_other_contacts"):
                # mark the no_other_contacts_form for deletion
                no_other_contacts_form.mark_form_for_deletion()
                # test that the other_contacts_forms and no_other_contacts_forms are valid
                all_forms_valid = all(form.is_valid() for form in forms[1:])
            else:
                # mark the other_contacts_forms formset for deletion
                other_contacts_forms.mark_formset_for_deletion()
                all_forms_valid = all(form.is_valid() for form in forms[1:])
        else:
            # if yes no form is invalid, no choice has been made
            # mark other forms for deletion so that their errors are not
            # returned
            other_contacts_forms.mark_formset_for_deletion()
            no_other_contacts_form.mark_form_for_deletion()
            all_forms_valid = False
        return all_forms_valid


class AnythingElse(ApplicationWizard):
    template_name = "application_anything_else.html"
    forms = [forms.AnythingElseForm]


class Requirements(ApplicationWizard):
    template_name = "application_requirements.html"
    forms = [forms.RequirementsForm]


class Review(ApplicationWizard):
    template_name = "application_review.html"
    forms = []  # type: ignore

    def get_context_data(self):
        context = super().get_context_data()
        context["Step"] = Step.__members__
        context["application"] = self.application
        return context

    def goto_next_step(self):
        return self.done()
        # TODO: validate before saving, show errors
        # Extra info:
        #
        # Formtools used saved POST data to revalidate each form as
        # the user had entered it. This implementation (in this file) discards
        # that data and tries to instantiate the forms from the database
        # in order to perform validation.
        #
        # This must be possible in Django (after all, that is how ModelForms work),
        # but is presently not working: the form claims it is invalid,
        # even when careful checking via breakpoint() shows that the form
        # object contains valid data.
        #
        # forms = self.get_all_forms()
        # if self.is_valid(forms):
        #     return self.done()
        # else:
        #     # TODO: errors to let users know why this isn't working
        #     return self.goto(self.steps.current)


class Finished(ApplicationWizard):
    template_name = "application_done.html"
    forms = []  # type: ignore

    def get(self, request, *args, **kwargs):
        context = self.get_context_data()
        context["application_id"] = self.application.id
        # clean up this wizard session, because we are done with it
        del self.storage
        return render(self.request, self.template_name, context)


class ApplicationStatus(DomainApplicationPermissionView):
    template_name = "application_status.html"


class ApplicationWithdrawConfirmation(DomainApplicationPermissionWithdrawView):
    """This page will ask user to confirm if they want to withdraw

    The DomainApplicationPermissionView restricts access so that only the
    `creator` of the application may withdraw it.
    """

    template_name = "application_withdraw_confirmation.html"


class ApplicationWithdrawn(DomainApplicationPermissionWithdrawView):
    # this view renders no template
    template_name = ""

    def get(self, *args, **kwargs):
        """View class that does the actual withdrawing.

        If user click on withdraw confirm button, this view updates the status
        to withdraw and send back to homepage.
        """
        application = DomainApplication.objects.get(id=self.kwargs["pk"])
        application.withdraw()
        application.save()
        return HttpResponseRedirect(reverse("home"))


class DomainApplicationDeleteView(DomainApplicationPermissionDeleteView):
    """Delete view for home that allows the end user to delete DomainApplications"""

    object: DomainApplication  # workaround for type mismatch in DeleteView

    def has_permission(self):
        """Custom override for has_permission to exclude all statuses, except WITHDRAWN and STARTED"""
        has_perm = super().has_permission()
        if not has_perm:
            return False

        status = self.get_object().status
        valid_statuses = [DomainApplication.ApplicationStatus.WITHDRAWN, DomainApplication.ApplicationStatus.STARTED]
        if status not in valid_statuses:
            return False

        return True

    def get_success_url(self):
        """After a delete is successful, redirect to home"""
        return reverse("home")<|MERGE_RESOLUTION|>--- conflicted
+++ resolved
@@ -151,11 +151,6 @@
     def storage(self):
         # marking session as modified on every access
         # so that updates to nested keys are always saved
-<<<<<<< HEAD
-        # TEST PUSHWILL DELETE
-=======
-        # push to sandbox will remove
->>>>>>> 3175ffed
         self.request.session.modified = True
         return self.request.session.setdefault(self.prefix, {})
 

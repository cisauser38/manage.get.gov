import logging
from django.http import Http404
from django.shortcuts import render
from django.urls import reverse
from django.contrib import messages
from registrar.forms.portfolio import PortfolioOrgAddressForm
from registrar.models.portfolio import Portfolio
from registrar.views.utility.permission_views import (
    PortfolioDomainRequestsPermissionView,
    PortfolioDomainsPermissionView,
    PortfolioBasePermissionView,
)
from django.views.generic import View
from django.views.generic.edit import FormMixin


logger = logging.getLogger(__name__)


class PortfolioDomainsView(PortfolioDomainsPermissionView, View):

    template_name = "portfolio_domains.html"

<<<<<<< HEAD
    def get(self, request, portfolio_id):
        context = {}

        if self.request.user.is_authenticated:
            context["has_profile_feature_flag"] = flag_is_active(request, "profile_feature")
            context["has_organization_feature_flag"] = flag_is_active(request, "organization_feature")
            portfolio = get_object_or_404(Portfolio, id=portfolio_id)
            context["portfolio"] = portfolio
            context["user_domain_count"] = self.request.user.get_user_domain_ids().count()

        return render(request, "portfolio_domains.html", context)
=======
    def get(self, request):
        return render(request, "portfolio_domains.html")
>>>>>>> eb8c7a16


class PortfolioDomainRequestsView(PortfolioDomainRequestsPermissionView, View):

    template_name = "portfolio_requests.html"

    def get(self, request):
        if self.request.user.is_authenticated:
            request.session["new_request"] = True
        return render(request, "portfolio_requests.html")


class PortfolioOrganizationView(PortfolioBasePermissionView, FormMixin):
    """
    View to handle displaying and updating the portfolio's organization details.
    """

    model = Portfolio
    template_name = "portfolio_organization.html"
    form_class = PortfolioOrgAddressForm
    context_object_name = "portfolio"

    def get_context_data(self, **kwargs):
        """Add additional context data to the template."""
        context = super().get_context_data(**kwargs)
        return context

    def get_object(self, queryset=None):
        """Get the portfolio object based on the request user."""
        portfolio = self.request.user.portfolio
        if portfolio is None:
            raise Http404("No organization found for this user")
        return portfolio

    def get_form_kwargs(self):
        """Include the instance in the form kwargs."""
        kwargs = super().get_form_kwargs()
        kwargs["instance"] = self.get_object()
        return kwargs

    def get(self, request, *args, **kwargs):
        """Handle GET requests to display the form."""
        self.object = self.get_object()
        form = self.get_form()
        return self.render_to_response(self.get_context_data(form=form))

    def post(self, request, *args, **kwargs):
        """Handle POST requests to process form submission."""
        self.object = self.get_object()
        form = self.get_form()
        if form.is_valid():
            return self.form_valid(form)
        else:
            return self.form_invalid(form)

    def form_valid(self, form):
        """Handle the case when the form is valid."""
        self.object = form.save(commit=False)
        self.object.creator = self.request.user
        self.object.save()
        messages.success(self.request, "The organization information for this portfolio has been updated.")
        return super().form_valid(form)

    def form_invalid(self, form):
        """Handle the case when the form is invalid."""
        return self.render_to_response(self.get_context_data(form=form))

    def get_success_url(self):
        """Redirect to the overview page for the portfolio."""
        return reverse("organization")<|MERGE_RESOLUTION|>--- conflicted
+++ resolved
@@ -20,23 +20,11 @@
 class PortfolioDomainsView(PortfolioDomainsPermissionView, View):
 
     template_name = "portfolio_domains.html"
-
-<<<<<<< HEAD
-    def get(self, request, portfolio_id):
+    def get(self, request):
         context = {}
-
         if self.request.user.is_authenticated:
-            context["has_profile_feature_flag"] = flag_is_active(request, "profile_feature")
-            context["has_organization_feature_flag"] = flag_is_active(request, "organization_feature")
-            portfolio = get_object_or_404(Portfolio, id=portfolio_id)
-            context["portfolio"] = portfolio
             context["user_domain_count"] = self.request.user.get_user_domain_ids().count()
-
-        return render(request, "portfolio_domains.html", context)
-=======
-    def get(self, request):
         return render(request, "portfolio_domains.html")
->>>>>>> eb8c7a16
 
 
 class PortfolioDomainRequestsView(PortfolioDomainRequestsPermissionView, View):

--- conflicted
+++ resolved
@@ -126,7 +126,14 @@
     object: DomainInvitation  # workaround for type mismatch in DeleteView
 
 
-<<<<<<< HEAD
+class DomainApplicationPermissionDeleteView(DomainApplicationPermission, DeleteView, abc.ABC):
+
+    """Abstract view for deleting a DomainApplication."""
+
+    model = DomainApplication
+    object: DomainApplication
+
+
 class UserDomainRolePermissionView(UserDomainRolePermission, DetailView, abc.ABC):
 
     """Abstract base view for UserDomainRole that enforces permissions.
@@ -152,12 +159,4 @@
     # DetailView property for what model this is viewing
     model = UserDomainRole
     # variable name in template context for the model object
-    context_object_name = "userdomainrole"
-=======
-class DomainApplicationPermissionDeleteView(DomainApplicationPermission, DeleteView, abc.ABC):
-
-    """Abstract view for deleting a DomainApplication."""
-
-    model = DomainApplication
-    object: DomainApplication
->>>>>>> d41d8710
+    context_object_name = "userdomainrole"
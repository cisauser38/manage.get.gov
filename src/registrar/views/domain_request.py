--- conflicted
+++ resolved
@@ -317,19 +317,7 @@
                 # Clear context so the prop getter won't create a request here.
                 # Creating a request will be handled in the post method for the
                 # intro page.
-<<<<<<< HEAD
-                return render(
-                    request,
-                    "domain_request_intro.html",
-                    {
-                        "hide_requests": False,
-                        "hide_domains": False,
-                        "hide_members": False,
-                    },
-                )
-=======
                 return render(request, "domain_request_intro.html")
->>>>>>> 0b69a5b0
             else:
                 return self.goto(self.steps.first)
 

--- conflicted
+++ resolved
@@ -639,37 +639,6 @@
             return super().form_valid(formset)
 
 
-<<<<<<< HEAD
-class DomainYourContactInformationView(DomainFormBaseView):
-    """Domain your contact information editing view."""
-
-    template_name = "domain_your_contact_information.html"
-    form_class = UserForm
-
-    def get_form_kwargs(self, *args, **kwargs):
-        """Add domain_info.submitter instance to make a bound form."""
-        form_kwargs = super().get_form_kwargs(*args, **kwargs)
-        form_kwargs["instance"] = self.request.user
-        return form_kwargs
-
-    def get_success_url(self):
-        """Redirect to the your contact information for the domain."""
-        return reverse("domain-your-contact-information", kwargs={"pk": self.object.pk})
-
-    def form_valid(self, form):
-        """The form is valid, call setter in model."""
-
-        # Post to DB using values from the form
-        form.save()
-
-        messages.success(self.request, "Your contact information for all your domains has been updated.")
-
-        # superclass has the redirect
-        return super().form_valid(form)
-
-
-=======
->>>>>>> c1daa455
 class DomainSecurityEmailView(DomainFormBaseView):
     """Domain security email editing view."""
 

"""
Django settings for .gov registrar project.

For more information on this file, see
https://docs.djangoproject.com/en/4.0/topics/settings/

For the full list of settings and their values, see
https://docs.djangoproject.com/en/4.0/ref/settings/

IF you'd like to see all of these settings in the running app:

```shell
$ docker-compose exec app python manage.py shell
>>> from django.conf import settings
>>> dir(settings)
```

"""

import environs
from base64 import b64decode
from cfenv import AppEnv  # type: ignore
from pathlib import Path
from typing import Final
from botocore.config import Config

# # #                          ###
#      Setup code goes here      #
# # #                          ###

env = environs.Env()

# Get secrets from Cloud.gov user provided service, if exists
# If not, get secrets from environment variables
key_service = AppEnv().get_service(name="getgov-credentials")


# Get secrets from Cloud.gov user provided s3 service, if it exists
s3_key_service = AppEnv().get_service(name="getgov-s3")

if key_service and key_service.credentials:
    if s3_key_service and s3_key_service.credentials:
        # Concatenate the credentials from our S3 service into our secret service
        key_service.credentials.update(s3_key_service.credentials)
    secret = key_service.credentials.get
else:
    secret = env


# # #                          ###
#   Values obtained externally   #
# # #                          ###

path = Path(__file__)

env_db_url = env.dj_db_url("DATABASE_URL")
env_debug = env.bool("DJANGO_DEBUG", default=False)
env_is_production = env.bool("IS_PRODUCTION", default=False)
env_log_level = env.str("DJANGO_LOG_LEVEL", "DEBUG")
env_base_url = env.str("DJANGO_BASE_URL")
env_getgov_public_site_url = env.str("GETGOV_PUBLIC_SITE_URL", "")
env_oidc_active_provider = env.str("OIDC_ACTIVE_PROVIDER", "identity sandbox")

secret_login_key = b64decode(secret("DJANGO_SECRET_LOGIN_KEY", ""))
secret_key = secret("DJANGO_SECRET_KEY")

secret_aws_ses_key_id = secret("AWS_ACCESS_KEY_ID", None)
secret_aws_ses_key = secret("AWS_SECRET_ACCESS_KEY", None)

# These keys are present in a getgov-s3 instance, or they can be defined locally
aws_s3_region_name = secret("region", None) or secret("AWS_S3_REGION", None)
secret_aws_s3_key_id = secret("access_key_id", None) or secret("AWS_S3_ACCESS_KEY_ID", None)
secret_aws_s3_key = secret("secret_access_key", None) or secret("AWS_S3_SECRET_ACCESS_KEY", None)
secret_aws_s3_bucket_name = secret("bucket", None) or secret("AWS_S3_BUCKET_NAME", None)

# Passphrase for the encrypted metadata email
secret_encrypt_metadata = secret("SECRET_ENCRYPT_METADATA", None)

secret_registry_cl_id = secret("REGISTRY_CL_ID")
secret_registry_password = secret("REGISTRY_PASSWORD")
secret_registry_cert = b64decode(secret("REGISTRY_CERT", ""))
secret_registry_key = b64decode(secret("REGISTRY_KEY", ""))
secret_registry_key_passphrase = secret("REGISTRY_KEY_PASSPHRASE", "")
secret_registry_hostname = secret("REGISTRY_HOSTNAME")

# region: Basic Django Config-----------------------------------------------###

# Build paths inside the project like this: BASE_DIR / "subdir".
# (settings.py is in `src/registrar/config/`: BASE_DIR is `src/`)
BASE_DIR = path.resolve().parent.parent.parent

# SECURITY WARNING: don't run with debug turned on in production!
# TODO - Investigate the behaviour of this flag. Does not appear
# to function for the IS_PRODUCTION flag.
DEBUG = env_debug

# Controls production specific feature toggles
IS_PRODUCTION = env_is_production
SECRET_ENCRYPT_METADATA = secret_encrypt_metadata

# Applications are modular pieces of code.
# They are provided by Django, by third-parties, or by yourself.
# Installing them here makes them available for execution.
# Do not access INSTALLED_APPS directly. Use `django.apps.apps` instead.
INSTALLED_APPS = [
    # let's be sure to install our own application!
    # it needs to be listed before django.contrib.admin
    # otherwise Django would find the default template
    # provided by django.contrib.admin first and use
    # that instead of our custom templates.
    "registrar",
    # Django automatic admin interface reads metadata
    # from database models to provide a quick, model-centric
    # interface where trusted users can manage content
    "django.contrib.admin",
    # vv Required by django.contrib.admin vv
    # the "user" model! *\o/*
    "django.contrib.auth",
    # audit logging of changes to models
    # it needs to be listed before django.contrib.contenttypes
    # for a ContentType query in fixtures.py
    "auditlog",
    # generic interface for Django models
    "django.contrib.contenttypes",
    # required for CSRF protection and many other things
    "django.contrib.sessions",
    # framework for displaying messages to the user
    "django.contrib.messages",
    # ^^ Required by django.contrib.admin ^^
    # collects static files from each of your applications
    # (and any other places you specify) into a single location
    # that can easily be served in production
    "django.contrib.staticfiles",
    # application used for integrating with Login.gov
    "djangooidc",
    # library to simplify form templating
    "widget_tweaks",
    # library for Finite State Machine statuses
    "django_fsm",
    # library for phone numbers
    "phonenumber_field",
    # Our internal API application
    "api",
    # Only for generating documentation, uncomment to run manage.py generate_puml
    # "puml_generator",
    # supports necessary headers for Django cross origin
    "corsheaders",
    # library for multiple choice filters in django admin
    "django_admin_multiple_choice_list_filter",
<<<<<<< HEAD
    # library for export and import of data
    "import_export",
=======
    # Waffle feature flags
    "waffle",
>>>>>>> 8f8d565b
]

# Middleware are routines for processing web requests.
# Adding them here turns them "on"; Django will perform the
# specified routines on each incoming request and outgoing response.
MIDDLEWARE = [
    # django-allow-cidr: enable use of CIDR IP ranges in ALLOWED_HOSTS
    "allow_cidr.middleware.AllowCIDRMiddleware",
    # django-cors-headers: listen to cors responses
    "corsheaders.middleware.CorsMiddleware",
    # custom middleware to stop caching from CloudFront
    "registrar.no_cache_middleware.NoCacheMiddleware",
    # serve static assets in production
    "whitenoise.middleware.WhiteNoiseMiddleware",
    # provide security enhancements to the request/response cycle
    "django.middleware.security.SecurityMiddleware",
    # store and retrieve arbitrary data on a per-site-visitor basis
    "django.contrib.sessions.middleware.SessionMiddleware",
    # add a few conveniences for perfectionists, see documentation
    "django.middleware.common.CommonMiddleware",
    # add protection against Cross Site Request Forgeries by adding
    # hidden form fields to POST forms and checking requests for the correct value
    "django.middleware.csrf.CsrfViewMiddleware",
    # add `user` (the currently-logged-in user) to incoming HttpRequest objects
    "django.contrib.auth.middleware.AuthenticationMiddleware",
    # Require login for every single request by default
    "login_required.middleware.LoginRequiredMiddleware",
    # provide framework for displaying messages to the user, see documentation
    "django.contrib.messages.middleware.MessageMiddleware",
    # provide clickjacking protection via the X-Frame-Options header
    "django.middleware.clickjacking.XFrameOptionsMiddleware",
    # django-csp: enable use of Content-Security-Policy header
    "csp.middleware.CSPMiddleware",
    # django-auditlog: obtain the request User for use in logging
    "auditlog.middleware.AuditlogMiddleware",
    # Used for waffle feature flags
    "waffle.middleware.WaffleMiddleware",
]

# application object used by Django’s built-in servers (e.g. `runserver`)
WSGI_APPLICATION = "registrar.config.wsgi.application"

# endregion
# region: Assets and HTML and Caching---------------------------------------###

# https://docs.djangoproject.com/en/4.0/howto/static-files/


CACHES = {
    "default": {
        "BACKEND": "django.core.cache.backends.db.DatabaseCache",
        "LOCATION": "cache_table",
    }
}

# Absolute path to the directory where `collectstatic`
# will place static files for deployment.
# Do not use this directory for permanent storage -
# it is for Django!
STATIC_ROOT = BASE_DIR / "registrar" / "public"

STATICFILES_DIRS = [
    BASE_DIR / "registrar" / "assets",
]

TEMPLATES = [
    {
        "BACKEND": "django.template.backends.django.DjangoTemplates",
        # look for templates inside installed apps
        #     required by django-debug-toolbar
        "APP_DIRS": True,
        "OPTIONS": {
            # IMPORTANT security setting: escapes HTMLEntities,
            #     helping to prevent XSS attacks
            "autoescape": True,
            # context processors are callables which return
            #     dicts - Django merges them into the context
            #     dictionary used to render the templates
            "context_processors": [
                "django.template.context_processors.debug",
                "django.template.context_processors.request",
                "django.contrib.auth.context_processors.auth",
                "django.contrib.messages.context_processors.messages",
                "registrar.context_processors.language_code",
                "registrar.context_processors.canonical_path",
                "registrar.context_processors.is_demo_site",
                "registrar.context_processors.is_production",
            ],
        },
    },
]

# Stop using table-based default form renderer which is deprecated
FORM_RENDERER = "django.forms.renderers.DjangoDivFormRenderer"

MESSAGE_STORAGE = "django.contrib.messages.storage.session.SessionStorage"

# IS_DEMO_SITE controls whether or not we show our big red "TEST SITE" banner
# underneath the "this is a real government website" banner.
IS_DEMO_SITE = True

# endregion
# region: Database----------------------------------------------------------###

# Wrap each view in a transaction on the database
# A decorator can be used for views which have no database activity:
#     from django.db import transaction
#     @transaction.non_atomic_requests
env_db_url["ATOMIC_REQUESTS"] = True

DATABASES = {
    # dj-database-url package takes the supplied Postgres connection string
    # and converts it into a dictionary with the correct USER, HOST, etc
    "default": env_db_url,
}

# Specify default field type to use for primary keys
DEFAULT_AUTO_FIELD = "django.db.models.BigAutoField"

# Use our user model instead of the default
AUTH_USER_MODEL = "registrar.User"

# endregion
# region: Email-------------------------------------------------------------###

# Configuration for accessing AWS SES
AWS_ACCESS_KEY_ID = secret_aws_ses_key_id
AWS_SECRET_ACCESS_KEY = secret_aws_ses_key
AWS_REGION = "us-gov-west-1"

# Configuration for accessing AWS S3
AWS_S3_ACCESS_KEY_ID = secret_aws_s3_key_id
AWS_S3_SECRET_ACCESS_KEY = secret_aws_s3_key
AWS_S3_REGION = aws_s3_region_name
AWS_S3_BUCKET_NAME = secret_aws_s3_bucket_name

# https://boto3.amazonaws.com/v1/documentation/latest/guide/retries.html#standard-retry-mode
AWS_RETRY_MODE: Final = "standard"
# base 2 exponential backoff with max of 20 seconds:
AWS_MAX_ATTEMPTS = 3
BOTO_CONFIG = Config(retries={"mode": AWS_RETRY_MODE, "max_attempts": AWS_MAX_ATTEMPTS})

# email address to use for various automated correspondence
# also used as a default to and bcc email
DEFAULT_FROM_EMAIL = "help@get.gov <help@get.gov>"

# connect to an (external) SMTP server for sending email
EMAIL_BACKEND = "django.core.mail.backends.smtp.EmailBackend"

# TODO: configure these when the values are known
# EMAIL_HOST = ""
# EMAIL_HOST_PASSWORD = ""
# EMAIL_HOST_USER = ""
# EMAIL_PORT = 587

# for mail sent with mail_admins or mail_managers
EMAIL_SUBJECT_PREFIX = "[Attn: .gov admin] "

# use a TLS (secure) connection when talking to the SMTP server
# TLS generally uses port 587
EMAIL_USE_TLS = True

# mutually exclusive with EMAIL_USE_TLS = True
# SSL generally uses port 465
EMAIL_USE_SSL = False

# timeout in seconds for blocking operations, like the connection attempt
EMAIL_TIMEOUT = 30

# email address to use for sending error reports
SERVER_EMAIL = "root@get.gov"

# endregion

# region: Waffle feature flags-----------------------------------------------------------###
# If Waffle encounters a reference to a flag that is not in the database, should Waffle create the flag?
WAFFLE_CREATE_MISSING_FLAGS = True

# The model that will be used to keep track of flags. Extends AbstractUserFlag.
# Used to replace the default flag class (for customization purposes).
WAFFLE_FLAG_MODEL = "registrar.WaffleFlag"

# endregion

# region: Headers-----------------------------------------------------------###

# Content-Security-Policy configuration
# this can be restrictive because we have few external scripts
allowed_sources = ("'self'",)
CSP_DEFAULT_SRC = allowed_sources
# Most things fall back to default-src, but the following do not and should be
# explicitly set
CSP_FRAME_ANCESTORS = allowed_sources
CSP_FORM_ACTION = allowed_sources

# Google analytics requires that we relax our otherwise
# strict CSP by allowing scripts to run from their domain
# and inline with a nonce, as well as allowing connections back to their domain.
# Note: If needed, we can embed chart.js instead of using the CDN
CSP_SCRIPT_SRC_ELEM = ["'self'", "https://www.googletagmanager.com/", "https://cdn.jsdelivr.net/npm/chart.js"]
CSP_CONNECT_SRC = ["'self'", "https://www.google-analytics.com/"]
CSP_INCLUDE_NONCE_IN = ["script-src-elem"]

# Cross-Origin Resource Sharing (CORS) configuration
# Sets clients that allow access control to manage.get.gov
# TODO: remove :8080 to see if we can have all localhost access
CORS_ALLOWED_ORIGINS = ["http://localhost:8080", "https://beta.get.gov", "https://get.gov"]
CORS_ALLOWED_ORIGIN_REGEXES = [r"https://[\w-]+\.sites\.pages\.cloud\.gov"]

# Content-Length header is set by django.middleware.common.CommonMiddleware

# X-Frame-Options header is set by
#     django.middleware.clickjacking.XFrameOptionsMiddleware
#     and configured in the Security and Privacy section of this file.
# Strict-Transport-Security is set by django.middleware.security.SecurityMiddleware
#     and configured in the Security and Privacy section of this file.

# prefer contents of X-Forwarded-Host header to Host header
# as Host header may contain a proxy rather than the actual client
USE_X_FORWARDED_HOST = True

# endregion
# region: Internationalisation----------------------------------------------###

# https://docs.djangoproject.com/en/4.0/topics/i18n/

# Charset to use for HttpResponse objects; used in Content-Type header
DEFAULT_CHARSET = "utf-8"

# provide fallback language if translation file is missing or
# user's locale is not supported - requires USE_I18N = True
LANGUAGE_CODE = "en-us"

# allows language cookie to be sent if the user
# is coming to our site from an external page.
LANGUAGE_COOKIE_SAMESITE = None

# only send via HTTPS connection
LANGUAGE_COOKIE_SECURE = True

# to display datetimes in templates
# and to interpret datetimes entered in forms
TIME_ZONE = "UTC"

# enable Django’s translation system
USE_I18N = True

# enable localized formatting of numbers and dates
USE_L10N = True

# make datetimes timezone-aware by default
USE_TZ = True

# setting for phonenumber library
PHONENUMBER_DEFAULT_REGION = "US"

# endregion
# region: Logging-----------------------------------------------------------###

# A Python logging configuration consists of four parts:
#   Loggers
#   Handlers
#   Filters
#   Formatters
# https://docs.djangoproject.com/en/4.1/topics/logging/

# Log a message by doing this:
#
#   import logging
#   logger = logging.getLogger(__name__)
#
# Then:
#
#   logger.debug("We're about to execute function xyz. Wish us luck!")
#   logger.info("Oh! Here's something you might want to know.")
#   logger.warning("Something kinda bad happened.")
#   logger.error("Can't do this important task. Something is very wrong.")
#   logger.critical("Going to crash now.")

LOGGING = {
    "version": 1,
    # Don't import Django's existing loggers
    "disable_existing_loggers": True,
    # define how to convert log messages into text;
    # each handler has its choice of format
    "formatters": {
        "verbose": {
            "format": "[%(asctime)s] %(levelname)s [%(name)s:%(lineno)s] %(message)s",
            "datefmt": "%d/%b/%Y %H:%M:%S",
        },
        "simple": {
            "format": "%(levelname)s %(message)s",
        },
        "django.server": {
            "()": "django.utils.log.ServerFormatter",
            "format": "[{server_time}] {message}",
            "style": "{",
        },
    },
    # define where log messages will be sent;
    # each logger can have one or more handlers
    "handlers": {
        "console": {
            "level": env_log_level,
            "class": "logging.StreamHandler",
            "formatter": "verbose",
        },
        "django.server": {
            "level": "INFO",
            "class": "logging.StreamHandler",
            "formatter": "django.server",
        },
        # No file logger is configured,
        # because containerized apps
        # do not log to the file system.
    },
    # define loggers: these are "sinks" into which
    # messages are sent for processing
    "loggers": {
        # Django's generic logger
        "django": {
            "handlers": ["console"],
            "level": "INFO",
            "propagate": False,
        },
        # Django's template processor
        "django.template": {
            "handlers": ["console"],
            "level": "INFO",
            "propagate": False,
        },
        # Django's runserver
        "django.server": {
            "handlers": ["django.server"],
            "level": "INFO",
            "propagate": False,
        },
        # Django's runserver requests
        "django.request": {
            "handlers": ["django.server"],
            "level": "INFO",
            "propagate": False,
        },
        # OpenID Connect logger
        "oic": {
            "handlers": ["console"],
            "level": "INFO",
            "propagate": False,
        },
        # Django wrapper for OpenID Connect
        "djangooidc": {
            "handlers": ["console"],
            "level": "INFO",
            "propagate": False,
        },
        # Our app!
        "registrar": {
            "handlers": ["console"],
            "level": "DEBUG",
            "propagate": False,
        },
    },
    # root logger catches anything, unless
    # defined by a more specific logger
    "root": {
        "handlers": ["console"],
        "level": "INFO",
    },
}

# endregion
# region: Login-------------------------------------------------------------###

# list of Python classes used when trying to authenticate a user
AUTHENTICATION_BACKENDS = [
    "django.contrib.auth.backends.ModelBackend",
    "djangooidc.backends.OpenIdConnectBackend",
]

# this is where unauthenticated requests are redirected when using
# the login_required() decorator, LoginRequiredMixin, or AccessMixin
LOGIN_URL = "/openid/login"

# We don't want the OIDC app to be login-required because then it can't handle
# the initial login requests without erroring.
LOGIN_REQUIRED_IGNORE_PATHS = [
    r"/openid/(.+)$",
]

# where to go after logging out
LOGOUT_REDIRECT_URL = "https://get.gov/"

# disable dynamic client registration,
# only the OP inside OIDC_PROVIDERS will be available
OIDC_ALLOW_DYNAMIC_OP = False

# which provider to use if multiple are available
# (code does not currently support user selection)
# See above for the default value if the env variable is missing
OIDC_ACTIVE_PROVIDER = env_oidc_active_provider


OIDC_PROVIDERS = {
    "identity sandbox": {
        "srv_discovery_url": "https://idp.int.identitysandbox.gov",
        "behaviour": {
            # the 'code' workflow requires direct connectivity from us to Login.gov
            "response_type": "code",
            "scope": ["email", "profile:name", "phone"],
            "user_info_request": ["email", "first_name", "last_name", "phone"],
            "acr_value": "http://idmanagement.gov/ns/assurance/ial/1",
            "step_up_acr_value": "http://idmanagement.gov/ns/assurance/ial/2",
        },
        "client_registration": {
            "client_id": "cisa_dotgov_registrar",
            "redirect_uris": [f"{env_base_url}/openid/callback/login/"],
            "post_logout_redirect_uris": [f"{env_base_url}/openid/callback/logout/"],
            "token_endpoint_auth_method": ["private_key_jwt"],
            "sp_private_key": secret_login_key,
        },
    },
    "login.gov production": {
        "srv_discovery_url": "https://secure.login.gov",
        "behaviour": {
            # the 'code' workflow requires direct connectivity from us to Login.gov
            "response_type": "code",
            "scope": ["email", "profile:name", "phone"],
            "user_info_request": ["email", "first_name", "last_name", "phone"],
            "acr_value": "http://idmanagement.gov/ns/assurance/ial/1",
            "step_up_acr_value": "http://idmanagement.gov/ns/assurance/ial/2",
        },
        "client_registration": {
            "client_id": ("urn:gov:cisa:openidconnect.profiles:sp:sso:cisa:dotgov_registrar"),
            "redirect_uris": [f"{env_base_url}/openid/callback/login/"],
            "post_logout_redirect_uris": [f"{env_base_url}/openid/callback/logout/"],
            "token_endpoint_auth_method": ["private_key_jwt"],
            "sp_private_key": secret_login_key,
        },
    },
}

# endregion
# region: Routing-----------------------------------------------------------###

# ~ Set by django.middleware.common.CommonMiddleware
# APPEND_SLASH = True
# PREPEND_WWW = False

# full Python import path to the root URLconf
ROOT_URLCONF = "registrar.config.urls"

# URL to use when referring to static files located in STATIC_ROOT
# Must be relative and end with "/"
STATIC_URL = "public/"

# Base URL of our separate static public website. Used by the
# {% public_site_url subdir/path %} template tag
GETGOV_PUBLIC_SITE_URL = env_getgov_public_site_url

# endregion
# region: Registry----------------------------------------------------------###

# SECURITY WARNING: keep all registry variables in production secret!
SECRET_REGISTRY_CL_ID = secret_registry_cl_id
SECRET_REGISTRY_PASSWORD = secret_registry_password
SECRET_REGISTRY_CERT = secret_registry_cert
SECRET_REGISTRY_KEY = secret_registry_key
SECRET_REGISTRY_KEY_PASSPHRASE = secret_registry_key_passphrase
SECRET_REGISTRY_HOSTNAME = secret_registry_hostname

# endregion
# region: Security and Privacy----------------------------------------------###

# SECURITY WARNING: keep the secret key used in production secret!
SECRET_KEY = secret_key

# Use this variable for doing SECRET_KEY rotation, see documentation
SECRET_KEY_FALLBACKS: "list[str]" = []

# ~ Set by django.middleware.security.SecurityMiddleware
# SECURE_CONTENT_TYPE_NOSNIFF = True
# SECURE_CROSS_ORIGIN_OPENER_POLICY = "same-origin"
# SECURE_REDIRECT_EXEMPT = []
# SECURE_REFERRER_POLICY = "same-origin"
# SECURE_SSL_HOST = None

# ~ Overridden from django.middleware.security.SecurityMiddleware
# adds the includeSubDomains directive to the HTTP Strict Transport Security header
SECURE_HSTS_INCLUDE_SUBDOMAINS = True
# adds the preload directive to the HTTP Strict Transport Security header
SECURE_HSTS_PRELOAD = True
# TODO: set this value to 31536000 (1 year) for production
SECURE_HSTS_SECONDS = 300
# redirect all non-HTTPS requests to HTTPS
SECURE_SSL_REDIRECT = True

# ~ Set by django.middleware.common.CommonMiddleware
# DISALLOWED_USER_AGENTS = []

# The host/domain names that Django can serve.
# This is a security measure to prevent HTTP Host header attacks,
# which are possible even under many seemingly-safe
# web server configurations.
ALLOWED_HOSTS = [
    "getgov-stable.app.cloud.gov",
    "getgov-staging.app.cloud.gov",
    "getgov-development.app.cloud.gov",
    "getgov-cb.app.cloud.gov",
    "getgov-bob.app.cloud.gov",
    "getgov-meoward.app.cloud.gov",
    "getgov-backup.app.cloud.gov",
    "getgov-ky.app.cloud.gov",
    "getgov-es.app.cloud.gov",
    "getgov-nl.app.cloud.gov",
    "getgov-rh.app.cloud.gov",
    "getgov-za.app.cloud.gov",
    "getgov-gd.app.cloud.gov",
    "getgov-rb.app.cloud.gov",
    "getgov-ko.app.cloud.gov",
    "getgov-ab.app.cloud.gov",
    "getgov-rjm.app.cloud.gov",
    "getgov-dk.app.cloud.gov",
    "manage.get.gov",
]

# Extend ALLOWED_HOSTS.
# IP addresses can also be hosts, which are used by internal
# load balancers for health checks, etc.
ALLOWED_CIDR_NETS = ["10.0.0.0/8"]

# ~ Below are some protections from cross-site request forgery.
# This is canonically done by including a nonce value
# in pages sent to the user, which the user is expected
# to send back. The specifics of implementation are
# intricate and varied.

# Store the token server-side, do not send it
# to the user via a cookie. This means each page
# which requires protection must place the token
# in the HTML explicitly, otherwise the user will
# get a 403 error when they submit.
CSRF_USE_SESSIONS = True

# Expiry of CSRF cookie, in seconds.
# None means "use session-based CSRF cookies".
CSRF_COOKIE_AGE = None

# Prevent JavaScript from reading the CSRF cookie.
# Has no effect with CSRF_USE_SESSIONS = True.
CSRF_COOKIE_HTTPONLY = True

# Only send the cookie via HTTPS connections.
# Has no effect with CSRF_USE_SESSIONS = True.
CSRF_COOKIE_SECURE = True

# Protect from non-targeted attacks by obscuring
# the CSRF cookie name from the default.
# Has no effect with CSRF_USE_SESSIONS = True.
CSRF_COOKIE_NAME = "CrSiReFo"

# Prevents CSRF cookie from being sent if the user
# is coming to our site from an external page.
# Has no effect with CSRF_USE_SESSIONS = True.
CSRF_COOKIE_SAMESITE = "Strict"

# Change header name to match cookie name.
# Has no effect with CSRF_USE_SESSIONS = True.
CSRF_HEADER_NAME = "HTTP_X_CRSIREFO"

# Max parameters that may be received via GET or POST
# TODO: 1000 is the default, may need to tune upward for
# large DNS zone files, if records are represented by
# individual form fields.
DATA_UPLOAD_MAX_NUMBER_FIELDS = 1000

# age of session cookies, in seconds (28800 = 8 hours)
SESSION_COOKIE_AGE = 28800

# instruct the browser to forbid client-side JavaScript
# from accessing the cookie
SESSION_COOKIE_HTTPONLY = True

# are we a spring boot application? who knows!
SESSION_COOKIE_NAME = "JSESSIONID"

# Allows session cookie to be sent if the user
# is coming to our site from an external page
# unless it is via "risky" paths, i.e. POST requests
SESSION_COOKIE_SAMESITE = "Lax"

# instruct browser to only send cookie via HTTPS
SESSION_COOKIE_SECURE = True

# session engine to cache session information
SESSION_ENGINE = "django.contrib.sessions.backends.cache"

# ~ Set by django.middleware.clickjacking.XFrameOptionsMiddleware
# prevent clickjacking by instructing the browser not to load
# our site within an iframe
# X_FRAME_OPTIONS = "Deny"

# endregion
# region: Testing-----------------------------------------------------------###

# Additional directories searched for fixture files.
# The fixtures directory of each application is searched by default.
# Must use unix style "/" path separators.
FIXTURE_DIRS: "list[str]" = []

# endregion


# # #                          ###
#      Development settings      #
# # #                          ###

if DEBUG:
    # used by debug() context processor
    INTERNAL_IPS = [
        "127.0.0.1",
        "::1",
    ]

    # allow dev laptop and docker-compose network to connect
    ALLOWED_HOSTS += ("localhost", "app")
    SECURE_SSL_REDIRECT = False
    SECURE_HSTS_PRELOAD = False

    # discover potentially inefficient database queries
    # TODO: use settings overrides to ensure this always is True during tests
    INSTALLED_APPS += ("nplusone.ext.django",)
    MIDDLEWARE += ("nplusone.ext.django.NPlusOneMiddleware",)
    # turned off for now, because django-auditlog has some issues
    NPLUSONE_RAISE = False
    NPLUSONE_WHITELIST = [
        {"model": "admin.LogEntry", "field": "user"},
    ]

    # insert the amazing django-debug-toolbar
    INSTALLED_APPS += ("debug_toolbar",)
    MIDDLEWARE.insert(0, "debug_toolbar.middleware.DebugToolbarMiddleware")

    DEBUG_TOOLBAR_CONFIG = {
        # due to Docker, bypass Debug Toolbar's check on INTERNAL_IPS
        "SHOW_TOOLBAR_CALLBACK": lambda _: True,
    }

# From https://django-auditlog.readthedocs.io/en/latest/upgrade.html
# Run:
# cf run-task getgov-<> --wait --command 'python manage.py auditlogmigratejson --traceback' --name auditlogmigratejson
# on our staging and stable, then remove these 2 variables or set to False
AUDITLOG_TWO_STEP_MIGRATION = True

AUDITLOG_USE_TEXT_CHANGES_IF_JSON_IS_NOT_PRESENT = True<|MERGE_RESOLUTION|>--- conflicted
+++ resolved
@@ -147,13 +147,10 @@
     "corsheaders",
     # library for multiple choice filters in django admin
     "django_admin_multiple_choice_list_filter",
-<<<<<<< HEAD
     # library for export and import of data
     "import_export",
-=======
     # Waffle feature flags
     "waffle",
->>>>>>> 8f8d565b
 ]
 
 # Middleware are routines for processing web requests.

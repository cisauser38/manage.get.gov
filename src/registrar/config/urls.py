"""URL Configuration

For more information see:
    https://docs.djangoproject.com/en/4.0/topics/http/urls/
"""

from django.conf import settings
from django.contrib import admin
from django.urls import include, path
from django.views.generic import RedirectView

from registrar import views
from registrar.views.application import Step
from registrar.views.utility import always_404
from api.views import available

APPLICATION_NAMESPACE = views.ApplicationWizard.URL_NAMESPACE
application_urls = [
    path("", views.ApplicationWizard.as_view(), name=""),
    path("finished/", views.Finished.as_view(), name="finished"),
]

# dynamically generate the other application_urls
for step, view in [
    # add/remove steps here
    (Step.ORGANIZATION_TYPE, views.OrganizationType),
    (Step.TRIBAL_GOVERNMENT, views.TribalGovernment),
    (Step.ORGANIZATION_FEDERAL, views.OrganizationFederal),
    (Step.ORGANIZATION_ELECTION, views.OrganizationElection),
    (Step.ORGANIZATION_CONTACT, views.OrganizationContact),
    (Step.TYPE_OF_WORK, views.TypeOfWork),
    (Step.AUTHORIZING_OFFICIAL, views.AuthorizingOfficial),
    (Step.CURRENT_SITES, views.CurrentSites),
    (Step.DOTGOV_DOMAIN, views.DotgovDomain),
    (Step.PURPOSE, views.Purpose),
    (Step.YOUR_CONTACT, views.YourContact),
    (Step.OTHER_CONTACTS, views.OtherContacts),
    (Step.NO_OTHER_CONTACTS, views.NoOtherContacts),
    (Step.ANYTHING_ELSE, views.AnythingElse),
    (Step.REQUIREMENTS, views.Requirements),
    (Step.REVIEW, views.Review),
]:
    application_urls.append(path(f"{step}/", view.as_view(), name=step))


urlpatterns = [
    path("", views.index, name="home"),
    path("whoami/", views.whoami, name="whoami"),
    path("admin/", admin.site.urls),
    path(
        "application/<id>/edit/",
        views.ApplicationWizard.as_view(),
        name=views.ApplicationWizard.EDIT_URL_NAME,
    ),
    path(
        "application/<int:pk>",
        views.ApplicationStatus.as_view(),
        name="application-status",
    ),
    path(
        "application/<int:pk>/withdraw",
        views.ApplicationWithdraw.as_view(),
        name="application-withdraw-confirmation",
    ),
    path(
        "application/<int:pk>/withdrawconfirmed",
        views.ApplicationWithdraw.updatestatus,
        name="application-withdrawn",
    ),
    path("health/", views.health),
    path("openid/", include("djangooidc.urls")),
    path("register/", include((application_urls, APPLICATION_NAMESPACE))),
    path("api/v1/available/<domain>", available, name="available"),
    path(
        "todo",
        lambda r: always_404(r, "We forgot to include this link, sorry."),
        name="todo",
    ),
    path("domain/<int:pk>", views.DomainView.as_view(), name="domain"),
    path("domain/<int:pk>/users", views.DomainUsersView.as_view(), name="domain-users"),
    path(
        "domain/<int:pk>/nameservers",
        views.DomainNameserversView.as_view(),
        name="domain-nameservers",
    ),
    path(
<<<<<<< HEAD
        "domain/<int:pk>/authorizing-official",
        views.DomainAuthorizingOfficialView.as_view(),
        name="domain-authorizing-official",
=======
        "domain/<int:pk>/security-email",
        views.DomainSecurityEmailView.as_view(),
        name="domain-security-email",
>>>>>>> ace9a8e6
    ),
    path(
        "domain/<int:pk>/users/add",
        views.DomainAddUserView.as_view(),
        name="domain-users-add",
    ),
    path(
        "invitation/<int:pk>/delete",
        views.DomainInvitationDeleteView.as_view(http_method_names=["post"]),
        name="invitation-delete",
    ),
]


if not settings.DEBUG:
    urlpatterns += [
        # redirect to login.gov
        path(
            "admin/login/", RedirectView.as_view(pattern_name="login", permanent=False)
        ),
        # redirect to login.gov
        path(
            "admin/logout/",
            RedirectView.as_view(pattern_name="logout", permanent=False),
        ),
    ]

# we normally would guard these with `if settings.DEBUG` but tests run with
# DEBUG = False even when these apps have been loaded because settings.DEBUG
# was actually True. Instead, let's add these URLs any time we are able to
# import the debug toolbar package.
try:
    import debug_toolbar  # type: ignore

    urlpatterns += [path("__debug__/", include(debug_toolbar.urls))]
except ImportError:
    pass<|MERGE_RESOLUTION|>--- conflicted
+++ resolved
@@ -84,15 +84,14 @@
         name="domain-nameservers",
     ),
     path(
-<<<<<<< HEAD
         "domain/<int:pk>/authorizing-official",
         views.DomainAuthorizingOfficialView.as_view(),
         name="domain-authorizing-official",
-=======
+    ),
+    path(
         "domain/<int:pk>/security-email",
         views.DomainSecurityEmailView.as_view(),
         name="domain-security-email",
->>>>>>> ace9a8e6
     ),
     path(
         "domain/<int:pk>/users/add",
